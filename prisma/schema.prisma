// This is your Prisma schema file,
// learn more about it in the docs: https://pris.ly/d/prisma-schema

generator client {
  provider = "prisma-client-js"
}

// See https://www.npmjs.com/package/prisma-erd-generator
// TODO(CRYPTO-672) Commented out as errors occurred on AWS instances
// generator erd {
//   provider = "prisma-erd-generator"
//   theme    = "forest"
//   output   = "./generated/erd.svg"
// }

// generator erdmd {
//   provider = "prisma-erd-generator"
//   output   = "./generated/erd.md"
// }

datasource db {
  provider = "postgresql"
  url      = env("DATABASE_URL")
}

model Consumer {
  id                   String           @id @default(uuid())
  firstName            String?
  lastName             String?
  email                String?          @unique()
  displayEmail         String?
  handle               String?          @unique()
  referralCode         String           @unique()
  phone                String?          @unique()
  locale               String?
  gender               String?          @db.VarChar(20) // Variable length to support other genders
  dateOfBirth          String?          @db.VarChar(10)
  isLocked             Boolean          @default(false)
  isDisabled           Boolean          @default(false)
  createdTimestamp     DateTime?        @default(now()) // Marking optional so we don't need to set in tests
  updatedTimestamp     DateTime?        @updatedAt // Marking optional so we don't need to set in tests
  socialSecurityNumber String?
  referredByID         String?
  referredBy           Consumer?        @relation("ReferredBy", fields: [referredByID], references: [id])
  referredConsumers    Consumer[]       @relation("ReferredBy")
  address              Address?
  verificationData     KYC?
  cryptoWallets        CryptoWallet[]
  paymentMethods       PaymentMethod[]
  circleAccountData    Circle?
  debitTransactions    Transaction[]    @relation("debitConsumer")
  creditTransactions   Transaction[]    @relation("creditConsumer")
  Employee             Employee[]
  pushTokens           PushToken[]
<<<<<<< HEAD
  pomeloUsers          PomeloUser?
  nobaCards            NobaCard[]
=======
  PomeloUsers          PomeloUser?
  identifications      Identification[]
>>>>>>> 53884048

  @@index([referredByID])
}

model Address {
  id          String   @id @default(uuid())
  streetLine1 String?
  streetLine2 String?
  city        String?
  countryCode String   @db.VarChar(3)
  regionCode  String?
  postalCode  String?
  consumer    Consumer @relation(fields: [consumerID], references: [id], onDelete: Cascade)
  consumerID  String   @unique()
}

model KYC {
  id                            String                     @id @default(uuid())
  kycCheckReference             String?
  documentCheckReference        String?
  provider                      KYCProvider                @default(SARDINE)
  riskRating                    String?
  isSuspectedFraud              Boolean                    @default(false)
  kycCheckStatus                KYCStatus                  @default(NOT_SUBMITTED)
  documentVerificationStatus    DocumentVerificationStatus @default(REQUIRED)
  documentVerificationTimestamp DateTime?
  kycVerificationTimestamp      DateTime?
  sanctionLevel                 String?
  riskLevel                     String?
  consumer                      Consumer                   @relation(fields: [consumerID], references: [id], onDelete: Cascade)
  consumerID                    String                     @unique()
}

model Employer {
  id                   String     @id @default(uuid())
  createdTimestamp     DateTime?  @default(now()) // Marking optional so we don't need to set in tests
  updatedTimestamp     DateTime?  @updatedAt // Marking optional so we don't need to set in tests
  name                 String
  logoURI              String
  referralID           String     @unique()
  bubbleID             String     @unique()
  leadDays             Int?
  maxAllocationPercent Float?
  payrollDates         String[]
  payrollAccountNumber String?
  Employee             Employee[]
  Payroll              Payroll[]
}

model Employee {
  id                  String                @id @default(uuid())
  createdTimestamp    DateTime?             @default(now()) // Marking optional so we don't need to set in tests
  updatedTimestamp    DateTime?             @updatedAt // Marking optional so we don't need to set in tests
  allocationAmount    Float
  allocationCurrency  String
  salary              Float?
  employer            Employer              @relation(fields: [employerID], references: [id], onDelete: Cascade)
  employerID          String
  consumer            Consumer              @relation(fields: [consumerID], references: [id], onDelete: Cascade)
  consumerID          String
  PayrollDisbursement PayrollDisbursement[]

  @@unique([consumerID, employerID])
}

model Payroll {
  id                  String                @id @default(uuid())
  employer            Employer              @relation(fields: [employerID], references: [id], onDelete: Cascade)
  employerID          String
  referenceNumber     Int                   @default(autoincrement())
  payrollDate         String
  createdTimestamp    DateTime?             @default(now()) // Marking optional so we don't need to set in tests
  updatedTimestamp    DateTime?             @updatedAt // Marking optional so we don't need to set in tests
  completedTimestamp  DateTime?
  totalDebitAmount    Float?
  totalCreditAmount   Float?
  exchangeRate        Float?
  debitCurrency       String?
  creditCurrency      String?
  status              String
  payrollDisbursement PayrollDisbursement[]
}

model PayrollDisbursement {
  id               String       @id @default(uuid())
  createdTimestamp DateTime?    @default(now()) // Marking optional so we don't need to set in tests
  updatedTimestamp DateTime?    @updatedAt // Marking optional so we don't need to set in tests
  payroll          Payroll      @relation(fields: [payrollID], references: [id], onDelete: Cascade)
  payrollID        String
  employee         Employee     @relation(fields: [employeeID], references: [id], onDelete: Cascade)
  employeeID       String
  transaction      Transaction? @relation(fields: [transactionID], references: [id], onDelete: Cascade)
  transactionID    String?      @unique()
  allocationAmount Float

  @@unique([payrollID, employeeID])
}

model CryptoWallet {
  id               String       @id @default(uuid())
  address          String       @unique()
  createdTimestamp DateTime?    @default(now()) // Marking optional so we don't need to set in tests
  updatedTimestamp DateTime?    @updatedAt // Marking optional so we don't need to set in tests
  name             String?
  chainType        String?
  isEVMCompatible  Boolean?
  status           WalletStatus @default(PENDING)
  riskScore        Float?
  consumer         Consumer     @relation(fields: [consumerID], references: [id], onDelete: Cascade)
  consumerID       String
}

model PaymentMethod {
  id               String              @id @default(uuid())
  name             String?
  type             PaymentMethodType
  paymentToken     String              @unique()
  createdTimestamp DateTime?           @default(now()) // Marking optional so we don't need to set in tests
  updatedTimestamp DateTime?           @updatedAt // Marking optional so we don't need to set in tests
  paymentProvider  PaymentProvider
  status           PaymentMethodStatus
  isDefault        Boolean             @default(false)
  imageUri         String?
  consumer         Consumer            @relation(fields: [consumerID], references: [id], onDelete: Cascade)
  consumerID       String
  cardData         Card?
  achData          ACH?
}

model Card {
  id              String        @id @default(uuid())
  cardType        String?
  scheme          String?
  first6Digits    String
  last4Digits     String
  authCode        String?
  authReason      String?
  paymentMethod   PaymentMethod @relation(fields: [paymentMethodID], references: [id], onDelete: Cascade)
  paymentMethodID String        @unique()
}

model ACH {
  id              String        @id @default(uuid())
  accountID       String
  accessToken     String
  itemID          String
  mask            String
  accountType     String
  paymentMethod   PaymentMethod @relation(fields: [paymentMethodID], references: [id], onDelete: Cascade)
  paymentMethodID String        @unique()
}

model Circle {
  id               String    @id
  createdTimestamp DateTime? @default(now()) // Marking optional so we don't need to set in tests
  updatedTimestamp DateTime? @updatedAt // Marking optional so we don't need to set in tests
  walletID         String    @unique()
  consumer         Consumer  @relation(fields: [consumerID], references: [id], onDelete: Cascade)
  consumerID       String    @unique()
}

model Otp {
  id                     String       @id @default(uuid())
  otpIdentifier          String
  createdTimestamp       DateTime?    @default(now()) // Marking optional so we don't need to set in tests
  updatedTimestamp       DateTime?    @updatedAt // Marking optional so we don't need to set in tests
  otp                    Int
  otpExpirationTimestamp DateTime
  identityType           IdentityType

  @@unique([otpIdentifier, identityType], name: "uniqueIdentifier")
  @@index([otp])
}

model LimitProfile {
  id                 String               @id @default(uuid())
  name               String
  daily              Float?
  weekly             Float?
  monthly            Float
  maxTransaction     Float
  minTransaction     Float
  unsettledExposure  Float?
  LimitConfiguration LimitConfiguration[]
  createdTimestamp   DateTime?            @default(now()) // Marking optional so we don't need to set in tests
  updatedTimestamp   DateTime?            @updatedAt // Marking optional so we don't need to set in tests
}

model LimitConfiguration {
  id                        String             @id @default(uuid())
  isDefault                 Boolean            @default(false)
  priority                  Int
  profile                   LimitProfile       @relation(fields: [profileID], references: [id], onDelete: Cascade)
  profileID                 String
  transactionType           TransactionType?
  minProfileAge             Int?
  minBalanceInWallet        Float?
  minTotalTransactionAmount Float?
  paymentMethodType         PaymentMethodType?
  createdTimestamp          DateTime?          @default(now()) // Marking optional so we don't need to set in tests
  updatedTimestamp          DateTime?          @updatedAt // Marking optional so we don't need to set in tests
}

model Transaction {
  id                  String               @id @default(uuid())
  transactionRef      String               @unique()
  workflowName        String
  debitConsumer       Consumer?            @relation("debitConsumer", fields: [debitConsumerID], references: [id], onDelete: Cascade)
  debitConsumerID     String?
  creditConsumer      Consumer?            @relation("creditConsumer", fields: [creditConsumerID], references: [id], onDelete: Cascade)
  creditConsumerID    String?
  status              String               @default("INITIATED")
  memo                String?
  sessionKey          String
  debitCurrency       String?
  creditCurrency      String?
  debitAmount         Float?
  creditAmount        Float?
  exchangeRate        Float?
  createdTimestamp    DateTime?            @default(now()) // Marking optional so we don't need to set in tests
  updatedTimestamp    DateTime?            @updatedAt // Marking optional so we don't need to set in tests
  transactionEvents   TransactionEvent[]
  Mono                Mono?
  WithdrawalDetails   WithdrawalDetails[]
  transactionFees     TransactionFee[]
  payrollDisbursement PayrollDisbursement?
}

model TransactionEvent {
  id            String      @id @default(uuid())
  timestamp     DateTime?   @default(now()) // Marking optional so we don't need to set in tests
  transaction   Transaction @relation(fields: [transactionID], references: [id], onDelete: Cascade)
  transactionID String
  internal      Boolean     @default(true)
  message       String
  details       String?
  key           String?
  param1        String?
  param2        String?
  param3        String?
  param4        String?
  param5        String?
}

model TransactionFee {
  id            String      @id @default(uuid())
  transaction   Transaction @relation(fields: [transactionID], references: [id], onDelete: Cascade)
  transactionID String
  type          String
  amount        Float
  currency      String
  timestamp     DateTime?   @default(now()) // Marking optional so we don't need to set in tests
}

model Mono {
  id                       String      @id @default(uuid())
  monoPaymentTransactionID String?
  collectionLinkID         String?
  collectionURL            String?
  type                     String
  transferID               String?
  batchID                  String?
  declinationReason        String?
  state                    String
  nobaTransactionID        String      @unique()
  transaction              Transaction @relation(fields: [nobaTransactionID], references: [id], onDelete: Cascade)
  createdTimestamp         DateTime?   @default(now()) // Marking optional so we don't need to set in tests
  updatedTimestamp         DateTime?   @updatedAt // Marking optional so we don't need to set in tests

  // Can't add @unique() on 'collectionLinkID' or 'transferID'
  // See https://github.com/prisma/prisma/issues/3387 for more details.
}

model PomeloUser {
  id               String       @id @default(uuid())
  consumerID       String       @unique()
  consumer         Consumer     @relation(fields: [consumerID], references: [id], onDelete: Cascade)
  pomeloID         String       @unique()
  createdTimestamp DateTime?    @default(now())
  updatedTimestamp DateTime?    @updatedAt
  pomeloCard       PomeloCard[]
}

model NobaCard {
  id               String      @id @default(uuid())
  provider         String
  status           String
  type             String
  consumerID       String
  consumer         Consumer    @relation(fields: [consumerID], references: [id], onDelete: Cascade)
  createdTimestamp DateTime?   @default(now())
  updatedTimestamp DateTime?   @updatedAt
  pomeloCard       PomeloCard?
}

model PomeloCard {
  id               String     @id @default(uuid())
  nobaCardID       String     @unique()
  pomeloCardID     String     @unique()
  pomeloUserID     String
  pomeloUser       PomeloUser @relation(fields: [pomeloUserID], references: [pomeloID], onDelete: Cascade)
  nobaCard         NobaCard   @relation(fields: [nobaCardID], references: [id], onDelete: Cascade)
  createdTimestamp DateTime?  @default(now())
  updatedTimestamp DateTime?  @updatedAt

  @@unique([pomeloUserID, pomeloCardID])
}

model Token {
  id               String    @id
  tokenType        TokenType
  expiryTime       DateTime?
  userID           String
  isUsed           Boolean   @default(false)
  createdTimestamp DateTime? @default(now()) // Marking optional so we don't need to set in tests
  updatedTimestamp DateTime? @updatedAt // Marking optional so we don't need to set in tests
}

model Admin {
  id               String    @id @default(uuid())
  name             String?
  email            String    @unique()
  role             String
  createdTimestamp DateTime? @default(now()) // Marking optional so we don't need to set in tests
  updatedTimestamp DateTime? @updatedAt // Marking optional so we don't need to set in tests
}

model Verification {
  id               String    @id @default(uuid())
  userID           String?
  transactionID    String?   @unique()
  createdTimestamp DateTime? @default(now()) // Marking optional so we don't need to set in tests
  updatedTimestamp DateTime? @updatedAt // Marking optional so we don't need to set in tests

  @@index([userID])
}

model CreditCardBIN {
  id        String  @id @default(uuid())
  issuer    String?
  bin       String  @unique()
  type      String
  network   String
  mask      String?
  supported String
  digits    Int
  cvvDigits Int

  createdTimestamp DateTime? @default(now()) // Marking optional so we don't need to set in tests
  updatedTimestamp DateTime? @updatedAt // Marking optional so we don't need to set in tests

  @@index([supported])
}

model ExchangeRate {
  id                  String    @id @default(uuid())
  createdTimestamp    DateTime? @default(now()) // Marking optional so we don't need to set in tests
  updatedTimestamp    DateTime? @updatedAt // Marking optional so we don't need to set in tests
  numeratorCurrency   String    @db.VarChar(3)
  denominatorCurrency String    @db.VarChar(3)
  bankRate            Float
  nobaRate            Float
  expirationTimestamp DateTime

  @@index([numeratorCurrency, denominatorCurrency])
}

model WithdrawalDetails {
  id             String      @id @default(uuid())
  bankCode       String
  accountNumber  String
  accountType    String
  documentNumber String
  documentType   String
  transaction    Transaction @relation(fields: [transactionID], references: [id], onDelete: Cascade)
  transactionID  String      @unique()
}

model PushToken {
  id               String    @id @default(uuid())
  consumer         Consumer  @relation(fields: [consumerID], references: [id], onDelete: Cascade)
  consumerID       String
  pushToken        String
  createdTimestamp DateTime? @default(now()) // Marking optional so we don't need to set in tests
  updatedTimestamp DateTime? @updatedAt // Marking optional so we don't need to set in tests

  @@unique([consumerID, pushToken])
}

model Identification {
  id               String    @id @default(uuid())
  consumer         Consumer  @relation(fields: [consumerID], references: [id], onDelete: Cascade)
  consumerID       String
  type             String
  value            String
  createdTimestamp DateTime? @default(now()) // Marking optional so we don't need to set in tests
  updatedTimestamp DateTime? @updatedAt // Marking optional so we don't need to set in tests

  @@unique([consumerID, type])
}

enum IdentityType {
  CONSUMER
  NOBA_ADMIN
}

enum KYCStatus {
  NOT_SUBMITTED
  PENDING
  APPROVED
  FLAGGED
  REJECTED
}

enum DocumentVerificationStatus {
  NOT_REQUIRED
  REQUIRED
  PENDING
  APPROVED
  REJECTED
  REJECTED_DOCUMENT_REQUIRES_RECAPTURE
  REJECTED_DOCUMENT_POOR_QUALITY
  REJECTED_DOCUMENT_INVALID_SIZE_OR_TYPE
  LIVE_PHOTO_VERIFIED
}

enum WalletStatus {
  PENDING
  FLAGGED
  REJECTED
  APPROVED
  DELETED
}

enum PaymentMethodType {
  CARD
  ACH
}

enum PaymentProvider {
  CHECKOUT
}

enum PaymentMethodStatus {
  FLAGGED
  REJECTED
  APPROVED
  UNSUPPORTED
  DELETED
}

enum KYCProvider {
  SARDINE
}

enum TransactionType {
  NOBA_WALLET
}

enum TokenType {
  REFRESH_TOKEN
}<|MERGE_RESOLUTION|>--- conflicted
+++ resolved
@@ -52,13 +52,9 @@
   creditTransactions   Transaction[]    @relation("creditConsumer")
   Employee             Employee[]
   pushTokens           PushToken[]
-<<<<<<< HEAD
   pomeloUsers          PomeloUser?
   nobaCards            NobaCard[]
-=======
-  PomeloUsers          PomeloUser?
   identifications      Identification[]
->>>>>>> 53884048
 
   @@index([referredByID])
 }
