--- conflicted
+++ resolved
@@ -33,20 +33,12 @@
   referralCode         String           @unique()
   phone                String?          @unique()
   locale               String?
-<<<<<<< HEAD
+  gender               String?          @db.VarChar(20) // Variable length to support other genders
   dateOfBirth          String?          @db.VarChar(10)
   isLocked             Boolean          @default(false)
   isDisabled           Boolean          @default(false)
   createdTimestamp     DateTime?        @default(now()) // Marking optional so we don't need to set in tests
   updatedTimestamp     DateTime?        @updatedAt // Marking optional so we don't need to set in tests
-=======
-  gender               String?         @db.VarChar(20) // Variable length to support other genders
-  dateOfBirth          String?         @db.VarChar(10)
-  isLocked             Boolean         @default(false)
-  isDisabled           Boolean         @default(false)
-  createdTimestamp     DateTime?       @default(now()) // Marking optional so we don't need to set in tests
-  updatedTimestamp     DateTime?       @updatedAt // Marking optional so we don't need to set in tests
->>>>>>> f0f32c48
   socialSecurityNumber String?
   referredByID         String?
   referredBy           Consumer?        @relation("ReferredBy", fields: [referredByID], references: [id])
