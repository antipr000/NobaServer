// This is your Prisma schema file,
// learn more about it in the docs: https://pris.ly/d/prisma-schema

generator client {
  provider = "prisma-client-js"
}

// See https://www.npmjs.com/package/prisma-erd-generator
// TODO(CRYPTO-672) Commented out as errors occurred on AWS instances
// generator erd {
//   provider = "prisma-erd-generator"
//   theme    = "forest"
//   output   = "./generated/erd.svg"
// }

// generator erdmd {
//   provider = "prisma-erd-generator"
//   output   = "./generated/erd.md"
// }

datasource db {
  provider = "postgresql"
  url      = env("DATABASE_URL")
}

model Consumer {
  id                   String                  @id @default(uuid())
  firstName            String?
  lastName             String?
  email                String?                 @unique()
  displayEmail         String?
  handle               String?                 @unique()
  referralCode         String                  @unique()
  phone                String?                 @unique()
  locale               String?
  gender               String?                 @db.VarChar(20) // Variable length to support other genders
  dateOfBirth          String?                 @db.VarChar(10)
  isLocked             Boolean                 @default(false)
  isDisabled           Boolean                 @default(false)
  createdTimestamp     DateTime?               @default(now()) // Marking optional so we don't need to set in tests
  updatedTimestamp     DateTime?               @updatedAt // Marking optional so we don't need to set in tests
  socialSecurityNumber String?
  referredByID         String?
  referredBy           Consumer?               @relation("ReferredBy", fields: [referredByID], references: [id])
  referredConsumers    Consumer[]              @relation("ReferredBy")
  address              Address?
  verificationData     KYC?
  cryptoWallets        CryptoWallet[]
  paymentMethods       PaymentMethod[]
  circleAccountData    Circle?
  debitTransactions    Transaction[]           @relation("debitConsumer")
  creditTransactions   Transaction[]           @relation("creditConsumer")
  Employee             Employee[]
  pushTokens           PushToken[]
  pomeloUsers          PomeloUser?
  nobaCards            NobaCard[]
  identifications      Identification[]
  configurations       ConsumerConfiguration[]

  @@index([referredByID])
}

model Address {
  id          String   @id @default(uuid())
  streetLine1 String?
  streetLine2 String?
  city        String?
  countryCode String   @db.VarChar(3)
  regionCode  String?
  postalCode  String?
  consumer    Consumer @relation(fields: [consumerID], references: [id], onDelete: Cascade)
  consumerID  String   @unique()
}

model KYC {
  id                            String                     @id @default(uuid())
  kycCheckReference             String?
  documentCheckReference        String?
  provider                      KYCProvider                @default(SARDINE)
  riskRating                    String?
  isSuspectedFraud              Boolean                    @default(false)
  kycCheckStatus                KYCStatus                  @default(NOT_SUBMITTED)
  documentVerificationStatus    DocumentVerificationStatus @default(REQUIRED)
  documentVerificationTimestamp DateTime?
  kycVerificationTimestamp      DateTime?
  sanctionLevel                 String?
  riskLevel                     String?
  consumer                      Consumer                   @relation(fields: [consumerID], references: [id], onDelete: Cascade)
  consumerID                    String                     @unique()
}

model ConsumerConfiguration {
  id               String   @id @default(uuid())
  name             String
  value            String
  createdTimestamp DateTime @default(now())
  updatedTimestamp DateTime @updatedAt
  consumer         Consumer @relation(fields: [consumerID], references: [id], onDelete: Cascade)
  consumerID       String

  @@index([consumerID])
}

model Employer {
  id                   String     @id @default(uuid())
  createdTimestamp     DateTime?  @default(now()) // Marking optional so we don't need to set in tests
  updatedTimestamp     DateTime?  @updatedAt // Marking optional so we don't need to set in tests
  name                 String
  depositMatchingName  String?
  logoURI              String
  referralID           String     @unique()
  bubbleID             String     @unique()
<<<<<<< HEAD
  documentNumber       String?
=======
  locale               String?
>>>>>>> c81a7118
  leadDays             Int?
  maxAllocationPercent Float?
  payrollDates         String[]
  payrollAccountNumber String?
  Employee             Employee[]
  Payroll              Payroll[]
}

model Employee {
  id                      String                @id @default(uuid())
  createdTimestamp        DateTime?             @default(now()) // Marking optional so we don't need to set in tests
  updatedTimestamp        DateTime?             @updatedAt // Marking optional so we don't need to set in tests
  allocationAmount        Float
  allocationCurrency      String
  salary                  Float?
  email                   String?
  status                  String
  lastInviteSentTimestamp DateTime?
  employer                Employer              @relation(fields: [employerID], references: [id], onDelete: Cascade)
  employerID              String
  consumer                Consumer?             @relation(fields: [consumerID], references: [id], onDelete: Cascade)
  consumerID              String?
  PayrollDisbursement     PayrollDisbursement[]

  @@unique([consumerID, employerID])
}

model Payroll {
  id                       String                @id @default(uuid())
  employer                 Employer              @relation(fields: [employerID], references: [id], onDelete: Cascade)
  employerID               String
  referenceNumber          Int                   @default(autoincrement())
  payrollDate              String
  createdTimestamp         DateTime?             @default(now()) // Marking optional so we don't need to set in tests
  updatedTimestamp         DateTime?             @updatedAt // Marking optional so we don't need to set in tests
  completedTimestamp       DateTime?
  totalDebitAmount         Float?
  totalCreditAmount        Float?
  exchangeRate             Float?
  debitCurrency            String?
  creditCurrency           String?
  status                   String
  paymentMonoTransactionID String?
  payrollDisbursement      PayrollDisbursement[]
}

model PayrollDisbursement {
  id               String       @id @default(uuid())
  createdTimestamp DateTime?    @default(now()) // Marking optional so we don't need to set in tests
  updatedTimestamp DateTime?    @updatedAt // Marking optional so we don't need to set in tests
  payroll          Payroll      @relation(fields: [payrollID], references: [id], onDelete: Cascade)
  payrollID        String
  employee         Employee     @relation(fields: [employeeID], references: [id], onDelete: Cascade)
  employeeID       String
  transaction      Transaction? @relation(fields: [transactionID], references: [id], onDelete: Cascade)
  transactionID    String?      @unique()
  allocationAmount Float
  creditAmount     Float?

  @@unique([payrollID, employeeID])
}

model CryptoWallet {
  id               String       @id @default(uuid())
  address          String       @unique()
  createdTimestamp DateTime?    @default(now()) // Marking optional so we don't need to set in tests
  updatedTimestamp DateTime?    @updatedAt // Marking optional so we don't need to set in tests
  name             String?
  chainType        String?
  isEVMCompatible  Boolean?
  status           WalletStatus @default(PENDING)
  riskScore        Float?
  consumer         Consumer     @relation(fields: [consumerID], references: [id], onDelete: Cascade)
  consumerID       String
}

model PaymentMethod {
  id               String              @id @default(uuid())
  name             String?
  type             PaymentMethodType
  paymentToken     String              @unique()
  createdTimestamp DateTime?           @default(now()) // Marking optional so we don't need to set in tests
  updatedTimestamp DateTime?           @updatedAt // Marking optional so we don't need to set in tests
  paymentProvider  PaymentProvider
  status           PaymentMethodStatus
  isDefault        Boolean             @default(false)
  imageUri         String?
  consumer         Consumer            @relation(fields: [consumerID], references: [id], onDelete: Cascade)
  consumerID       String
  cardData         Card?
  achData          ACH?
}

model Card {
  id              String        @id @default(uuid())
  cardType        String?
  scheme          String?
  first6Digits    String
  last4Digits     String
  authCode        String?
  authReason      String?
  paymentMethod   PaymentMethod @relation(fields: [paymentMethodID], references: [id], onDelete: Cascade)
  paymentMethodID String        @unique()
}

model ACH {
  id              String        @id @default(uuid())
  accountID       String
  accessToken     String
  itemID          String
  mask            String
  accountType     String
  paymentMethod   PaymentMethod @relation(fields: [paymentMethodID], references: [id], onDelete: Cascade)
  paymentMethodID String        @unique()
}

model Circle {
  id               String    @id
  createdTimestamp DateTime? @default(now()) // Marking optional so we don't need to set in tests
  updatedTimestamp DateTime? @updatedAt // Marking optional so we don't need to set in tests
  walletID         String    @unique()
  consumer         Consumer  @relation(fields: [consumerID], references: [id], onDelete: Cascade)
  consumerID       String    @unique()
}

model Otp {
  id                     String       @id @default(uuid())
  otpIdentifier          String
  createdTimestamp       DateTime?    @default(now()) // Marking optional so we don't need to set in tests
  updatedTimestamp       DateTime?    @updatedAt // Marking optional so we don't need to set in tests
  otp                    Int
  otpExpirationTimestamp DateTime
  identityType           IdentityType

  @@unique([otpIdentifier, identityType], name: "uniqueIdentifier")
  @@index([otp])
}

model LimitProfile {
  id                 String               @id @default(uuid())
  name               String
  daily              Float?
  weekly             Float?
  monthly            Float
  maxTransaction     Float
  minTransaction     Float
  unsettledExposure  Float?
  LimitConfiguration LimitConfiguration[]
  createdTimestamp   DateTime?            @default(now()) // Marking optional so we don't need to set in tests
  updatedTimestamp   DateTime?            @updatedAt // Marking optional so we don't need to set in tests
}

model LimitConfiguration {
  id                        String             @id @default(uuid())
  isDefault                 Boolean            @default(false)
  priority                  Int
  profile                   LimitProfile       @relation(fields: [profileID], references: [id], onDelete: Cascade)
  profileID                 String
  transactionType           TransactionType?
  minProfileAge             Int?
  minBalanceInWallet        Float?
  minTotalTransactionAmount Float?
  paymentMethodType         PaymentMethodType?
  createdTimestamp          DateTime?          @default(now()) // Marking optional so we don't need to set in tests
  updatedTimestamp          DateTime?          @updatedAt // Marking optional so we don't need to set in tests
}

model Transaction {
  id                  String               @id @default(uuid())
  transactionRef      String               @unique()
  workflowName        String
  debitConsumer       Consumer?            @relation("debitConsumer", fields: [debitConsumerID], references: [id], onDelete: Cascade)
  debitConsumerID     String?
  creditConsumer      Consumer?            @relation("creditConsumer", fields: [creditConsumerID], references: [id], onDelete: Cascade)
  creditConsumerID    String?
  status              String               @default("INITIATED")
  memo                String?
  sessionKey          String
  debitCurrency       String?
  creditCurrency      String?
  debitAmount         Float?
  creditAmount        Float?
  exchangeRate        Float?
  createdTimestamp    DateTime?            @default(now()) // Marking optional so we don't need to set in tests
  updatedTimestamp    DateTime?            @updatedAt // Marking optional so we don't need to set in tests
  transactionEvents   TransactionEvent[]
  Mono                Mono?
  WithdrawalDetails   WithdrawalDetails[]
  transactionFees     TransactionFee[]
  payrollDisbursement PayrollDisbursement?
}

model TransactionEvent {
  id            String      @id @default(uuid())
  timestamp     DateTime?   @default(now()) // Marking optional so we don't need to set in tests
  transaction   Transaction @relation(fields: [transactionID], references: [id], onDelete: Cascade)
  transactionID String
  internal      Boolean     @default(true)
  message       String
  details       String?
  key           String?
  param1        String?
  param2        String?
  param3        String?
  param4        String?
  param5        String?
}

model TransactionFee {
  id            String      @id @default(uuid())
  transaction   Transaction @relation(fields: [transactionID], references: [id], onDelete: Cascade)
  transactionID String
  type          String
  amount        Float
  currency      String
  timestamp     DateTime?   @default(now()) // Marking optional so we don't need to set in tests
}

model Mono {
  id                       String      @id @default(uuid())
  monoPaymentTransactionID String?
  collectionLinkID         String?
  collectionURL            String?
  type                     String
  transferID               String?
  batchID                  String?
  declinationReason        String?
  state                    String
  nobaTransactionID        String      @unique()
  transaction              Transaction @relation(fields: [nobaTransactionID], references: [id], onDelete: Cascade)
  createdTimestamp         DateTime?   @default(now()) // Marking optional so we don't need to set in tests
  updatedTimestamp         DateTime?   @updatedAt // Marking optional so we don't need to set in tests

  // Can't add @unique() on 'collectionLinkID' or 'transferID'
  // See https://github.com/prisma/prisma/issues/3387 for more details.
}

model PomeloUser {
  id                String              @id @default(uuid())
  consumerID        String              @unique()
  consumer          Consumer            @relation(fields: [consumerID], references: [id], onDelete: Cascade)
  pomeloID          String              @unique()
  createdTimestamp  DateTime?           @default(now())
  updatedTimestamp  DateTime?           @updatedAt
  pomeloCard        PomeloCard[]
  PomeloTransaction PomeloTransaction[]
}

model NobaCard {
  id               String      @id @default(uuid())
  provider         String
  status           String
  type             String
  last4Digits      String
  consumerID       String
  consumer         Consumer    @relation(fields: [consumerID], references: [id], onDelete: Cascade)
  createdTimestamp DateTime?   @default(now())
  updatedTimestamp DateTime?   @updatedAt
  pomeloCard       PomeloCard?
}

model PomeloCard {
  id                String              @id @default(uuid())
  nobaCardID        String              @unique()
  pomeloCardID      String              @unique()
  pomeloUserID      String
  pomeloUser        PomeloUser          @relation(fields: [pomeloUserID], references: [pomeloID], onDelete: Cascade)
  nobaCard          NobaCard            @relation(fields: [nobaCardID], references: [id], onDelete: Cascade)
  createdTimestamp  DateTime?           @default(now())
  updatedTimestamp  DateTime?           @updatedAt
  PomeloTransaction PomeloTransaction[]

  @@unique([pomeloUserID, pomeloCardID])
}

model PomeloTransaction {
  id                        String              @id @default(uuid())
  pomeloTransactionID       String              @unique()
  parentPomeloTransactionID String?
  parentPomeloTransaction   PomeloTransaction?  @relation("parentPomeloTransaction", fields: [parentPomeloTransactionID], references: [pomeloTransactionID], onDelete: Cascade)
  childPomeloTransactions   PomeloTransaction[] @relation("parentPomeloTransaction")
  nobaTransactionID         String              @unique() // Note that this is not linked to "Transaction" model intentionally.
  pomeloIdempotencyKey      String              @unique()
  status                    String
  pomeloCardID              String
  pomeloCard                PomeloCard          @relation(fields: [pomeloCardID], references: [pomeloCardID], onDelete: Cascade)
  pomeloUserID              String
  pomeloUser                PomeloUser          @relation(fields: [pomeloUserID], references: [pomeloID], onDelete: Cascade)
  amountInUSD               Float
  localAmount               Float
  localCurrency             String
  settlementAmount          Float
  settlementCurrency        String
  transactionAmount         Float
  transactionCurrency       String
  pomeloTransactionType     String
  pointType                 String
  entryMode                 String
  countryCode               String
  origin                    String
  source                    String
  merchantName              String
  merchantMCC               String
  createdTimestamp          DateTime?           @default(now())
  updatedTimestamp          DateTime?           @updatedAt
}

model Token {
  id               String    @id
  tokenType        TokenType
  expiryTime       DateTime?
  userID           String
  isUsed           Boolean   @default(false)
  createdTimestamp DateTime? @default(now()) // Marking optional so we don't need to set in tests
  updatedTimestamp DateTime? @updatedAt // Marking optional so we don't need to set in tests
}

model Admin {
  id               String    @id @default(uuid())
  name             String?
  email            String    @unique()
  role             String
  createdTimestamp DateTime? @default(now()) // Marking optional so we don't need to set in tests
  updatedTimestamp DateTime? @updatedAt // Marking optional so we don't need to set in tests
}

model Verification {
  id               String    @id @default(uuid())
  consumerID       String?
  createdTimestamp DateTime? @default(now()) // Marking optional so we don't need to set in tests
  updatedTimestamp DateTime? @updatedAt // Marking optional so we don't need to set in tests

  @@unique([id, consumerID])
}

model CreditCardBIN {
  id        String  @id @default(uuid())
  issuer    String?
  bin       String  @unique()
  type      String
  network   String
  mask      String?
  supported String
  digits    Int
  cvvDigits Int

  createdTimestamp DateTime? @default(now()) // Marking optional so we don't need to set in tests
  updatedTimestamp DateTime? @updatedAt // Marking optional so we don't need to set in tests

  @@index([supported])
}

model ExchangeRate {
  id                  String    @id @default(uuid())
  createdTimestamp    DateTime? @default(now()) // Marking optional so we don't need to set in tests
  updatedTimestamp    DateTime? @updatedAt // Marking optional so we don't need to set in tests
  numeratorCurrency   String    @db.VarChar(3)
  denominatorCurrency String    @db.VarChar(3)
  bankRate            Float
  nobaRate            Float
  expirationTimestamp DateTime

  @@index([numeratorCurrency, denominatorCurrency])
}

model WithdrawalDetails {
  id             String      @id @default(uuid())
  bankCode       String
  accountNumber  String
  accountType    String
  documentNumber String
  documentType   String
  transaction    Transaction @relation(fields: [transactionID], references: [id], onDelete: Cascade)
  transactionID  String      @unique()
}

model PushToken {
  id               String    @id @default(uuid())
  consumer         Consumer  @relation(fields: [consumerID], references: [id], onDelete: Cascade)
  consumerID       String
  pushToken        String
  createdTimestamp DateTime? @default(now()) // Marking optional so we don't need to set in tests
  updatedTimestamp DateTime? @updatedAt // Marking optional so we don't need to set in tests

  @@unique([consumerID, pushToken])
}

model Identification {
  id               String    @id @default(uuid())
  consumer         Consumer  @relation(fields: [consumerID], references: [id], onDelete: Cascade)
  consumerID       String
  type             String
  value            String
  countryCode      String    @db.VarChar(2)
  createdTimestamp DateTime? @default(now()) // Marking optional so we don't need to set in tests
  updatedTimestamp DateTime? @updatedAt // Marking optional so we don't need to set in tests

  @@unique([consumerID, type, countryCode])
}

model Event {
  id               String          @id @default(uuid())
  name             String          @unique
  createdTimestamp DateTime?       @default(now()) // Marking optional so we don't need to set in tests
  updatedTimestamp DateTime?       @updatedAt // Marking optional so we don't need to set in tests
  handlers         String[]
  templates        EventTemplate[]
}

model EventTemplate {
  id               String    @id @default(uuid())
  createdTimestamp DateTime? @default(now()) // Marking optional so we don't need to set in tests
  updatedTimestamp DateTime? @updatedAt // Marking optional so we don't need to set in tests
  templateBody     String?
  externalKey      String?
  type             String
  locale           String
  eventID          String
  event            Event     @relation(fields: [eventID], references: [id], onDelete: Cascade)

  @@index([eventID])
}

enum IdentityType {
  CONSUMER
  NOBA_ADMIN
}

enum KYCStatus {
  NOT_SUBMITTED
  PENDING
  APPROVED
  FLAGGED
  REJECTED
}

enum DocumentVerificationStatus {
  NOT_REQUIRED
  REQUIRED
  PENDING
  APPROVED
  REJECTED
  REJECTED_DOCUMENT_REQUIRES_RECAPTURE
  REJECTED_DOCUMENT_POOR_QUALITY
  REJECTED_DOCUMENT_INVALID_SIZE_OR_TYPE
  LIVE_PHOTO_VERIFIED
}

enum WalletStatus {
  PENDING
  FLAGGED
  REJECTED
  APPROVED
  DELETED
}

enum PaymentMethodType {
  CARD
  ACH
}

enum PaymentProvider {
  CHECKOUT
}

enum PaymentMethodStatus {
  FLAGGED
  REJECTED
  APPROVED
  UNSUPPORTED
  DELETED
}

enum KYCProvider {
  SARDINE
}

enum TransactionType {
  NOBA_WALLET
}

enum TokenType {
  REFRESH_TOKEN
}<|MERGE_RESOLUTION|>--- conflicted
+++ resolved
@@ -110,11 +110,8 @@
   logoURI              String
   referralID           String     @unique()
   bubbleID             String     @unique()
-<<<<<<< HEAD
   documentNumber       String?
-=======
   locale               String?
->>>>>>> c81a7118
   leadDays             Int?
   maxAllocationPercent Float?
   payrollDates         String[]
