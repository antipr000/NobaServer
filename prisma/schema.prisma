// This is your Prisma schema file,
// learn more about it in the docs: https://pris.ly/d/prisma-schema

generator client {
  provider = "prisma-client-js"
}

generator dbml {
  provider = "prisma-dbml-generator"
}

// generator prismaClassGenerator {
//   provider      = "prisma-class-generator"
//   dryRun        = false
//   output        = "../src/generated/domain"
//   useSwagger    = false
//   makeIndexFile = false
// }

datasource db {
  provider = "postgresql"
  url      = env("DATABASE_URL")
}

model Consumer {
  id                   String          @id @default(uuid())
  firstName            String?
  lastName             String?
  email                String?         @unique()
  displayEmail         String?
  handle               String?         @unique()
  referralCode         String          @unique()
  phone                String?         @unique()
  dateOfBirth          String?         @db.VarChar(10)
  isLocked             Boolean         @default(false)
  isDisabled           Boolean         @default(false)
  createdTimestamp     DateTime?       @default(now()) // Marking optional so we don't need to set in tests
  updatedTimestamp     DateTime?       @updatedAt // Marking optional so we don't need to set in tests
  socialSecurityNumber String?
  referredByID         String?
  referredBy           Consumer?       @relation("ReferredBy", fields: [referredByID], references: [id])
  referredConsumers    Consumer[]      @relation("ReferredBy")
  address              Address?
  verificationData     KYC?
  cryptoWallets        CryptoWallet[]
  paymentMethods       PaymentMethod[]
  circleAccountData    Circle?
  debitTransactions    Transaction[]   @relation("debitConsumer")
  creditTransactions   Transaction[]   @relation("creditConsumer")

  @@index([email])
  @@index([handle])
  @@index([phone])
  @@index([referredByID])
  @@index([referralCode])
}

model Address {
  id          String   @id @default(uuid())
  streetLine1 String?
  streetLine2 String?
  city        String?
  countryCode String   @db.VarChar(3)
  regionCode  String?
  postalCode  String?
  consumer    Consumer @relation(fields: [consumerID], references: [id], onDelete: Cascade)
  consumerID  String   @unique()
}

model KYC {
  id                            String                     @id @default(uuid())
  kycCheckReference             String?
  documentCheckReference        String?
  provider                      KYCProvider                @default(SARDINE)
  riskRating                    String?
  isSuspectedFraud              Boolean                    @default(false)
  kycCheckStatus                KYCStatus                  @default(NOT_SUBMITTED)
  documentVerificationStatus    DocumentVerificationStatus @default(REQUIRED)
  documentVerificationTimestamp DateTime?
  kycVerificationTimestamp      DateTime?
  sanctionLevel                 String?
  riskLevel                     String?
  consumer                      Consumer                   @relation(fields: [consumerID], references: [id], onDelete: Cascade)
  consumerID                    String                     @unique()
}

model CryptoWallet {
  id               String       @id @default(uuid())
  address          String       @unique()
  createdTimestamp DateTime?    @default(now()) // Marking optional so we don't need to set in tests
  updatedTimestamp DateTime?    @updatedAt // Marking optional so we don't need to set in tests
  name             String?
  chainType        String?
  isEVMCompatible  Boolean?
  status           WalletStatus @default(PENDING)
  riskScore        Float?
  consumer         Consumer     @relation(fields: [consumerID], references: [id], onDelete: Cascade)
  consumerID       String

  @@index([address])
}

model PaymentMethod {
  id               String              @id @default(uuid())
  name             String?
  type             PaymentMethodType
  paymentToken     String              @unique()
  createdTimestamp DateTime?           @default(now()) // Marking optional so we don't need to set in tests
  updatedTimestamp DateTime?           @updatedAt // Marking optional so we don't need to set in tests
  paymentProvider  PaymentProvider
  status           PaymentMethodStatus
  isDefault        Boolean             @default(false)
  imageUri         String?
  consumer         Consumer            @relation(fields: [consumerID], references: [id], onDelete: Cascade)
  consumerID       String
  cardData         Card?
  achData          ACH?

  @@index([paymentToken])
}

model Card {
  id              String        @id @default(uuid())
  cardType        String?
  scheme          String?
  first6Digits    String
  last4Digits     String
  authCode        String?
  authReason      String?
  paymentMethod   PaymentMethod @relation(fields: [paymentMethodID], references: [id], onDelete: Cascade)
  paymentMethodID String        @unique()
}

model ACH {
  id              String        @id @default(uuid())
  accountID       String
  accessToken     String
  itemID          String
  mask            String
  accountType     String
  paymentMethod   PaymentMethod @relation(fields: [paymentMethodID], references: [id], onDelete: Cascade)
  paymentMethodID String        @unique()
}

model Circle {
  id               String    @id
  createdTimestamp DateTime? @default(now()) // Marking optional so we don't need to set in tests
  updatedTimestamp DateTime? @updatedAt // Marking optional so we don't need to set in tests
  walletID         String    @unique()
  consumer         Consumer  @relation(fields: [consumerID], references: [id], onDelete: Cascade)
  consumerID       String    @unique()

  @@index([consumerID])
}

model Otp {
  id                     String       @id @default(uuid())
  otpIdentifier          String
  createdTimestamp       DateTime?    @default(now()) // Marking optional so we don't need to set in tests
  updatedTimestamp       DateTime?    @updatedAt // Marking optional so we don't need to set in tests
  otp                    Int
  otpExpirationTimestamp DateTime
  identityType           IdentityType

  @@unique([otpIdentifier, identityType], name: "uniqueIdentifier")
  @@index([otpIdentifier, identityType])
  @@index([otp])
}

model LimitProfile {
  id                 String               @id @default(uuid())
  name               String
  daily              Float?
  weekly             Float?
  monthly            Float
  maxTransaction     Float
  minTransaction     Float
  unsettledExposure  Float?
  LimitConfiguration LimitConfiguration[]
  createdTimestamp   DateTime?            @default(now()) // Marking optional so we don't need to set in tests
  updatedTimestamp   DateTime?            @updatedAt // Marking optional so we don't need to set in tests
}

model LimitConfiguration {
  id                        String             @id @default(uuid())
  isDefault                 Boolean            @default(false)
  priority                  Int
  profile                   LimitProfile       @relation(fields: [profileID], references: [id], onDelete: Cascade)
  profileID                 String
  transactionType           TransactionType?
  minProfileAge             Int?
  minBalanceInWallet        Float?
  minTotalTransactionAmount Float?
  paymentMethodType         PaymentMethodType?
  createdTimestamp          DateTime?          @default(now()) // Marking optional so we don't need to set in tests
  updatedTimestamp          DateTime?          @updatedAt // Marking optional so we don't need to set in tests
}

model Transaction {
<<<<<<< HEAD
  id               String    @id @default(uuid())
  transactionRef   String    @unique()
  workflowName     String
  debitConsumer    Consumer? @relation("debitConsumer", fields: [debitConsumerID], references: [id], onDelete: Cascade)
  debitConsumerID  String?
  creditConsumer   Consumer? @relation("creditConsumer", fields: [creditConsumerID], references: [id], onDelete: Cascade)
  creditConsumerID String?
  status           String    @default("PENDING")
  memo             String?
  sessionKey       String
  debitCurrency    String?
  creditCurrency   String?
  debitAmount      Float?
  creditAmount     Float?
  exchangeRate     Float?
  createdTimestamp DateTime? @default(now()) // Marking optional so we don't need to set in tests
  updatedTimestamp DateTime? @updatedAt // Marking optional so we don't need to set in tests
  Mono             Mono?
}

model Mono {
  id                String      @id @default(uuid())
  monoTransactionID String?
  collectionLinkID  String      @unique()
  collectionUrl     String
  state             String
  nobaTransactionID String      @unique()
  transaction       Transaction @relation(fields: [nobaTransactionID], references: [id], onDelete: Cascade)
  createdTimestamp  DateTime?   @default(now()) // Marking optional so we don't need to set in tests
  updatedTimestamp  DateTime?   @updatedAt // Marking optional so we don't need to set in tests

  @@index([nobaTransactionID])
  @@index([monoTransactionID])
=======
  id                String             @id @default(uuid())
  transactionRef    String             @unique()
  workflowName      String
  debitConsumer     Consumer?          @relation("debitConsumer", fields: [debitConsumerID], references: [id], onDelete: Cascade)
  debitConsumerID   String?
  creditConsumer    Consumer?          @relation("creditConsumer", fields: [creditConsumerID], references: [id], onDelete: Cascade)
  creditConsumerID  String?
  status            String             @default("PENDING")
  memo              String?
  sessionKey        String
  debitCurrency     String?
  creditCurrency    String?
  debitAmount       Float?
  creditAmount      Float?
  exchangeRate      Float?
  createdTimestamp  DateTime?          @default(now()) // Marking optional so we don't need to set in tests
  updatedTimestamp  DateTime?          @updatedAt // Marking optional so we don't need to set in tests
  transactionEvents TransactionEvent[]
}

model TransactionEvent {
  id            String      @id @default(uuid())
  timestamp     DateTime?   @default(now()) // Marking optional so we don't need to set in tests
  transaction   Transaction @relation(fields: [transactionID], references: [id], onDelete: Cascade)
  transactionID String
  internal      Boolean     @default(true)
  message       String
  details       String?
  key           String?
  param1        String?
  param2        String?
  param3        String?
  param4        String?
  param5        String?
>>>>>>> 5c637adc
}

model Token {
  id               String    @id
  tokenType        TokenType
  expiryTime       DateTime?
  userID           String
  isUsed           Boolean   @default(false)
  createdTimestamp DateTime? @default(now()) // Marking optional so we don't need to set in tests
  updatedTimestamp DateTime? @updatedAt // Marking optional so we don't need to set in tests
}

model Admin {
  id               String    @id @default(uuid())
  name             String?
  email            String    @unique()
  role             String
  createdTimestamp DateTime? @default(now()) // Marking optional so we don't need to set in tests
  updatedTimestamp DateTime? @updatedAt // Marking optional so we don't need to set in tests

  @@index([email])
}

model Verification {
  id               String    @id @default(uuid())
  userID           String?
  transactionID    String?   @unique()
  createdTimestamp DateTime? @default(now()) // Marking optional so we don't need to set in tests
  updatedTimestamp DateTime? @updatedAt // Marking optional so we don't need to set in tests

  @@index([userID])
}

model CreditCardBIN {
  id        String  @id @default(uuid())
  issuer    String?
  bin       String  @unique()
  type      String
  network   String
  mask      String?
  supported String
  digits    Int
  cvvDigits Int

  createdTimestamp DateTime? @default(now()) // Marking optional so we don't need to set in tests
  updatedTimestamp DateTime? @updatedAt // Marking optional so we don't need to set in tests

  @@index([bin])
  @@index([supported])
}

model ExchangeRate {
  id                  String    @id @default(uuid())
  createdTimestamp    DateTime? @default(now()) // Marking optional so we don't need to set in tests
  updatedTimestamp    DateTime? @updatedAt // Marking optional so we don't need to set in tests
  numeratorCurrency   String    @db.VarChar(3)
  denominatorCurrency String    @db.VarChar(3)
  bankRate            Float
  nobaRate            Float
  expirationTimestamp DateTime

  @@index([numeratorCurrency, denominatorCurrency])
}

enum IdentityType {
  CONSUMER
  NOBA_ADMIN
}

enum KYCStatus {
  NOT_SUBMITTED
  PENDING
  APPROVED
  FLAGGED
  REJECTED
}

enum DocumentVerificationStatus {
  NOT_REQUIRED
  REQUIRED
  PENDING
  APPROVED
  REJECTED
  REJECTED_DOCUMENT_REQUIRES_RECAPTURE
  REJECTED_DOCUMENT_POOR_QUALITY
  REJECTED_DOCUMENT_INVALID_SIZE_OR_TYPE
  LIVE_PHOTO_VERIFIED
}

enum WalletStatus {
  PENDING
  FLAGGED
  REJECTED
  APPROVED
  DELETED
}

enum PaymentMethodType {
  CARD
  ACH
}

enum PaymentProvider {
  CHECKOUT
}

enum PaymentMethodStatus {
  FLAGGED
  REJECTED
  APPROVED
  UNSUPPORTED
  DELETED
}

enum KYCProvider {
  SARDINE
}

enum TransactionType {
  NOBA_WALLET
}

enum TokenType {
  REFRESH_TOKEN
}<|MERGE_RESOLUTION|>--- conflicted
+++ resolved
@@ -197,41 +197,6 @@
 }
 
 model Transaction {
-<<<<<<< HEAD
-  id               String    @id @default(uuid())
-  transactionRef   String    @unique()
-  workflowName     String
-  debitConsumer    Consumer? @relation("debitConsumer", fields: [debitConsumerID], references: [id], onDelete: Cascade)
-  debitConsumerID  String?
-  creditConsumer   Consumer? @relation("creditConsumer", fields: [creditConsumerID], references: [id], onDelete: Cascade)
-  creditConsumerID String?
-  status           String    @default("PENDING")
-  memo             String?
-  sessionKey       String
-  debitCurrency    String?
-  creditCurrency   String?
-  debitAmount      Float?
-  creditAmount     Float?
-  exchangeRate     Float?
-  createdTimestamp DateTime? @default(now()) // Marking optional so we don't need to set in tests
-  updatedTimestamp DateTime? @updatedAt // Marking optional so we don't need to set in tests
-  Mono             Mono?
-}
-
-model Mono {
-  id                String      @id @default(uuid())
-  monoTransactionID String?
-  collectionLinkID  String      @unique()
-  collectionUrl     String
-  state             String
-  nobaTransactionID String      @unique()
-  transaction       Transaction @relation(fields: [nobaTransactionID], references: [id], onDelete: Cascade)
-  createdTimestamp  DateTime?   @default(now()) // Marking optional so we don't need to set in tests
-  updatedTimestamp  DateTime?   @updatedAt // Marking optional so we don't need to set in tests
-
-  @@index([nobaTransactionID])
-  @@index([monoTransactionID])
-=======
   id                String             @id @default(uuid())
   transactionRef    String             @unique()
   workflowName      String
@@ -250,6 +215,7 @@
   createdTimestamp  DateTime?          @default(now()) // Marking optional so we don't need to set in tests
   updatedTimestamp  DateTime?          @updatedAt // Marking optional so we don't need to set in tests
   transactionEvents TransactionEvent[]
+  Mono              Mono?
 }
 
 model TransactionEvent {
@@ -266,7 +232,21 @@
   param3        String?
   param4        String?
   param5        String?
->>>>>>> 5c637adc
+}
+
+model Mono {
+  id                String      @id @default(uuid())
+  monoTransactionID String?
+  collectionLinkID  String      @unique()
+  collectionUrl     String
+  state             String
+  nobaTransactionID String      @unique()
+  transaction       Transaction @relation(fields: [nobaTransactionID], references: [id], onDelete: Cascade)
+  createdTimestamp  DateTime?   @default(now()) // Marking optional so we don't need to set in tests
+  updatedTimestamp  DateTime?   @updatedAt // Marking optional so we don't need to set in tests
+
+  @@index([nobaTransactionID])
+  @@index([monoTransactionID])
 }
 
 model Token {
