/**
 * Setup the required environment variables for
 *   - API Client
 *   - Test Configs for different Vendors
 *
 * This is required to be the very first line in
 * the test files (even before other imports) as
 * API Client requires certain environment variables
 * to be set before any of it's class is even
 * imported.
 */
import { setUp } from "./setup";
setUp();

import { INestApplication } from "@nestjs/common";
import { AuthenticationService, VerifyOtpResponseDTO } from "./api_client";
import { MongoMemoryServer } from "mongodb-memory-server";
import mongoose from "mongoose";
import { bootstrap } from "../src/server";
import { fetchOtpFromDb } from "./common";
import { ResponseStatus } from "./api_client/core/request";

describe("Authentication", () => {
  jest.setTimeout(20000);

  let mongoServer: MongoMemoryServer;
  let mongoUri: string;
  let app: INestApplication;

  beforeEach(async () => {
    const port = process.env.PORT;

    // Spin up an in-memory mongodb server
    mongoServer = await MongoMemoryServer.create();
    mongoUri = mongoServer.getUri();
    console.log("MongoMemoryServer running at: ", mongoUri);

    const environmentVaraibles = {
      MONGO_URI: mongoUri,
    };
    app = await bootstrap(environmentVaraibles);
    await app.listen(port);

    console.log(`Server started on port '${port} ...'`);
  });

  afterEach(async () => {
    await mongoose.disconnect();
    await app.close();
    await mongoServer.stop();
  });

  describe("CONSUMER", () => {
    /**
     * - Calls '/login' with 'CONSUMER' identityType.
     * - Calls '/verifyotp' by fetching the OTP from the database itself.
     * - Calls '/currentUser' and verify that the returned '_id' & 'email' matches.
     */
    it("signup as 'CONSUMER' is successful", async () => {
      const consumerEmail = "test+consumer@noba.com";

      const loginResponse = await AuthenticationService.loginUser({
        email: consumerEmail,
        identityType: "CONSUMER",
      });
      expect(loginResponse.__status).toBe(201);

      const verifyOtpResponse = (await AuthenticationService.verifyOtp({
        emailOrPhone: consumerEmail,
        otp: await fetchOtpFromDb(mongoUri, consumerEmail, "CONSUMER"),
        identityType: "CONSUMER",
      })) as VerifyOtpResponseDTO & ResponseStatus;

      const accessToken = verifyOtpResponse.access_token;
      const userId = verifyOtpResponse.user_id;

      expect(verifyOtpResponse.__status).toBe(201);
      expect(accessToken).toBeDefined();
      expect(userId).toBeDefined();
<<<<<<< HEAD

      process.env.ACCESS_TOKEN = accessToken;
      const currentUserResponse = await AuthenticationService.testAuth();

      expect(currentUserResponse.__status).toBe(200);
      expect(currentUserResponse.email).toBe(consumerEmail);
      expect(currentUserResponse._id).toBe(userId);
=======
>>>>>>> a0caf8cf
    });
  });
});<|MERGE_RESOLUTION|>--- conflicted
+++ resolved
@@ -77,16 +77,13 @@
       expect(verifyOtpResponse.__status).toBe(201);
       expect(accessToken).toBeDefined();
       expect(userId).toBeDefined();
-<<<<<<< HEAD
 
-      process.env.ACCESS_TOKEN = accessToken;
-      const currentUserResponse = await AuthenticationService.testAuth();
+      // process.env.ACCESS_TOKEN = accessToken;
+      // const currentUserResponse = await AuthenticationService.testAuth();
 
-      expect(currentUserResponse.__status).toBe(200);
-      expect(currentUserResponse.email).toBe(consumerEmail);
-      expect(currentUserResponse._id).toBe(userId);
-=======
->>>>>>> a0caf8cf
+      // expect(currentUserResponse.__status).toBe(200);
+      // expect(currentUserResponse.email).toBe(consumerEmail);
+      // expect(currentUserResponse._id).toBe(userId);
     });
   });
 });