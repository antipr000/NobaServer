<<<<<<< HEAD
{"openapi":"3.0.0","info":{"title":"Noba Server","description":"Noba Server API (DEVELOPMENT)","version":"1.0","contact":{}},"tags":[],"servers":[{"url":"https://api.noba.com/"},{"url":"http://localhost:8080"}],"components":{"securitySchemes":{"JWT-auth":{"scheme":"bearer","bearerFormat":"JWT","type":"http"}},"schemas":{"VerifyOtpRequestDTO":{"type":"object","properties":{"emailOrPhone":{"type":"string"},"otp":{"type":"number"},"identityType":{"type":"string"}},"required":["emailOrPhone","otp","identityType"]},"VerifyOtpResponseDTO":{"type":"object","properties":{"access_token":{"type":"string"},"user_id":{"type":"string"}},"required":["access_token","user_id"]},"LoginRequestDTO":{"type":"object","properties":{"email":{"type":"string"}},"required":["email"]},"UserDTO":{"type":"object","properties":{"_id":{"type":"string"},"version":{"type":"number"},"name":{"type":"string"},"email":{"type":"string"},"phone":{"type":"string"},"isEmailVerified":{"type":"boolean"},"idVerified":{"type":"boolean"},"documentVerified":{"type":"boolean"},"dateOfBirth":{"type":"object"},"address":{"type":"object"}},"required":["_id","version","email"]},"PaymentMethodDTO":{"type":"object","properties":{"paymentMethodId":{"type":"string"},"paymentMethodType":{"type":"string","enum":["Card"]},"cardNumber":{"type":"string"},"billingAdress":{"type":"string"},"cardHolderName":{"type":"string"}},"required":["paymentMethodId","paymentMethodType"]},"AddPaymentMethodDTO":{"type":"object","properties":{"paymentMethodType":{"type":"string","enum":["Card"]},"cardNumber":{"type":"string"},"cardExpiryMonth":{"type":"number"},"cardExpiryYear":{"type":"number"},"cardCVC":{"type":"string"},"billingAdress":{"type":"string"},"cardHolderName":{"type":"string"}},"required":["paymentMethodType"]},"ConsentDTO":{"type":"object","properties":{"name":{"type":"string"},"message":{"type":"string"}},"required":["name","message"]},"SubdivisionDTO":{"type":"object","properties":{"name":{"type":"string"},"code":{"type":"string"}},"required":["name","code"]},"DOBDTO":{"type":"object","properties":{"date":{"type":"number"},"month":{"type":"number"},"year":{"type":"number"}},"required":["date","month","year"]},"NationalIDDTO":{"type":"object","properties":{"type":{"type":"string","enum":["NationalID","HealthID","SocialService","Passport","DriverLicence"]},"number":{"type":"string"},"mrz1":{"type":"string"},"mrz2":{"type":"string"},"dayOfExpiry":{"type":"number"},"monthOfExpiry":{"type":"number"},"yearOfExpiry":{"type":"number"},"state":{"type":"string"}},"required":["type","number"]},"IDVerificationRequestDTO":{"type":"object","properties":{"firstName":{"type":"string"},"lastName":{"type":"string"},"dateOfBirth":{"$ref":"#/components/schemas/DOBDTO"},"streetName":{"type":"string"},"city":{"type":"string"},"state":{"type":"string"},"countryCode":{"type":"string"},"postalCode":{"type":"string"},"nationalID":{"$ref":"#/components/schemas/NationalIDDTO"}},"required":["firstName","lastName","dateOfBirth","streetName","city","state","countryCode","postalCode","nationalID"]},"VerificationResultDTO":{"type":"object","properties":{"status":{"type":"string","enum":["OK","FAILED","PENDING"]}},"required":["status"]},"VerificationStatusDTO":{"type":"object","properties":{"TransactionId":{"type":"string"},"TransactionRecordId":{"type":"string"},"Status":{"type":"string","enum":["InProgress","Completed","Failed","Canceled","TimeoutCanceled"]},"UploadedDt":{"type":"string"},"IsTimedOut":{"type":"boolean"}},"required":["TransactionId","TransactionRecordId","Status","UploadedDt","IsTimedOut"]},"TransactionDTO":{"type":"object","properties":{"_id":{"type":"string"},"status":{"type":"string","enum":["INITIATED","FIAT_INCOMING_PENDING","FIAT_INCOMING_CONFIRMED","FIAT_INCOMING_FAILED","FIAT_INCOMING_REVERSED","FIAT_OUTGOING_PENDING","FIAT_OUTGOING_CONFIRMED","FIAT_OUTGOING_FAILED","WALLET_INCOMING_PENDING","WAALLET_INCOMING_COMPLETED","WALLET_INCOMING_FAILED","WALLET_OUTGOING_PENDING","WALLET_OUTGOING_COMPLETED","WALLET_OUTGOING_FAILED","COMPLETED"]},"statusMessage":{"type":"string"},"leg1":{"type":"string"},"leg2":{"type":"string"},"leg1Amount":{"type":"number"},"leg2Amount":{"type":"number"},"transactionTimestamp":{"format":"date-time","type":"string"},"paymentMethodId":{"type":"string"},"fiatTransactionId":{"type":"string"},"cryptoTransactionId":{"type":"string"},"sourceWalletAdress":{"type":"string"},"destinationWalletAdress":{"type":"string"}},"required":["_id","status","leg1","leg2","leg1Amount","leg2Amount","transactionTimestamp"]},"CheckTransactionDTO":{"type":"object","properties":{"status":{"type":"string","enum":["ALLOWED","TRANSACTION_LIMIT_REACHED","DAILY_LIMIT_REACHED","WEEKLY_LIMIT_REACHED","MONTHLY_LIMIT_REACHED","MAX_LIMIT_REACHED"]}},"required":["status"]},"CreateTransactionDTO":{"type":"object","properties":{"paymentMethodId":{"type":"string"},"leg1":{"type":"string"},"leg2":{"type":"string"},"leg1Amount":{"type":"number"},"leg2Amount":{"type":"number"},"destinationWalletAdress":{"type":"string"}},"required":["paymentMethodId","leg1","leg2","leg1Amount","leg2Amount"]},"TransactionStatsDTO":{"type":"object","properties":{"numTransactions":{"type":"number"},"totalAmount":{"type":"number"}},"required":["numTransactions","totalAmount"]}}},"paths":{"/api/v1/health":{"get":{"operationId":"appHealth","summary":"Checks if the service is up and running","parameters":[],"responses":{"200":{"description":"Status OK"}},"tags":["Health Check"]}},"/api/v1/cryptocurrencies":{"get":{"operationId":"supportedCryptocurrencies","summary":"Returns a list of all cryptocurrencies whose on-ramp we support","parameters":[],"responses":{"200":{"description":"List of all supported cryptocurrencies"}},"tags":["Assets"]}},"/api/v1/auth/verifyOtp":{"post":{"operationId":"verifyOtp","summary":"Send the OTP filled in by the user to Noba Server and get the access token","parameters":[],"requestBody":{"required":true,"content":{"application/json":{"schema":{"$ref":"#/components/schemas/VerifyOtpRequestDTO"}}}},"responses":{"200":{"description":"Noba access token of the user","content":{"application/json":{"schema":{"$ref":"#/components/schemas/VerifyOtpResponseDTO"}}}}},"tags":["Authentication"]}},"/api/v1/auth/login":{"post":{"operationId":"loginUser","summary":"Sends otp to the email/phone provided","parameters":[],"requestBody":{"required":true,"content":{"application/json":{"schema":{"$ref":"#/components/schemas/LoginRequestDTO"}}}},"responses":{"200":{"description":"Email successfully sent"}},"tags":["Authentication"]}},"/api/v1/auth/userId":{"get":{"operationId":"testAuth","summary":"Get the Noba user ID for the authorized/logged-in user","parameters":[],"responses":{"200":{"description":"Noba user ID of logged in user"}},"tags":["Authentication"],"security":[{"bearer":[]}]}},"/api/v1/user/{userID}":{"get":{"operationId":"getUser","summary":"Get noba user ID of currently logged in user","parameters":[{"name":"userID","required":true,"in":"path","schema":{"type":"string"}}],"responses":{"200":{"description":"Returns the user ID of the currently logged in user","content":{"application/json":{"schema":{"$ref":"#/components/schemas/UserDTO"}}}},"400":{"description":"Invalid request parameters"}},"tags":["User"],"security":[{"JWT-auth":[]}]},"put":{"operationId":"updateUser","summary":"Update user details for currently logged in user","parameters":[{"name":"userID","required":true,"in":"path","schema":{"type":"string"}}],"responses":{"200":{"description":"Update user details on the Noba server for currrenly logged in user","content":{"application/json":{"schema":{"$ref":"#/components/schemas/UserDTO"}}}},"400":{"description":"Invalid request parameters"}},"tags":["User"],"security":[{"JWT-auth":[]}]}},"/api/v1/paymentmethods/{userID}":{"get":{"operationId":"getUserPaymentMethods","summary":"Get all payment methods for a user","parameters":[{"name":"userID","required":true,"in":"path","schema":{"type":"string"}}],"responses":{"200":{"description":"List of all payment methods for the given user ID","content":{"application/json":{"schema":{"type":"array","items":{"$ref":"#/components/schemas/PaymentMethodDTO"}}}}},"400":{"description":"Invalid payment method ID / request parameters"}},"tags":["Payment Methods"],"security":[{"JWT-auth":[]}]},"post":{"operationId":"addPaymentMethod","summary":"Attach a payment method to a user","parameters":[{"name":"userID","required":true,"in":"path","schema":{"type":"string"}}],"requestBody":{"required":true,"content":{"application/json":{"schema":{"$ref":"#/components/schemas/AddPaymentMethodDTO"}}}},"responses":{"200":{"description":"Add a payment method for the desired user","content":{"application/json":{"schema":{"$ref":"#/components/schemas/PaymentMethodDTO"}}}},"400":{"description":"Invalid payment method ID / request parameters"}},"tags":["Payment Methods"],"security":[{"JWT-auth":[]}]}},"/api/v1/paymentmethods/{paymentMethodId}":{"delete":{"operationId":"removePaymentMethod","summary":"Remove a payment method from a user","parameters":[{"name":"paymentMethodId","required":true,"in":"path","schema":{"type":"string"}}],"responses":{"200":{"description":"Remove a previously added payment method","content":{"application/json":{"schema":{"type":"string"}}}},"400":{"description":"Invalid request parameters"}},"tags":["Payment Methods"],"security":[{"bearer":[]}]}},"/api/v1/verify":{"get":{"operationId":"getVerificationStatus","summary":"Check if verification service is up","parameters":[],"responses":{"200":{"description":"Health check for verification service"}},"tags":["Verification"],"security":[{"JWT-auth":[]}]}},"/api/v1/verify/countryCodes":{"get":{"operationId":"getCountryCodes","summary":"Get list of country codes that Noba supports","parameters":[],"responses":{"200":{"description":"Get country codes for supported countries"},"400":{"description":"Invalid request parameters!"}},"tags":["Verification"],"security":[{"JWT-auth":[]}]}},"/api/v1/verify/consents/{countryCode}":{"get":{"operationId":"getConsents","summary":"Get all consents for a given country code","parameters":[{"name":"countryCode","required":true,"in":"path","schema":{"type":"string"}}],"responses":{"200":{"description":"Get all consents","content":{"application/json":{"schema":{"type":"array","items":{"$ref":"#/components/schemas/ConsentDTO"}}}}},"400":{"description":"Invalid request parameters!"}},"tags":["Verification"],"security":[{"JWT-auth":[]}]}},"/api/v1/verify/subdivisions/{countryCode}":{"get":{"operationId":"getSubdivisions","summary":"Get subdivision for the given country code","parameters":[{"name":"countryCode","required":true,"in":"path","schema":{"type":"string"}}],"responses":{"200":{"description":"Get subdivision for the given country code","content":{"application/json":{"schema":{"type":"array","items":{"$ref":"#/components/schemas/SubdivisionDTO"}}}}},"400":{"description":"Invalid request parameters!"}},"tags":["Verification"],"security":[{"JWT-auth":[]}]}},"/api/v1/verify/{userID}/id":{"post":{"operationId":"verifyUser","summary":"Get verification result","parameters":[{"name":"userID","required":true,"in":"path","schema":{"type":"string"}}],"requestBody":{"required":true,"content":{"application/json":{"schema":{"$ref":"#/components/schemas/IDVerificationRequestDTO"}}}},"responses":{"200":{"description":"Get verification result","content":{"application/json":{"schema":{"$ref":"#/components/schemas/VerificationResultDTO"}}}},"400":{"description":"Invalid request parameters!"}},"tags":["Verification"],"security":[{"JWT-auth":[]}]}},"/api/v1/verify/{userID}/doc":{"post":{"operationId":"verifyDocument","summary":"Get verification result","parameters":[{"name":"userID","required":true,"in":"path","schema":{"type":"string"}}],"responses":{"202":{"description":"Get verification result","content":{"application/json":{"schema":{"$ref":"#/components/schemas/VerificationResultDTO"}}}},"400":{"description":"Invalid request parameters!"}},"tags":["Verification"],"security":[{"JWT-auth":[]}]}},"/api/v1/verify/{userID}/doc/status":{"get":{"operationId":"getDocumentVerificationStatus","summary":"Get KYC status of the given user","parameters":[{"name":"userID","required":true,"in":"path","schema":{"type":"string"}}],"responses":{"200":{"description":"Get KYC status of the given user","content":{"application/json":{"schema":{"$ref":"#/components/schemas/VerificationStatusDTO"}}}},"400":{"description":"Invalid request parameters!"}},"tags":["Verification"],"security":[{"JWT-auth":[]}]}},"/api/v1/verify/{userID}/doc/result":{"get":{"operationId":"getDocumentVerificationResult","summary":"Get KYC result of the given user","parameters":[{"name":"userID","required":true,"in":"path","schema":{"type":"string"}}],"responses":{"200":{"description":"TODO Ask soham from usability perspective how is this any different than /status","content":{"application/json":{"schema":{"$ref":"#/components/schemas/VerificationResultDTO"}}}},"400":{"description":"Invalid request parameters!"}},"tags":["Verification"],"security":[{"JWT-auth":[]}]}},"/api/v1/user/{userID}/transactions/status/{transactionId}":{"get":{"operationId":"getTransactionStatus","summary":"Get transaction details for a given transactionID","parameters":[{"name":"userID","required":true,"in":"path","schema":{"type":"string"}},{"name":"transactionId","required":true,"in":"path","schema":{"type":"string"}}],"responses":{"200":{"description":"Transaction details for the given transactionId","content":{"application/json":{"schema":{"$ref":"#/components/schemas/TransactionDTO"}}}}},"tags":["Transactions"],"security":[{"JWT-auth":[]}]}},"/api/v1/user/{userID}/transactions/check/{transactionAmount}":{"get":{"operationId":"checkIfTransactionPossible","parameters":[{"name":"userID","required":true,"in":"path","schema":{"type":"string"}},{"name":"transactionAmount","required":true,"in":"path","schema":{"type":"string"}}],"responses":{"200":{"description":"","content":{"application/json":{"schema":{"$ref":"#/components/schemas/CheckTransactionDTO"}}}}},"tags":["Transactions"],"security":[{"JWT-auth":[]}]}},"/api/v1/user/{userID}/transactions/trasact":{"post":{"operationId":"transact","summary":"Place a transaction with Noba","parameters":[{"name":"userID","required":true,"in":"path","schema":{"type":"string"}}],"requestBody":{"required":true,"content":{"application/json":{"schema":{"$ref":"#/components/schemas/CreateTransactionDTO"}}}},"responses":{"200":{"description":"Returns transaction id if transaction is placed successfully","content":{"application/json":{"schema":{"$ref":"#/components/schemas/TransactionDTO"}}}},"400":{"description":"Bad request. Invalid input."},"502":{"description":"Bad gateway. Something went wrong."}},"tags":["Transactions"],"security":[{"JWT-auth":[]}]}},"/api/v1/user/{userID}/transactions":{"get":{"operationId":"getTransactions","summary":"Get all transactions for a particular user","parameters":[{"name":"userID","required":true,"in":"path","schema":{"type":"string"}},{"name":"startDate","required":true,"in":"query","description":"Format: YYYY-MM-DD, example: 2010-04-27","schema":{"type":"string"}},{"name":"endDate","required":true,"in":"query","description":"Format: YYYY-MM-DD, example: 2010-04-27","schema":{"type":"string"}}],"responses":{"200":{"description":"List of all transactions that happened through Noba for given userID","content":{"application/json":{"schema":{"type":"array","items":{"$ref":"#/components/schemas/TransactionDTO"}}}}}},"tags":["Transactions"],"security":[{"JWT-auth":[]}]}},"/api/v1/user/{userID}/transactions/download":{"get":{"operationId":"downloadTransactions","summary":"Download all the transactions of a particular user.","parameters":[{"name":"userID","required":true,"in":"path","schema":{"type":"string"}},{"name":"startDate","required":true,"in":"query","description":"Format: YYYY-MM-DD, example: 2010-04-27","schema":{"type":"string"}},{"name":"endDate","required":true,"in":"query","description":"Format: YYYY-MM-DD, example: 2010-04-27","schema":{"type":"string"}},{"name":"reportFormat","required":true,"in":"query","description":"Format in which you want the transactions report. Current 'CSV' is supported.","schema":{"type":"number"}}],"responses":{"200":{"description":"A CSV or PDF file containing details of all the transactions made by the user.","content":{"application/json":{"schema":{"type":"array","items":{"$ref":"#/components/schemas/TransactionDTO"}}}}}},"tags":["Transactions"],"security":[{"JWT-auth":[]}]}},"/api/v1/exchangerates/priceinfiat/{crypto_currency_code}/{fiat_currency_code}":{"get":{"operationId":"priceInFiat","summary":"Get price of a crypto (leg1) in fiat (leg 2)","parameters":[{"name":"crypto_currency_code","required":true,"in":"path","schema":{"type":"string"}},{"name":"fiat_currency_code","required":true,"in":"path","schema":{"type":"string"}}],"responses":{"200":{"description":"Fiat price (leg 2) for the desired crypto currency (leg1)"}},"tags":["Assets"],"security":[{"JWT-auth":[]}]}},"/api/v1/exchangerates/processingfee/{crypto_currency_code}/{fiat_currency_code}/{fiat_amount}":{"get":{"operationId":"processingFee","summary":"Get the processing fee for a crypto fiat conversion","parameters":[{"name":"crypto_currency_code","required":true,"in":"path","schema":{"type":"string"}},{"name":"fiat_currency_code","required":true,"in":"path","schema":{"type":"string"}},{"name":"fiat_amount","required":true,"in":"path","schema":{"type":"number"}}],"responses":{"200":{"description":"Processing fee for given crypto fiat conversion"}},"tags":["Assets"],"security":[{"JWT-auth":[]}]}},"/api/v1/admin/{userID}/transaction_metrics":{"get":{"operationId":"getTransactionMetrics","summary":"Get all transaction metrics for a given partner.","parameters":[{"name":"userID","required":true,"in":"path","schema":{"type":"string"}}],"responses":{"200":{"description":"Get transaction statistics","content":{"application/json":{"schema":{"$ref":"#/components/schemas/TransactionStatsDTO"}}}}},"tags":["Admin"]}},"/api/v1/admin/{userID}/transactions":{"get":{"operationId":"getAllTransactions","summary":"Get all transactions filtered by the specified date range","parameters":[{"name":"userID","required":true,"in":"path","schema":{"type":"string"}},{"name":"startDate","required":true,"in":"query","description":"Format: YYYY-MM-DD, example: 2010-04-27","schema":{"type":"string"}},{"name":"endDate","required":true,"in":"query","description":"Format: YYYY-MM-DD, example: 2010-04-27","schema":{"type":"string"}}],"responses":{"200":{"description":"","content":{"application/json":{"schema":{"type":"array","items":{"$ref":"#/components/schemas/TransactionDTO"}}}}}},"tags":["Admin"]}}}}
=======
{"openapi":"3.0.0","info":{"title":"Noba Server","description":"Noba Server API (DEVELOPMENT)","version":"1.0","contact":{}},"tags":[],"servers":[{"url":"https://api.noba.com/"},{"url":"http://localhost:8080"}],"components":{"securitySchemes":{"JWT-auth":{"scheme":"bearer","bearerFormat":"JWT","type":"http"}},"schemas":{"VerifyOtpRequestDTO":{"type":"object","properties":{"email":{"type":"string"},"otp":{"type":"number"}},"required":["email","otp"]},"VerifyOtpResponseDTO":{"type":"object","properties":{"access_token":{"type":"string"},"user_id":{"type":"string"}},"required":["access_token","user_id"]},"LoginRequestDTO":{"type":"object","properties":{"email":{"type":"string"}},"required":["email"]},"UserDTO":{"type":"object","properties":{"_id":{"type":"string"},"version":{"type":"number"},"name":{"type":"string"},"email":{"type":"string"},"phone":{"type":"string"},"isEmailVerified":{"type":"boolean"},"idVerified":{"type":"boolean"},"documentVerified":{"type":"boolean"},"dateOfBirth":{"type":"object"},"address":{"type":"object"}},"required":["_id","version","email"]},"PaymentMethodDTO":{"type":"object","properties":{"paymentMethodId":{"type":"string"},"paymentMethodType":{"type":"string","enum":["Card"]},"cardNumber":{"type":"string"},"billingAdress":{"type":"string"},"cardHolderName":{"type":"string"}},"required":["paymentMethodId","paymentMethodType"]},"AddPaymentMethodDTO":{"type":"object","properties":{"paymentMethodType":{"type":"string","enum":["Card"]},"cardNumber":{"type":"string"},"cardExpiryMonth":{"type":"number"},"cardExpiryYear":{"type":"number"},"cardCVC":{"type":"string"},"billingAdress":{"type":"string"},"cardHolderName":{"type":"string"}},"required":["paymentMethodType"]},"ConsentDTO":{"type":"object","properties":{"name":{"type":"string"},"message":{"type":"string"}},"required":["name","message"]},"SubdivisionDTO":{"type":"object","properties":{"name":{"type":"string"},"code":{"type":"string"}},"required":["name","code"]},"DOBDTO":{"type":"object","properties":{"date":{"type":"number"},"month":{"type":"number"},"year":{"type":"number"}},"required":["date","month","year"]},"NationalIDDTO":{"type":"object","properties":{"type":{"type":"string","enum":["NationalID","HealthID","SocialService","Passport","DriverLicence"]},"number":{"type":"string"},"mrz1":{"type":"string"},"mrz2":{"type":"string"},"dayOfExpiry":{"type":"number"},"monthOfExpiry":{"type":"number"},"yearOfExpiry":{"type":"number"},"state":{"type":"string"}},"required":["type","number"]},"IDVerificationRequestDTO":{"type":"object","properties":{"firstName":{"type":"string"},"lastName":{"type":"string"},"dateOfBirth":{"$ref":"#/components/schemas/DOBDTO"},"streetName":{"type":"string"},"city":{"type":"string"},"state":{"type":"string"},"countryCode":{"type":"string"},"postalCode":{"type":"string"},"nationalID":{"$ref":"#/components/schemas/NationalIDDTO"}},"required":["firstName","lastName","dateOfBirth","streetName","city","state","countryCode","postalCode","nationalID"]},"VerificationResultDTO":{"type":"object","properties":{"status":{"type":"string","enum":["OK","FAILED","PENDING"]}},"required":["status"]},"VerificationStatusDTO":{"type":"object","properties":{"TransactionId":{"type":"string"},"TransactionRecordId":{"type":"string"},"Status":{"type":"string","enum":["InProgress","Completed","Failed","Canceled","TimeoutCanceled"]},"UploadedDt":{"type":"string"},"IsTimedOut":{"type":"boolean"}},"required":["TransactionId","TransactionRecordId","Status","UploadedDt","IsTimedOut"]},"TransactionDTO":{"type":"object","properties":{"_id":{"type":"string"},"status":{"type":"string","enum":["INITIATED","FIAT_INCOMING_PENDING","FIAT_INCOMING_CONFIRMED","FIAT_INCOMING_FAILED","FIAT_INCOMING_REVERSED","FIAT_OUTGOING_PENDING","FIAT_OUTGOING_CONFIRMED","FIAT_OUTGOING_FAILED","WALLET_INCOMING_PENDING","WAALLET_INCOMING_COMPLETED","WALLET_INCOMING_FAILED","WALLET_OUTGOING_PENDING","WALLET_OUTGOING_COMPLETED","WALLET_OUTGOING_FAILED","COMPLETED"]},"statusMessage":{"type":"string"},"leg1":{"type":"string"},"leg2":{"type":"string"},"leg1Amount":{"type":"number"},"leg2Amount":{"type":"number"},"transactionTimestamp":{"format":"date-time","type":"string"},"paymentMethodId":{"type":"string"},"fiatTransactionId":{"type":"string"},"cryptoTransactionId":{"type":"string"},"sourceWalletAdress":{"type":"string"},"destinationWalletAdress":{"type":"string"}},"required":["_id","status","leg1","leg2","leg1Amount","leg2Amount","transactionTimestamp"]},"CheckTransactionDTO":{"type":"object","properties":{"status":{"type":"string","enum":["ALLOWED","TRANSACTION_LIMIT_REACHED","DAILY_LIMIT_REACHED","WEEKLY_LIMIT_REACHED","MONTHLY_LIMIT_REACHED","MAX_LIMIT_REACHED"]}},"required":["status"]},"CreateTransactionDTO":{"type":"object","properties":{"paymentMethodId":{"type":"string"},"leg1":{"type":"string"},"leg2":{"type":"string"},"leg1Amount":{"type":"number"},"leg2Amount":{"type":"number"},"destinationWalletAdress":{"type":"string"}},"required":["paymentMethodId","leg1","leg2","leg1Amount","leg2Amount"]},"TransactionStatsDTO":{"type":"object","properties":{"numTransactions":{"type":"number"},"totalAmount":{"type":"number"}},"required":["numTransactions","totalAmount"]},"NobaAdminDTO":{"type":"object","properties":{"email":{"type":"string"},"name":{"type":"string"},"role":{"type":"string"}},"required":["email","name","role"]},"OutputNobaAdminDTO":{"type":"object","properties":{"email":{"type":"string"},"name":{"type":"string"},"role":{"type":"string"},"_id":{"type":"string"}},"required":["email","name","role","_id"]},"UpdateNobaAdminDTO":{"type":"object","properties":{"_id":{"type":"string"},"role":{"type":"string"}},"required":["_id","role"]},"DeleteNobaAdminDTO":{"type":"object","properties":{"_id":{"type":"string"}},"required":["_id"]}}},"paths":{"/api/v1/health":{"get":{"operationId":"appHealth","summary":"Checks if the service is up and running","parameters":[],"responses":{"200":{"description":"Status OK"}},"tags":["Health Check"]}},"/api/v1/cryptocurrencies":{"get":{"operationId":"supportedCryptocurrencies","summary":"Returns a list of all cryptocurrencies whose on-ramp we support","parameters":[],"responses":{"200":{"description":"List of all supported cryptocurrencies"}},"tags":["Assets"]}},"/api/v1/auth/verifyOtp":{"post":{"operationId":"verifyOtp","summary":"Send the OTP filled in by the user to Noba Server and get the access token","parameters":[],"requestBody":{"required":true,"content":{"application/json":{"schema":{"$ref":"#/components/schemas/VerifyOtpRequestDTO"}}}},"responses":{"200":{"description":"Noba access token of the user","content":{"application/json":{"schema":{"$ref":"#/components/schemas/VerifyOtpResponseDTO"}}}}},"tags":["Authentication"]}},"/api/v1/auth/login":{"post":{"operationId":"loginUser","summary":"Sends otp to the email/phone provided","parameters":[],"requestBody":{"required":true,"content":{"application/json":{"schema":{"$ref":"#/components/schemas/LoginRequestDTO"}}}},"responses":{"200":{"description":"Email successfully sent"}},"tags":["Authentication"]}},"/api/v1/auth/userId":{"get":{"operationId":"testAuth","summary":"Get the Noba user ID for the authorized/logged-in user","parameters":[],"responses":{"200":{"description":"Noba user ID of logged in user"}},"tags":["Authentication"],"security":[{"bearer":[]}]}},"/api/v1/user/{userID}":{"get":{"operationId":"getUser","summary":"Get noba user ID of currently logged in user","parameters":[{"name":"userID","required":true,"in":"path","schema":{"type":"string"}}],"responses":{"200":{"description":"Returns the user ID of the currently logged in user","content":{"application/json":{"schema":{"$ref":"#/components/schemas/UserDTO"}}}},"400":{"description":"Invalid request parameters"}},"tags":["User"],"security":[{"JWT-auth":[]}]},"put":{"operationId":"updateUser","summary":"Update user details for currently logged in user","parameters":[{"name":"userID","required":true,"in":"path","schema":{"type":"string"}}],"responses":{"200":{"description":"Update user details on the Noba server for currrenly logged in user","content":{"application/json":{"schema":{"$ref":"#/components/schemas/UserDTO"}}}},"400":{"description":"Invalid request parameters"}},"tags":["User"],"security":[{"JWT-auth":[]}]}},"/api/v1/paymentmethods/{userID}":{"get":{"operationId":"getUserPaymentMethods","summary":"Get all payment methods for a user","parameters":[{"name":"userID","required":true,"in":"path","schema":{"type":"string"}}],"responses":{"200":{"description":"List of all payment methods for the given user ID","content":{"application/json":{"schema":{"type":"array","items":{"$ref":"#/components/schemas/PaymentMethodDTO"}}}}},"400":{"description":"Invalid payment method ID / request parameters"}},"tags":["Payment Methods"],"security":[{"JWT-auth":[]}]},"post":{"operationId":"addPaymentMethod","summary":"Attach a payment method to a user","parameters":[{"name":"userID","required":true,"in":"path","schema":{"type":"string"}}],"requestBody":{"required":true,"content":{"application/json":{"schema":{"$ref":"#/components/schemas/AddPaymentMethodDTO"}}}},"responses":{"200":{"description":"Add a payment method for the desired user","content":{"application/json":{"schema":{"$ref":"#/components/schemas/PaymentMethodDTO"}}}},"400":{"description":"Invalid payment method ID / request parameters"}},"tags":["Payment Methods"],"security":[{"JWT-auth":[]}]}},"/api/v1/paymentmethods/{paymentMethodId}":{"delete":{"operationId":"removePaymentMethod","summary":"Remove a payment method from a user","parameters":[{"name":"paymentMethodId","required":true,"in":"path","schema":{"type":"string"}}],"responses":{"200":{"description":"Remove a previously added payment method","content":{"application/json":{"schema":{"type":"string"}}}},"400":{"description":"Invalid request parameters"}},"tags":["Payment Methods"],"security":[{"bearer":[]}]}},"/api/v1/verify":{"get":{"operationId":"getVerificationStatus","summary":"Check if verification service is up","parameters":[],"responses":{"200":{"description":"Health check for verification service"}},"tags":["Verification"],"security":[{"JWT-auth":[]}]}},"/api/v1/verify/countryCodes":{"get":{"operationId":"getCountryCodes","summary":"Get list of country codes that Noba supports","parameters":[],"responses":{"200":{"description":"Get country codes for supported countries"},"400":{"description":"Invalid request parameters!"}},"tags":["Verification"],"security":[{"JWT-auth":[]}]}},"/api/v1/verify/consents/{countryCode}":{"get":{"operationId":"getConsents","summary":"Get all consents for a given country code","parameters":[{"name":"countryCode","required":true,"in":"path","schema":{"type":"string"}}],"responses":{"200":{"description":"Get all consents","content":{"application/json":{"schema":{"type":"array","items":{"$ref":"#/components/schemas/ConsentDTO"}}}}},"400":{"description":"Invalid request parameters!"}},"tags":["Verification"],"security":[{"JWT-auth":[]}]}},"/api/v1/verify/subdivisions/{countryCode}":{"get":{"operationId":"getSubdivisions","summary":"Get subdivision for the given country code","parameters":[{"name":"countryCode","required":true,"in":"path","schema":{"type":"string"}}],"responses":{"200":{"description":"Get subdivision for the given country code","content":{"application/json":{"schema":{"type":"array","items":{"$ref":"#/components/schemas/SubdivisionDTO"}}}}},"400":{"description":"Invalid request parameters!"}},"tags":["Verification"],"security":[{"JWT-auth":[]}]}},"/api/v1/verify/{userID}/id":{"post":{"operationId":"verifyUser","summary":"Get verification result","parameters":[{"name":"userID","required":true,"in":"path","schema":{"type":"string"}}],"requestBody":{"required":true,"content":{"application/json":{"schema":{"$ref":"#/components/schemas/IDVerificationRequestDTO"}}}},"responses":{"200":{"description":"Get verification result","content":{"application/json":{"schema":{"$ref":"#/components/schemas/VerificationResultDTO"}}}},"400":{"description":"Invalid request parameters!"}},"tags":["Verification"],"security":[{"JWT-auth":[]}]}},"/api/v1/verify/{userID}/doc":{"post":{"operationId":"verifyDocument","summary":"Get verification result","parameters":[{"name":"userID","required":true,"in":"path","schema":{"type":"string"}}],"responses":{"202":{"description":"Get verification result","content":{"application/json":{"schema":{"$ref":"#/components/schemas/VerificationResultDTO"}}}},"400":{"description":"Invalid request parameters!"}},"tags":["Verification"],"security":[{"JWT-auth":[]}]}},"/api/v1/verify/{userID}/doc/status":{"get":{"operationId":"getDocumentVerificationStatus","summary":"Get KYC status of the given user","parameters":[{"name":"userID","required":true,"in":"path","schema":{"type":"string"}}],"responses":{"200":{"description":"Get KYC status of the given user","content":{"application/json":{"schema":{"$ref":"#/components/schemas/VerificationStatusDTO"}}}},"400":{"description":"Invalid request parameters!"}},"tags":["Verification"],"security":[{"JWT-auth":[]}]}},"/api/v1/verify/{userID}/doc/result":{"get":{"operationId":"getDocumentVerificationResult","summary":"Get KYC result of the given user","parameters":[{"name":"userID","required":true,"in":"path","schema":{"type":"string"}}],"responses":{"200":{"description":"TODO Ask soham from usability perspective how is this any different than /status","content":{"application/json":{"schema":{"$ref":"#/components/schemas/VerificationResultDTO"}}}},"400":{"description":"Invalid request parameters!"}},"tags":["Verification"],"security":[{"JWT-auth":[]}]}},"/api/v1/user/{userID}/transactions/status/{transactionId}":{"get":{"operationId":"getTransactionStatus","summary":"Get transaction details for a given transactionID","parameters":[{"name":"userID","required":true,"in":"path","schema":{"type":"string"}},{"name":"transactionId","required":true,"in":"path","schema":{"type":"string"}}],"responses":{"200":{"description":"Transaction details for the given transactionId","content":{"application/json":{"schema":{"$ref":"#/components/schemas/TransactionDTO"}}}}},"tags":["Transactions"],"security":[{"JWT-auth":[]}]}},"/api/v1/user/{userID}/transactions/check/{transactionAmount}":{"get":{"operationId":"checkIfTransactionPossible","parameters":[{"name":"userID","required":true,"in":"path","schema":{"type":"string"}},{"name":"transactionAmount","required":true,"in":"path","schema":{"type":"string"}}],"responses":{"200":{"description":"","content":{"application/json":{"schema":{"$ref":"#/components/schemas/CheckTransactionDTO"}}}}},"tags":["Transactions"],"security":[{"JWT-auth":[]}]}},"/api/v1/user/{userID}/transactions/trasact":{"post":{"operationId":"transact","summary":"Place a transaction with Noba","parameters":[{"name":"userID","required":true,"in":"path","schema":{"type":"string"}}],"requestBody":{"required":true,"content":{"application/json":{"schema":{"$ref":"#/components/schemas/CreateTransactionDTO"}}}},"responses":{"200":{"description":"Returns transaction id if transaction is placed successfully","content":{"application/json":{"schema":{"$ref":"#/components/schemas/TransactionDTO"}}}},"400":{"description":"Bad request. Invalid input."},"502":{"description":"Bad gateway. Something went wrong."}},"tags":["Transactions"],"security":[{"JWT-auth":[]}]}},"/api/v1/user/{userID}/transactions":{"get":{"operationId":"getTransactions","summary":"Get all transactions for a particular user","parameters":[{"name":"userID","required":true,"in":"path","schema":{"type":"string"}},{"name":"startDate","required":true,"in":"query","description":"Format: YYYY-MM-DD, example: 2010-04-27","schema":{"type":"string"}},{"name":"endDate","required":true,"in":"query","description":"Format: YYYY-MM-DD, example: 2010-04-27","schema":{"type":"string"}}],"responses":{"200":{"description":"List of all transactions that happened through Noba for given userID","content":{"application/json":{"schema":{"type":"array","items":{"$ref":"#/components/schemas/TransactionDTO"}}}}}},"tags":["Transactions"],"security":[{"JWT-auth":[]}]}},"/api/v1/user/{userID}/transactions/download":{"get":{"operationId":"downloadTransactions","summary":"Download all the transactions of a particular user.","parameters":[{"name":"userID","required":true,"in":"path","schema":{"type":"string"}},{"name":"startDate","required":true,"in":"query","description":"Format: YYYY-MM-DD, example: 2010-04-27","schema":{"type":"string"}},{"name":"endDate","required":true,"in":"query","description":"Format: YYYY-MM-DD, example: 2010-04-27","schema":{"type":"string"}},{"name":"reportFormat","required":true,"in":"query","description":"Format in which you want the transactions report. Current 'CSV' is supported.","schema":{"type":"number"}}],"responses":{"200":{"description":"A CSV or PDF file containing details of all the transactions made by the user.","content":{"application/json":{"schema":{"type":"array","items":{"$ref":"#/components/schemas/TransactionDTO"}}}}}},"tags":["Transactions"],"security":[{"JWT-auth":[]}]}},"/api/v1/exchangerates/priceinfiat/{crypto_currency_code}/{fiat_currency_code}":{"get":{"operationId":"priceInFiat","summary":"Get price of a crypto (leg1) in fiat (leg 2)","parameters":[{"name":"crypto_currency_code","required":true,"in":"path","schema":{"type":"string"}},{"name":"fiat_currency_code","required":true,"in":"path","schema":{"type":"string"}}],"responses":{"200":{"description":"Fiat price (leg 2) for the desired crypto currency (leg1)"}},"tags":["Assets"],"security":[{"JWT-auth":[]}]}},"/api/v1/exchangerates/processingfee/{crypto_currency_code}/{fiat_currency_code}/{fiat_amount}":{"get":{"operationId":"processingFee","summary":"Get the processing fee for a crypto fiat conversion","parameters":[{"name":"crypto_currency_code","required":true,"in":"path","schema":{"type":"string"}},{"name":"fiat_currency_code","required":true,"in":"path","schema":{"type":"string"}},{"name":"fiat_amount","required":true,"in":"path","schema":{"type":"number"}}],"responses":{"200":{"description":"Processing fee for given crypto fiat conversion"}},"tags":["Assets"],"security":[{"JWT-auth":[]}]}},"/api/v1/admin/{userID}/transaction_metrics":{"get":{"operationId":"getTransactionMetrics","summary":"Get all transaction metrics for a given partner.","parameters":[{"name":"userID","required":true,"in":"path","schema":{"type":"string"}}],"responses":{"200":{"description":"Get transaction statistics","content":{"application/json":{"schema":{"$ref":"#/components/schemas/TransactionStatsDTO"}}}}},"tags":["Admin"]}},"/api/v1/admin/{userID}/transactions":{"get":{"operationId":"getAllTransactions","summary":"Get all transactions filtered by the specified date range","parameters":[{"name":"userID","required":true,"in":"path","schema":{"type":"string"}},{"name":"startDate","required":true,"in":"query","description":"Format: YYYY-MM-DD, example: 2010-04-27","schema":{"type":"string"}},{"name":"endDate","required":true,"in":"query","description":"Format: YYYY-MM-DD, example: 2010-04-27","schema":{"type":"string"}}],"responses":{"200":{"description":"","content":{"application/json":{"schema":{"type":"array","items":{"$ref":"#/components/schemas/TransactionDTO"}}}}}},"tags":["Admin"]}},"/api/v1/admin/{userID}":{"post":{"operationId":"createNobaAdmin","summary":"Creates a new NobaAdmin with a specified role.","parameters":[],"requestBody":{"required":true,"content":{"application/json":{"schema":{"$ref":"#/components/schemas/NobaAdminDTO"}}}},"responses":{"200":{"description":"The newly created Noba Admin.","content":{"application/json":{"schema":{"$ref":"#/components/schemas/OutputNobaAdminDTO"}}}}},"tags":["Admin"]},"put":{"operationId":"updateNobaAdmin","summary":"Updates the role of a NobaAdmin.","parameters":[],"requestBody":{"required":true,"content":{"application/json":{"schema":{"$ref":"#/components/schemas/UpdateNobaAdminDTO"}}}},"responses":{"200":{"description":"The updated NobaAdmin.","content":{"application/json":{"schema":{"$ref":"#/components/schemas/OutputNobaAdminDTO"}}}}},"tags":["Admin"]},"delete":{"operationId":"deleteNobaAdmin","summary":"Deletes the NobaAdmin with a given ID","parameters":[],"requestBody":{"required":true,"content":{"application/json":{"schema":{"$ref":"#/components/schemas/DeleteNobaAdminDTO"}}}},"responses":{"200":{"description":"The ID of the deleted NobaAdmin.","content":{"application/json":{"schema":{"$ref":"#/components/schemas/DeleteNobaAdminDTO"}}}}},"tags":["Admin"]}}}}
>>>>>>> 85791b7b
<|MERGE_RESOLUTION|>--- conflicted
+++ resolved
@@ -1,5 +1,1523 @@
-<<<<<<< HEAD
-{"openapi":"3.0.0","info":{"title":"Noba Server","description":"Noba Server API (DEVELOPMENT)","version":"1.0","contact":{}},"tags":[],"servers":[{"url":"https://api.noba.com/"},{"url":"http://localhost:8080"}],"components":{"securitySchemes":{"JWT-auth":{"scheme":"bearer","bearerFormat":"JWT","type":"http"}},"schemas":{"VerifyOtpRequestDTO":{"type":"object","properties":{"emailOrPhone":{"type":"string"},"otp":{"type":"number"},"identityType":{"type":"string"}},"required":["emailOrPhone","otp","identityType"]},"VerifyOtpResponseDTO":{"type":"object","properties":{"access_token":{"type":"string"},"user_id":{"type":"string"}},"required":["access_token","user_id"]},"LoginRequestDTO":{"type":"object","properties":{"email":{"type":"string"}},"required":["email"]},"UserDTO":{"type":"object","properties":{"_id":{"type":"string"},"version":{"type":"number"},"name":{"type":"string"},"email":{"type":"string"},"phone":{"type":"string"},"isEmailVerified":{"type":"boolean"},"idVerified":{"type":"boolean"},"documentVerified":{"type":"boolean"},"dateOfBirth":{"type":"object"},"address":{"type":"object"}},"required":["_id","version","email"]},"PaymentMethodDTO":{"type":"object","properties":{"paymentMethodId":{"type":"string"},"paymentMethodType":{"type":"string","enum":["Card"]},"cardNumber":{"type":"string"},"billingAdress":{"type":"string"},"cardHolderName":{"type":"string"}},"required":["paymentMethodId","paymentMethodType"]},"AddPaymentMethodDTO":{"type":"object","properties":{"paymentMethodType":{"type":"string","enum":["Card"]},"cardNumber":{"type":"string"},"cardExpiryMonth":{"type":"number"},"cardExpiryYear":{"type":"number"},"cardCVC":{"type":"string"},"billingAdress":{"type":"string"},"cardHolderName":{"type":"string"}},"required":["paymentMethodType"]},"ConsentDTO":{"type":"object","properties":{"name":{"type":"string"},"message":{"type":"string"}},"required":["name","message"]},"SubdivisionDTO":{"type":"object","properties":{"name":{"type":"string"},"code":{"type":"string"}},"required":["name","code"]},"DOBDTO":{"type":"object","properties":{"date":{"type":"number"},"month":{"type":"number"},"year":{"type":"number"}},"required":["date","month","year"]},"NationalIDDTO":{"type":"object","properties":{"type":{"type":"string","enum":["NationalID","HealthID","SocialService","Passport","DriverLicence"]},"number":{"type":"string"},"mrz1":{"type":"string"},"mrz2":{"type":"string"},"dayOfExpiry":{"type":"number"},"monthOfExpiry":{"type":"number"},"yearOfExpiry":{"type":"number"},"state":{"type":"string"}},"required":["type","number"]},"IDVerificationRequestDTO":{"type":"object","properties":{"firstName":{"type":"string"},"lastName":{"type":"string"},"dateOfBirth":{"$ref":"#/components/schemas/DOBDTO"},"streetName":{"type":"string"},"city":{"type":"string"},"state":{"type":"string"},"countryCode":{"type":"string"},"postalCode":{"type":"string"},"nationalID":{"$ref":"#/components/schemas/NationalIDDTO"}},"required":["firstName","lastName","dateOfBirth","streetName","city","state","countryCode","postalCode","nationalID"]},"VerificationResultDTO":{"type":"object","properties":{"status":{"type":"string","enum":["OK","FAILED","PENDING"]}},"required":["status"]},"VerificationStatusDTO":{"type":"object","properties":{"TransactionId":{"type":"string"},"TransactionRecordId":{"type":"string"},"Status":{"type":"string","enum":["InProgress","Completed","Failed","Canceled","TimeoutCanceled"]},"UploadedDt":{"type":"string"},"IsTimedOut":{"type":"boolean"}},"required":["TransactionId","TransactionRecordId","Status","UploadedDt","IsTimedOut"]},"TransactionDTO":{"type":"object","properties":{"_id":{"type":"string"},"status":{"type":"string","enum":["INITIATED","FIAT_INCOMING_PENDING","FIAT_INCOMING_CONFIRMED","FIAT_INCOMING_FAILED","FIAT_INCOMING_REVERSED","FIAT_OUTGOING_PENDING","FIAT_OUTGOING_CONFIRMED","FIAT_OUTGOING_FAILED","WALLET_INCOMING_PENDING","WAALLET_INCOMING_COMPLETED","WALLET_INCOMING_FAILED","WALLET_OUTGOING_PENDING","WALLET_OUTGOING_COMPLETED","WALLET_OUTGOING_FAILED","COMPLETED"]},"statusMessage":{"type":"string"},"leg1":{"type":"string"},"leg2":{"type":"string"},"leg1Amount":{"type":"number"},"leg2Amount":{"type":"number"},"transactionTimestamp":{"format":"date-time","type":"string"},"paymentMethodId":{"type":"string"},"fiatTransactionId":{"type":"string"},"cryptoTransactionId":{"type":"string"},"sourceWalletAdress":{"type":"string"},"destinationWalletAdress":{"type":"string"}},"required":["_id","status","leg1","leg2","leg1Amount","leg2Amount","transactionTimestamp"]},"CheckTransactionDTO":{"type":"object","properties":{"status":{"type":"string","enum":["ALLOWED","TRANSACTION_LIMIT_REACHED","DAILY_LIMIT_REACHED","WEEKLY_LIMIT_REACHED","MONTHLY_LIMIT_REACHED","MAX_LIMIT_REACHED"]}},"required":["status"]},"CreateTransactionDTO":{"type":"object","properties":{"paymentMethodId":{"type":"string"},"leg1":{"type":"string"},"leg2":{"type":"string"},"leg1Amount":{"type":"number"},"leg2Amount":{"type":"number"},"destinationWalletAdress":{"type":"string"}},"required":["paymentMethodId","leg1","leg2","leg1Amount","leg2Amount"]},"TransactionStatsDTO":{"type":"object","properties":{"numTransactions":{"type":"number"},"totalAmount":{"type":"number"}},"required":["numTransactions","totalAmount"]}}},"paths":{"/api/v1/health":{"get":{"operationId":"appHealth","summary":"Checks if the service is up and running","parameters":[],"responses":{"200":{"description":"Status OK"}},"tags":["Health Check"]}},"/api/v1/cryptocurrencies":{"get":{"operationId":"supportedCryptocurrencies","summary":"Returns a list of all cryptocurrencies whose on-ramp we support","parameters":[],"responses":{"200":{"description":"List of all supported cryptocurrencies"}},"tags":["Assets"]}},"/api/v1/auth/verifyOtp":{"post":{"operationId":"verifyOtp","summary":"Send the OTP filled in by the user to Noba Server and get the access token","parameters":[],"requestBody":{"required":true,"content":{"application/json":{"schema":{"$ref":"#/components/schemas/VerifyOtpRequestDTO"}}}},"responses":{"200":{"description":"Noba access token of the user","content":{"application/json":{"schema":{"$ref":"#/components/schemas/VerifyOtpResponseDTO"}}}}},"tags":["Authentication"]}},"/api/v1/auth/login":{"post":{"operationId":"loginUser","summary":"Sends otp to the email/phone provided","parameters":[],"requestBody":{"required":true,"content":{"application/json":{"schema":{"$ref":"#/components/schemas/LoginRequestDTO"}}}},"responses":{"200":{"description":"Email successfully sent"}},"tags":["Authentication"]}},"/api/v1/auth/userId":{"get":{"operationId":"testAuth","summary":"Get the Noba user ID for the authorized/logged-in user","parameters":[],"responses":{"200":{"description":"Noba user ID of logged in user"}},"tags":["Authentication"],"security":[{"bearer":[]}]}},"/api/v1/user/{userID}":{"get":{"operationId":"getUser","summary":"Get noba user ID of currently logged in user","parameters":[{"name":"userID","required":true,"in":"path","schema":{"type":"string"}}],"responses":{"200":{"description":"Returns the user ID of the currently logged in user","content":{"application/json":{"schema":{"$ref":"#/components/schemas/UserDTO"}}}},"400":{"description":"Invalid request parameters"}},"tags":["User"],"security":[{"JWT-auth":[]}]},"put":{"operationId":"updateUser","summary":"Update user details for currently logged in user","parameters":[{"name":"userID","required":true,"in":"path","schema":{"type":"string"}}],"responses":{"200":{"description":"Update user details on the Noba server for currrenly logged in user","content":{"application/json":{"schema":{"$ref":"#/components/schemas/UserDTO"}}}},"400":{"description":"Invalid request parameters"}},"tags":["User"],"security":[{"JWT-auth":[]}]}},"/api/v1/paymentmethods/{userID}":{"get":{"operationId":"getUserPaymentMethods","summary":"Get all payment methods for a user","parameters":[{"name":"userID","required":true,"in":"path","schema":{"type":"string"}}],"responses":{"200":{"description":"List of all payment methods for the given user ID","content":{"application/json":{"schema":{"type":"array","items":{"$ref":"#/components/schemas/PaymentMethodDTO"}}}}},"400":{"description":"Invalid payment method ID / request parameters"}},"tags":["Payment Methods"],"security":[{"JWT-auth":[]}]},"post":{"operationId":"addPaymentMethod","summary":"Attach a payment method to a user","parameters":[{"name":"userID","required":true,"in":"path","schema":{"type":"string"}}],"requestBody":{"required":true,"content":{"application/json":{"schema":{"$ref":"#/components/schemas/AddPaymentMethodDTO"}}}},"responses":{"200":{"description":"Add a payment method for the desired user","content":{"application/json":{"schema":{"$ref":"#/components/schemas/PaymentMethodDTO"}}}},"400":{"description":"Invalid payment method ID / request parameters"}},"tags":["Payment Methods"],"security":[{"JWT-auth":[]}]}},"/api/v1/paymentmethods/{paymentMethodId}":{"delete":{"operationId":"removePaymentMethod","summary":"Remove a payment method from a user","parameters":[{"name":"paymentMethodId","required":true,"in":"path","schema":{"type":"string"}}],"responses":{"200":{"description":"Remove a previously added payment method","content":{"application/json":{"schema":{"type":"string"}}}},"400":{"description":"Invalid request parameters"}},"tags":["Payment Methods"],"security":[{"bearer":[]}]}},"/api/v1/verify":{"get":{"operationId":"getVerificationStatus","summary":"Check if verification service is up","parameters":[],"responses":{"200":{"description":"Health check for verification service"}},"tags":["Verification"],"security":[{"JWT-auth":[]}]}},"/api/v1/verify/countryCodes":{"get":{"operationId":"getCountryCodes","summary":"Get list of country codes that Noba supports","parameters":[],"responses":{"200":{"description":"Get country codes for supported countries"},"400":{"description":"Invalid request parameters!"}},"tags":["Verification"],"security":[{"JWT-auth":[]}]}},"/api/v1/verify/consents/{countryCode}":{"get":{"operationId":"getConsents","summary":"Get all consents for a given country code","parameters":[{"name":"countryCode","required":true,"in":"path","schema":{"type":"string"}}],"responses":{"200":{"description":"Get all consents","content":{"application/json":{"schema":{"type":"array","items":{"$ref":"#/components/schemas/ConsentDTO"}}}}},"400":{"description":"Invalid request parameters!"}},"tags":["Verification"],"security":[{"JWT-auth":[]}]}},"/api/v1/verify/subdivisions/{countryCode}":{"get":{"operationId":"getSubdivisions","summary":"Get subdivision for the given country code","parameters":[{"name":"countryCode","required":true,"in":"path","schema":{"type":"string"}}],"responses":{"200":{"description":"Get subdivision for the given country code","content":{"application/json":{"schema":{"type":"array","items":{"$ref":"#/components/schemas/SubdivisionDTO"}}}}},"400":{"description":"Invalid request parameters!"}},"tags":["Verification"],"security":[{"JWT-auth":[]}]}},"/api/v1/verify/{userID}/id":{"post":{"operationId":"verifyUser","summary":"Get verification result","parameters":[{"name":"userID","required":true,"in":"path","schema":{"type":"string"}}],"requestBody":{"required":true,"content":{"application/json":{"schema":{"$ref":"#/components/schemas/IDVerificationRequestDTO"}}}},"responses":{"200":{"description":"Get verification result","content":{"application/json":{"schema":{"$ref":"#/components/schemas/VerificationResultDTO"}}}},"400":{"description":"Invalid request parameters!"}},"tags":["Verification"],"security":[{"JWT-auth":[]}]}},"/api/v1/verify/{userID}/doc":{"post":{"operationId":"verifyDocument","summary":"Get verification result","parameters":[{"name":"userID","required":true,"in":"path","schema":{"type":"string"}}],"responses":{"202":{"description":"Get verification result","content":{"application/json":{"schema":{"$ref":"#/components/schemas/VerificationResultDTO"}}}},"400":{"description":"Invalid request parameters!"}},"tags":["Verification"],"security":[{"JWT-auth":[]}]}},"/api/v1/verify/{userID}/doc/status":{"get":{"operationId":"getDocumentVerificationStatus","summary":"Get KYC status of the given user","parameters":[{"name":"userID","required":true,"in":"path","schema":{"type":"string"}}],"responses":{"200":{"description":"Get KYC status of the given user","content":{"application/json":{"schema":{"$ref":"#/components/schemas/VerificationStatusDTO"}}}},"400":{"description":"Invalid request parameters!"}},"tags":["Verification"],"security":[{"JWT-auth":[]}]}},"/api/v1/verify/{userID}/doc/result":{"get":{"operationId":"getDocumentVerificationResult","summary":"Get KYC result of the given user","parameters":[{"name":"userID","required":true,"in":"path","schema":{"type":"string"}}],"responses":{"200":{"description":"TODO Ask soham from usability perspective how is this any different than /status","content":{"application/json":{"schema":{"$ref":"#/components/schemas/VerificationResultDTO"}}}},"400":{"description":"Invalid request parameters!"}},"tags":["Verification"],"security":[{"JWT-auth":[]}]}},"/api/v1/user/{userID}/transactions/status/{transactionId}":{"get":{"operationId":"getTransactionStatus","summary":"Get transaction details for a given transactionID","parameters":[{"name":"userID","required":true,"in":"path","schema":{"type":"string"}},{"name":"transactionId","required":true,"in":"path","schema":{"type":"string"}}],"responses":{"200":{"description":"Transaction details for the given transactionId","content":{"application/json":{"schema":{"$ref":"#/components/schemas/TransactionDTO"}}}}},"tags":["Transactions"],"security":[{"JWT-auth":[]}]}},"/api/v1/user/{userID}/transactions/check/{transactionAmount}":{"get":{"operationId":"checkIfTransactionPossible","parameters":[{"name":"userID","required":true,"in":"path","schema":{"type":"string"}},{"name":"transactionAmount","required":true,"in":"path","schema":{"type":"string"}}],"responses":{"200":{"description":"","content":{"application/json":{"schema":{"$ref":"#/components/schemas/CheckTransactionDTO"}}}}},"tags":["Transactions"],"security":[{"JWT-auth":[]}]}},"/api/v1/user/{userID}/transactions/trasact":{"post":{"operationId":"transact","summary":"Place a transaction with Noba","parameters":[{"name":"userID","required":true,"in":"path","schema":{"type":"string"}}],"requestBody":{"required":true,"content":{"application/json":{"schema":{"$ref":"#/components/schemas/CreateTransactionDTO"}}}},"responses":{"200":{"description":"Returns transaction id if transaction is placed successfully","content":{"application/json":{"schema":{"$ref":"#/components/schemas/TransactionDTO"}}}},"400":{"description":"Bad request. Invalid input."},"502":{"description":"Bad gateway. Something went wrong."}},"tags":["Transactions"],"security":[{"JWT-auth":[]}]}},"/api/v1/user/{userID}/transactions":{"get":{"operationId":"getTransactions","summary":"Get all transactions for a particular user","parameters":[{"name":"userID","required":true,"in":"path","schema":{"type":"string"}},{"name":"startDate","required":true,"in":"query","description":"Format: YYYY-MM-DD, example: 2010-04-27","schema":{"type":"string"}},{"name":"endDate","required":true,"in":"query","description":"Format: YYYY-MM-DD, example: 2010-04-27","schema":{"type":"string"}}],"responses":{"200":{"description":"List of all transactions that happened through Noba for given userID","content":{"application/json":{"schema":{"type":"array","items":{"$ref":"#/components/schemas/TransactionDTO"}}}}}},"tags":["Transactions"],"security":[{"JWT-auth":[]}]}},"/api/v1/user/{userID}/transactions/download":{"get":{"operationId":"downloadTransactions","summary":"Download all the transactions of a particular user.","parameters":[{"name":"userID","required":true,"in":"path","schema":{"type":"string"}},{"name":"startDate","required":true,"in":"query","description":"Format: YYYY-MM-DD, example: 2010-04-27","schema":{"type":"string"}},{"name":"endDate","required":true,"in":"query","description":"Format: YYYY-MM-DD, example: 2010-04-27","schema":{"type":"string"}},{"name":"reportFormat","required":true,"in":"query","description":"Format in which you want the transactions report. Current 'CSV' is supported.","schema":{"type":"number"}}],"responses":{"200":{"description":"A CSV or PDF file containing details of all the transactions made by the user.","content":{"application/json":{"schema":{"type":"array","items":{"$ref":"#/components/schemas/TransactionDTO"}}}}}},"tags":["Transactions"],"security":[{"JWT-auth":[]}]}},"/api/v1/exchangerates/priceinfiat/{crypto_currency_code}/{fiat_currency_code}":{"get":{"operationId":"priceInFiat","summary":"Get price of a crypto (leg1) in fiat (leg 2)","parameters":[{"name":"crypto_currency_code","required":true,"in":"path","schema":{"type":"string"}},{"name":"fiat_currency_code","required":true,"in":"path","schema":{"type":"string"}}],"responses":{"200":{"description":"Fiat price (leg 2) for the desired crypto currency (leg1)"}},"tags":["Assets"],"security":[{"JWT-auth":[]}]}},"/api/v1/exchangerates/processingfee/{crypto_currency_code}/{fiat_currency_code}/{fiat_amount}":{"get":{"operationId":"processingFee","summary":"Get the processing fee for a crypto fiat conversion","parameters":[{"name":"crypto_currency_code","required":true,"in":"path","schema":{"type":"string"}},{"name":"fiat_currency_code","required":true,"in":"path","schema":{"type":"string"}},{"name":"fiat_amount","required":true,"in":"path","schema":{"type":"number"}}],"responses":{"200":{"description":"Processing fee for given crypto fiat conversion"}},"tags":["Assets"],"security":[{"JWT-auth":[]}]}},"/api/v1/admin/{userID}/transaction_metrics":{"get":{"operationId":"getTransactionMetrics","summary":"Get all transaction metrics for a given partner.","parameters":[{"name":"userID","required":true,"in":"path","schema":{"type":"string"}}],"responses":{"200":{"description":"Get transaction statistics","content":{"application/json":{"schema":{"$ref":"#/components/schemas/TransactionStatsDTO"}}}}},"tags":["Admin"]}},"/api/v1/admin/{userID}/transactions":{"get":{"operationId":"getAllTransactions","summary":"Get all transactions filtered by the specified date range","parameters":[{"name":"userID","required":true,"in":"path","schema":{"type":"string"}},{"name":"startDate","required":true,"in":"query","description":"Format: YYYY-MM-DD, example: 2010-04-27","schema":{"type":"string"}},{"name":"endDate","required":true,"in":"query","description":"Format: YYYY-MM-DD, example: 2010-04-27","schema":{"type":"string"}}],"responses":{"200":{"description":"","content":{"application/json":{"schema":{"type":"array","items":{"$ref":"#/components/schemas/TransactionDTO"}}}}}},"tags":["Admin"]}}}}
-=======
-{"openapi":"3.0.0","info":{"title":"Noba Server","description":"Noba Server API (DEVELOPMENT)","version":"1.0","contact":{}},"tags":[],"servers":[{"url":"https://api.noba.com/"},{"url":"http://localhost:8080"}],"components":{"securitySchemes":{"JWT-auth":{"scheme":"bearer","bearerFormat":"JWT","type":"http"}},"schemas":{"VerifyOtpRequestDTO":{"type":"object","properties":{"email":{"type":"string"},"otp":{"type":"number"}},"required":["email","otp"]},"VerifyOtpResponseDTO":{"type":"object","properties":{"access_token":{"type":"string"},"user_id":{"type":"string"}},"required":["access_token","user_id"]},"LoginRequestDTO":{"type":"object","properties":{"email":{"type":"string"}},"required":["email"]},"UserDTO":{"type":"object","properties":{"_id":{"type":"string"},"version":{"type":"number"},"name":{"type":"string"},"email":{"type":"string"},"phone":{"type":"string"},"isEmailVerified":{"type":"boolean"},"idVerified":{"type":"boolean"},"documentVerified":{"type":"boolean"},"dateOfBirth":{"type":"object"},"address":{"type":"object"}},"required":["_id","version","email"]},"PaymentMethodDTO":{"type":"object","properties":{"paymentMethodId":{"type":"string"},"paymentMethodType":{"type":"string","enum":["Card"]},"cardNumber":{"type":"string"},"billingAdress":{"type":"string"},"cardHolderName":{"type":"string"}},"required":["paymentMethodId","paymentMethodType"]},"AddPaymentMethodDTO":{"type":"object","properties":{"paymentMethodType":{"type":"string","enum":["Card"]},"cardNumber":{"type":"string"},"cardExpiryMonth":{"type":"number"},"cardExpiryYear":{"type":"number"},"cardCVC":{"type":"string"},"billingAdress":{"type":"string"},"cardHolderName":{"type":"string"}},"required":["paymentMethodType"]},"ConsentDTO":{"type":"object","properties":{"name":{"type":"string"},"message":{"type":"string"}},"required":["name","message"]},"SubdivisionDTO":{"type":"object","properties":{"name":{"type":"string"},"code":{"type":"string"}},"required":["name","code"]},"DOBDTO":{"type":"object","properties":{"date":{"type":"number"},"month":{"type":"number"},"year":{"type":"number"}},"required":["date","month","year"]},"NationalIDDTO":{"type":"object","properties":{"type":{"type":"string","enum":["NationalID","HealthID","SocialService","Passport","DriverLicence"]},"number":{"type":"string"},"mrz1":{"type":"string"},"mrz2":{"type":"string"},"dayOfExpiry":{"type":"number"},"monthOfExpiry":{"type":"number"},"yearOfExpiry":{"type":"number"},"state":{"type":"string"}},"required":["type","number"]},"IDVerificationRequestDTO":{"type":"object","properties":{"firstName":{"type":"string"},"lastName":{"type":"string"},"dateOfBirth":{"$ref":"#/components/schemas/DOBDTO"},"streetName":{"type":"string"},"city":{"type":"string"},"state":{"type":"string"},"countryCode":{"type":"string"},"postalCode":{"type":"string"},"nationalID":{"$ref":"#/components/schemas/NationalIDDTO"}},"required":["firstName","lastName","dateOfBirth","streetName","city","state","countryCode","postalCode","nationalID"]},"VerificationResultDTO":{"type":"object","properties":{"status":{"type":"string","enum":["OK","FAILED","PENDING"]}},"required":["status"]},"VerificationStatusDTO":{"type":"object","properties":{"TransactionId":{"type":"string"},"TransactionRecordId":{"type":"string"},"Status":{"type":"string","enum":["InProgress","Completed","Failed","Canceled","TimeoutCanceled"]},"UploadedDt":{"type":"string"},"IsTimedOut":{"type":"boolean"}},"required":["TransactionId","TransactionRecordId","Status","UploadedDt","IsTimedOut"]},"TransactionDTO":{"type":"object","properties":{"_id":{"type":"string"},"status":{"type":"string","enum":["INITIATED","FIAT_INCOMING_PENDING","FIAT_INCOMING_CONFIRMED","FIAT_INCOMING_FAILED","FIAT_INCOMING_REVERSED","FIAT_OUTGOING_PENDING","FIAT_OUTGOING_CONFIRMED","FIAT_OUTGOING_FAILED","WALLET_INCOMING_PENDING","WAALLET_INCOMING_COMPLETED","WALLET_INCOMING_FAILED","WALLET_OUTGOING_PENDING","WALLET_OUTGOING_COMPLETED","WALLET_OUTGOING_FAILED","COMPLETED"]},"statusMessage":{"type":"string"},"leg1":{"type":"string"},"leg2":{"type":"string"},"leg1Amount":{"type":"number"},"leg2Amount":{"type":"number"},"transactionTimestamp":{"format":"date-time","type":"string"},"paymentMethodId":{"type":"string"},"fiatTransactionId":{"type":"string"},"cryptoTransactionId":{"type":"string"},"sourceWalletAdress":{"type":"string"},"destinationWalletAdress":{"type":"string"}},"required":["_id","status","leg1","leg2","leg1Amount","leg2Amount","transactionTimestamp"]},"CheckTransactionDTO":{"type":"object","properties":{"status":{"type":"string","enum":["ALLOWED","TRANSACTION_LIMIT_REACHED","DAILY_LIMIT_REACHED","WEEKLY_LIMIT_REACHED","MONTHLY_LIMIT_REACHED","MAX_LIMIT_REACHED"]}},"required":["status"]},"CreateTransactionDTO":{"type":"object","properties":{"paymentMethodId":{"type":"string"},"leg1":{"type":"string"},"leg2":{"type":"string"},"leg1Amount":{"type":"number"},"leg2Amount":{"type":"number"},"destinationWalletAdress":{"type":"string"}},"required":["paymentMethodId","leg1","leg2","leg1Amount","leg2Amount"]},"TransactionStatsDTO":{"type":"object","properties":{"numTransactions":{"type":"number"},"totalAmount":{"type":"number"}},"required":["numTransactions","totalAmount"]},"NobaAdminDTO":{"type":"object","properties":{"email":{"type":"string"},"name":{"type":"string"},"role":{"type":"string"}},"required":["email","name","role"]},"OutputNobaAdminDTO":{"type":"object","properties":{"email":{"type":"string"},"name":{"type":"string"},"role":{"type":"string"},"_id":{"type":"string"}},"required":["email","name","role","_id"]},"UpdateNobaAdminDTO":{"type":"object","properties":{"_id":{"type":"string"},"role":{"type":"string"}},"required":["_id","role"]},"DeleteNobaAdminDTO":{"type":"object","properties":{"_id":{"type":"string"}},"required":["_id"]}}},"paths":{"/api/v1/health":{"get":{"operationId":"appHealth","summary":"Checks if the service is up and running","parameters":[],"responses":{"200":{"description":"Status OK"}},"tags":["Health Check"]}},"/api/v1/cryptocurrencies":{"get":{"operationId":"supportedCryptocurrencies","summary":"Returns a list of all cryptocurrencies whose on-ramp we support","parameters":[],"responses":{"200":{"description":"List of all supported cryptocurrencies"}},"tags":["Assets"]}},"/api/v1/auth/verifyOtp":{"post":{"operationId":"verifyOtp","summary":"Send the OTP filled in by the user to Noba Server and get the access token","parameters":[],"requestBody":{"required":true,"content":{"application/json":{"schema":{"$ref":"#/components/schemas/VerifyOtpRequestDTO"}}}},"responses":{"200":{"description":"Noba access token of the user","content":{"application/json":{"schema":{"$ref":"#/components/schemas/VerifyOtpResponseDTO"}}}}},"tags":["Authentication"]}},"/api/v1/auth/login":{"post":{"operationId":"loginUser","summary":"Sends otp to the email/phone provided","parameters":[],"requestBody":{"required":true,"content":{"application/json":{"schema":{"$ref":"#/components/schemas/LoginRequestDTO"}}}},"responses":{"200":{"description":"Email successfully sent"}},"tags":["Authentication"]}},"/api/v1/auth/userId":{"get":{"operationId":"testAuth","summary":"Get the Noba user ID for the authorized/logged-in user","parameters":[],"responses":{"200":{"description":"Noba user ID of logged in user"}},"tags":["Authentication"],"security":[{"bearer":[]}]}},"/api/v1/user/{userID}":{"get":{"operationId":"getUser","summary":"Get noba user ID of currently logged in user","parameters":[{"name":"userID","required":true,"in":"path","schema":{"type":"string"}}],"responses":{"200":{"description":"Returns the user ID of the currently logged in user","content":{"application/json":{"schema":{"$ref":"#/components/schemas/UserDTO"}}}},"400":{"description":"Invalid request parameters"}},"tags":["User"],"security":[{"JWT-auth":[]}]},"put":{"operationId":"updateUser","summary":"Update user details for currently logged in user","parameters":[{"name":"userID","required":true,"in":"path","schema":{"type":"string"}}],"responses":{"200":{"description":"Update user details on the Noba server for currrenly logged in user","content":{"application/json":{"schema":{"$ref":"#/components/schemas/UserDTO"}}}},"400":{"description":"Invalid request parameters"}},"tags":["User"],"security":[{"JWT-auth":[]}]}},"/api/v1/paymentmethods/{userID}":{"get":{"operationId":"getUserPaymentMethods","summary":"Get all payment methods for a user","parameters":[{"name":"userID","required":true,"in":"path","schema":{"type":"string"}}],"responses":{"200":{"description":"List of all payment methods for the given user ID","content":{"application/json":{"schema":{"type":"array","items":{"$ref":"#/components/schemas/PaymentMethodDTO"}}}}},"400":{"description":"Invalid payment method ID / request parameters"}},"tags":["Payment Methods"],"security":[{"JWT-auth":[]}]},"post":{"operationId":"addPaymentMethod","summary":"Attach a payment method to a user","parameters":[{"name":"userID","required":true,"in":"path","schema":{"type":"string"}}],"requestBody":{"required":true,"content":{"application/json":{"schema":{"$ref":"#/components/schemas/AddPaymentMethodDTO"}}}},"responses":{"200":{"description":"Add a payment method for the desired user","content":{"application/json":{"schema":{"$ref":"#/components/schemas/PaymentMethodDTO"}}}},"400":{"description":"Invalid payment method ID / request parameters"}},"tags":["Payment Methods"],"security":[{"JWT-auth":[]}]}},"/api/v1/paymentmethods/{paymentMethodId}":{"delete":{"operationId":"removePaymentMethod","summary":"Remove a payment method from a user","parameters":[{"name":"paymentMethodId","required":true,"in":"path","schema":{"type":"string"}}],"responses":{"200":{"description":"Remove a previously added payment method","content":{"application/json":{"schema":{"type":"string"}}}},"400":{"description":"Invalid request parameters"}},"tags":["Payment Methods"],"security":[{"bearer":[]}]}},"/api/v1/verify":{"get":{"operationId":"getVerificationStatus","summary":"Check if verification service is up","parameters":[],"responses":{"200":{"description":"Health check for verification service"}},"tags":["Verification"],"security":[{"JWT-auth":[]}]}},"/api/v1/verify/countryCodes":{"get":{"operationId":"getCountryCodes","summary":"Get list of country codes that Noba supports","parameters":[],"responses":{"200":{"description":"Get country codes for supported countries"},"400":{"description":"Invalid request parameters!"}},"tags":["Verification"],"security":[{"JWT-auth":[]}]}},"/api/v1/verify/consents/{countryCode}":{"get":{"operationId":"getConsents","summary":"Get all consents for a given country code","parameters":[{"name":"countryCode","required":true,"in":"path","schema":{"type":"string"}}],"responses":{"200":{"description":"Get all consents","content":{"application/json":{"schema":{"type":"array","items":{"$ref":"#/components/schemas/ConsentDTO"}}}}},"400":{"description":"Invalid request parameters!"}},"tags":["Verification"],"security":[{"JWT-auth":[]}]}},"/api/v1/verify/subdivisions/{countryCode}":{"get":{"operationId":"getSubdivisions","summary":"Get subdivision for the given country code","parameters":[{"name":"countryCode","required":true,"in":"path","schema":{"type":"string"}}],"responses":{"200":{"description":"Get subdivision for the given country code","content":{"application/json":{"schema":{"type":"array","items":{"$ref":"#/components/schemas/SubdivisionDTO"}}}}},"400":{"description":"Invalid request parameters!"}},"tags":["Verification"],"security":[{"JWT-auth":[]}]}},"/api/v1/verify/{userID}/id":{"post":{"operationId":"verifyUser","summary":"Get verification result","parameters":[{"name":"userID","required":true,"in":"path","schema":{"type":"string"}}],"requestBody":{"required":true,"content":{"application/json":{"schema":{"$ref":"#/components/schemas/IDVerificationRequestDTO"}}}},"responses":{"200":{"description":"Get verification result","content":{"application/json":{"schema":{"$ref":"#/components/schemas/VerificationResultDTO"}}}},"400":{"description":"Invalid request parameters!"}},"tags":["Verification"],"security":[{"JWT-auth":[]}]}},"/api/v1/verify/{userID}/doc":{"post":{"operationId":"verifyDocument","summary":"Get verification result","parameters":[{"name":"userID","required":true,"in":"path","schema":{"type":"string"}}],"responses":{"202":{"description":"Get verification result","content":{"application/json":{"schema":{"$ref":"#/components/schemas/VerificationResultDTO"}}}},"400":{"description":"Invalid request parameters!"}},"tags":["Verification"],"security":[{"JWT-auth":[]}]}},"/api/v1/verify/{userID}/doc/status":{"get":{"operationId":"getDocumentVerificationStatus","summary":"Get KYC status of the given user","parameters":[{"name":"userID","required":true,"in":"path","schema":{"type":"string"}}],"responses":{"200":{"description":"Get KYC status of the given user","content":{"application/json":{"schema":{"$ref":"#/components/schemas/VerificationStatusDTO"}}}},"400":{"description":"Invalid request parameters!"}},"tags":["Verification"],"security":[{"JWT-auth":[]}]}},"/api/v1/verify/{userID}/doc/result":{"get":{"operationId":"getDocumentVerificationResult","summary":"Get KYC result of the given user","parameters":[{"name":"userID","required":true,"in":"path","schema":{"type":"string"}}],"responses":{"200":{"description":"TODO Ask soham from usability perspective how is this any different than /status","content":{"application/json":{"schema":{"$ref":"#/components/schemas/VerificationResultDTO"}}}},"400":{"description":"Invalid request parameters!"}},"tags":["Verification"],"security":[{"JWT-auth":[]}]}},"/api/v1/user/{userID}/transactions/status/{transactionId}":{"get":{"operationId":"getTransactionStatus","summary":"Get transaction details for a given transactionID","parameters":[{"name":"userID","required":true,"in":"path","schema":{"type":"string"}},{"name":"transactionId","required":true,"in":"path","schema":{"type":"string"}}],"responses":{"200":{"description":"Transaction details for the given transactionId","content":{"application/json":{"schema":{"$ref":"#/components/schemas/TransactionDTO"}}}}},"tags":["Transactions"],"security":[{"JWT-auth":[]}]}},"/api/v1/user/{userID}/transactions/check/{transactionAmount}":{"get":{"operationId":"checkIfTransactionPossible","parameters":[{"name":"userID","required":true,"in":"path","schema":{"type":"string"}},{"name":"transactionAmount","required":true,"in":"path","schema":{"type":"string"}}],"responses":{"200":{"description":"","content":{"application/json":{"schema":{"$ref":"#/components/schemas/CheckTransactionDTO"}}}}},"tags":["Transactions"],"security":[{"JWT-auth":[]}]}},"/api/v1/user/{userID}/transactions/trasact":{"post":{"operationId":"transact","summary":"Place a transaction with Noba","parameters":[{"name":"userID","required":true,"in":"path","schema":{"type":"string"}}],"requestBody":{"required":true,"content":{"application/json":{"schema":{"$ref":"#/components/schemas/CreateTransactionDTO"}}}},"responses":{"200":{"description":"Returns transaction id if transaction is placed successfully","content":{"application/json":{"schema":{"$ref":"#/components/schemas/TransactionDTO"}}}},"400":{"description":"Bad request. Invalid input."},"502":{"description":"Bad gateway. Something went wrong."}},"tags":["Transactions"],"security":[{"JWT-auth":[]}]}},"/api/v1/user/{userID}/transactions":{"get":{"operationId":"getTransactions","summary":"Get all transactions for a particular user","parameters":[{"name":"userID","required":true,"in":"path","schema":{"type":"string"}},{"name":"startDate","required":true,"in":"query","description":"Format: YYYY-MM-DD, example: 2010-04-27","schema":{"type":"string"}},{"name":"endDate","required":true,"in":"query","description":"Format: YYYY-MM-DD, example: 2010-04-27","schema":{"type":"string"}}],"responses":{"200":{"description":"List of all transactions that happened through Noba for given userID","content":{"application/json":{"schema":{"type":"array","items":{"$ref":"#/components/schemas/TransactionDTO"}}}}}},"tags":["Transactions"],"security":[{"JWT-auth":[]}]}},"/api/v1/user/{userID}/transactions/download":{"get":{"operationId":"downloadTransactions","summary":"Download all the transactions of a particular user.","parameters":[{"name":"userID","required":true,"in":"path","schema":{"type":"string"}},{"name":"startDate","required":true,"in":"query","description":"Format: YYYY-MM-DD, example: 2010-04-27","schema":{"type":"string"}},{"name":"endDate","required":true,"in":"query","description":"Format: YYYY-MM-DD, example: 2010-04-27","schema":{"type":"string"}},{"name":"reportFormat","required":true,"in":"query","description":"Format in which you want the transactions report. Current 'CSV' is supported.","schema":{"type":"number"}}],"responses":{"200":{"description":"A CSV or PDF file containing details of all the transactions made by the user.","content":{"application/json":{"schema":{"type":"array","items":{"$ref":"#/components/schemas/TransactionDTO"}}}}}},"tags":["Transactions"],"security":[{"JWT-auth":[]}]}},"/api/v1/exchangerates/priceinfiat/{crypto_currency_code}/{fiat_currency_code}":{"get":{"operationId":"priceInFiat","summary":"Get price of a crypto (leg1) in fiat (leg 2)","parameters":[{"name":"crypto_currency_code","required":true,"in":"path","schema":{"type":"string"}},{"name":"fiat_currency_code","required":true,"in":"path","schema":{"type":"string"}}],"responses":{"200":{"description":"Fiat price (leg 2) for the desired crypto currency (leg1)"}},"tags":["Assets"],"security":[{"JWT-auth":[]}]}},"/api/v1/exchangerates/processingfee/{crypto_currency_code}/{fiat_currency_code}/{fiat_amount}":{"get":{"operationId":"processingFee","summary":"Get the processing fee for a crypto fiat conversion","parameters":[{"name":"crypto_currency_code","required":true,"in":"path","schema":{"type":"string"}},{"name":"fiat_currency_code","required":true,"in":"path","schema":{"type":"string"}},{"name":"fiat_amount","required":true,"in":"path","schema":{"type":"number"}}],"responses":{"200":{"description":"Processing fee for given crypto fiat conversion"}},"tags":["Assets"],"security":[{"JWT-auth":[]}]}},"/api/v1/admin/{userID}/transaction_metrics":{"get":{"operationId":"getTransactionMetrics","summary":"Get all transaction metrics for a given partner.","parameters":[{"name":"userID","required":true,"in":"path","schema":{"type":"string"}}],"responses":{"200":{"description":"Get transaction statistics","content":{"application/json":{"schema":{"$ref":"#/components/schemas/TransactionStatsDTO"}}}}},"tags":["Admin"]}},"/api/v1/admin/{userID}/transactions":{"get":{"operationId":"getAllTransactions","summary":"Get all transactions filtered by the specified date range","parameters":[{"name":"userID","required":true,"in":"path","schema":{"type":"string"}},{"name":"startDate","required":true,"in":"query","description":"Format: YYYY-MM-DD, example: 2010-04-27","schema":{"type":"string"}},{"name":"endDate","required":true,"in":"query","description":"Format: YYYY-MM-DD, example: 2010-04-27","schema":{"type":"string"}}],"responses":{"200":{"description":"","content":{"application/json":{"schema":{"type":"array","items":{"$ref":"#/components/schemas/TransactionDTO"}}}}}},"tags":["Admin"]}},"/api/v1/admin/{userID}":{"post":{"operationId":"createNobaAdmin","summary":"Creates a new NobaAdmin with a specified role.","parameters":[],"requestBody":{"required":true,"content":{"application/json":{"schema":{"$ref":"#/components/schemas/NobaAdminDTO"}}}},"responses":{"200":{"description":"The newly created Noba Admin.","content":{"application/json":{"schema":{"$ref":"#/components/schemas/OutputNobaAdminDTO"}}}}},"tags":["Admin"]},"put":{"operationId":"updateNobaAdmin","summary":"Updates the role of a NobaAdmin.","parameters":[],"requestBody":{"required":true,"content":{"application/json":{"schema":{"$ref":"#/components/schemas/UpdateNobaAdminDTO"}}}},"responses":{"200":{"description":"The updated NobaAdmin.","content":{"application/json":{"schema":{"$ref":"#/components/schemas/OutputNobaAdminDTO"}}}}},"tags":["Admin"]},"delete":{"operationId":"deleteNobaAdmin","summary":"Deletes the NobaAdmin with a given ID","parameters":[],"requestBody":{"required":true,"content":{"application/json":{"schema":{"$ref":"#/components/schemas/DeleteNobaAdminDTO"}}}},"responses":{"200":{"description":"The ID of the deleted NobaAdmin.","content":{"application/json":{"schema":{"$ref":"#/components/schemas/DeleteNobaAdminDTO"}}}}},"tags":["Admin"]}}}}
->>>>>>> 85791b7b
+{
+  "openapi": "3.0.0",
+  "info": {
+    "title": "Noba Server",
+    "description": "Noba Server API (DEVELOPMENT)",
+    "version": "1.0",
+    "contact": {}
+  },
+  "tags": [],
+  "servers": [
+    {
+      "url": "https://api.noba.com/"
+    },
+    {
+      "url": "http://localhost:8080"
+    }
+  ],
+  "components": {
+    "securitySchemes": {
+      "JWT-auth": {
+        "scheme": "bearer",
+        "bearerFormat": "JWT",
+        "type": "http"
+      }
+    },
+    "schemas": {
+      "VerifyOtpRequestDTO": {
+        "type": "object",
+        "properties": {
+          "emailOrPhone": {
+            "type": "string"
+          },
+          "otp": {
+            "type": "number"
+          },
+          "identityType": {
+            "type": "string"
+          }
+        },
+        "required": [
+          "emailOrPhone",
+          "otp",
+          "identityType"
+        ]
+      },
+      "VerifyOtpResponseDTO": {
+        "type": "object",
+        "properties": {
+          "access_token": {
+            "type": "string"
+          },
+          "user_id": {
+            "type": "string"
+          }
+        },
+        "required": [
+          "access_token",
+          "user_id"
+        ]
+      },
+      "LoginRequestDTO": {
+        "type": "object",
+        "properties": {
+          "email": {
+            "type": "string"
+          }
+        },
+        "required": [
+          "email"
+        ]
+      },
+      "UserDTO": {
+        "type": "object",
+        "properties": {
+          "_id": {
+            "type": "string"
+          },
+          "version": {
+            "type": "number"
+          },
+          "name": {
+            "type": "string"
+          },
+          "email": {
+            "type": "string"
+          },
+          "phone": {
+            "type": "string"
+          },
+          "isEmailVerified": {
+            "type": "boolean"
+          },
+          "idVerified": {
+            "type": "boolean"
+          },
+          "documentVerified": {
+            "type": "boolean"
+          },
+          "dateOfBirth": {
+            "type": "object"
+          },
+          "address": {
+            "type": "object"
+          }
+        },
+        "required": [
+          "_id",
+          "version",
+          "email"
+        ]
+      },
+      "PaymentMethodDTO": {
+        "type": "object",
+        "properties": {
+          "paymentMethodId": {
+            "type": "string"
+          },
+          "paymentMethodType": {
+            "type": "string",
+            "enum": [
+              "Card"
+            ]
+          },
+          "cardNumber": {
+            "type": "string"
+          },
+          "billingAdress": {
+            "type": "string"
+          },
+          "cardHolderName": {
+            "type": "string"
+          }
+        },
+        "required": [
+          "paymentMethodId",
+          "paymentMethodType"
+        ]
+      },
+      "AddPaymentMethodDTO": {
+        "type": "object",
+        "properties": {
+          "paymentMethodType": {
+            "type": "string",
+            "enum": [
+              "Card"
+            ]
+          },
+          "cardNumber": {
+            "type": "string"
+          },
+          "cardExpiryMonth": {
+            "type": "number"
+          },
+          "cardExpiryYear": {
+            "type": "number"
+          },
+          "cardCVC": {
+            "type": "string"
+          },
+          "billingAdress": {
+            "type": "string"
+          },
+          "cardHolderName": {
+            "type": "string"
+          }
+        },
+        "required": [
+          "paymentMethodType"
+        ]
+      },
+      "ConsentDTO": {
+        "type": "object",
+        "properties": {
+          "name": {
+            "type": "string"
+          },
+          "message": {
+            "type": "string"
+          }
+        },
+        "required": [
+          "name",
+          "message"
+        ]
+      },
+      "SubdivisionDTO": {
+        "type": "object",
+        "properties": {
+          "name": {
+            "type": "string"
+          },
+          "code": {
+            "type": "string"
+          }
+        },
+        "required": [
+          "name",
+          "code"
+        ]
+      },
+      "DOBDTO": {
+        "type": "object",
+        "properties": {
+          "date": {
+            "type": "number"
+          },
+          "month": {
+            "type": "number"
+          },
+          "year": {
+            "type": "number"
+          }
+        },
+        "required": [
+          "date",
+          "month",
+          "year"
+        ]
+      },
+      "NationalIDDTO": {
+        "type": "object",
+        "properties": {
+          "type": {
+            "type": "string",
+            "enum": [
+              "NationalID",
+              "HealthID",
+              "SocialService",
+              "Passport",
+              "DriverLicence"
+            ]
+          },
+          "number": {
+            "type": "string"
+          },
+          "mrz1": {
+            "type": "string"
+          },
+          "mrz2": {
+            "type": "string"
+          },
+          "dayOfExpiry": {
+            "type": "number"
+          },
+          "monthOfExpiry": {
+            "type": "number"
+          },
+          "yearOfExpiry": {
+            "type": "number"
+          },
+          "state": {
+            "type": "string"
+          }
+        },
+        "required": [
+          "type",
+          "number"
+        ]
+      },
+      "IDVerificationRequestDTO": {
+        "type": "object",
+        "properties": {
+          "firstName": {
+            "type": "string"
+          },
+          "lastName": {
+            "type": "string"
+          },
+          "dateOfBirth": {
+            "$ref": "#/components/schemas/DOBDTO"
+          },
+          "streetName": {
+            "type": "string"
+          },
+          "city": {
+            "type": "string"
+          },
+          "state": {
+            "type": "string"
+          },
+          "countryCode": {
+            "type": "string"
+          },
+          "postalCode": {
+            "type": "string"
+          },
+          "nationalID": {
+            "$ref": "#/components/schemas/NationalIDDTO"
+          }
+        },
+        "required": [
+          "firstName",
+          "lastName",
+          "dateOfBirth",
+          "streetName",
+          "city",
+          "state",
+          "countryCode",
+          "postalCode",
+          "nationalID"
+        ]
+      },
+      "VerificationResultDTO": {
+        "type": "object",
+        "properties": {
+          "status": {
+            "type": "string",
+            "enum": [
+              "OK",
+              "FAILED",
+              "PENDING"
+            ]
+          }
+        },
+        "required": [
+          "status"
+        ]
+      },
+      "VerificationStatusDTO": {
+        "type": "object",
+        "properties": {
+          "TransactionId": {
+            "type": "string"
+          },
+          "TransactionRecordId": {
+            "type": "string"
+          },
+          "Status": {
+            "type": "string",
+            "enum": [
+              "InProgress",
+              "Completed",
+              "Failed",
+              "Canceled",
+              "TimeoutCanceled"
+            ]
+          },
+          "UploadedDt": {
+            "type": "string"
+          },
+          "IsTimedOut": {
+            "type": "boolean"
+          }
+        },
+        "required": [
+          "TransactionId",
+          "TransactionRecordId",
+          "Status",
+          "UploadedDt",
+          "IsTimedOut"
+        ]
+      },
+      "TransactionDTO": {
+        "type": "object",
+        "properties": {
+          "_id": {
+            "type": "string"
+          },
+          "status": {
+            "type": "string",
+            "enum": [
+              "INITIATED",
+              "FIAT_INCOMING_PENDING",
+              "FIAT_INCOMING_CONFIRMED",
+              "FIAT_INCOMING_FAILED",
+              "FIAT_INCOMING_REVERSED",
+              "FIAT_OUTGOING_PENDING",
+              "FIAT_OUTGOING_CONFIRMED",
+              "FIAT_OUTGOING_FAILED",
+              "WALLET_INCOMING_PENDING",
+              "WAALLET_INCOMING_COMPLETED",
+              "WALLET_INCOMING_FAILED",
+              "WALLET_OUTGOING_PENDING",
+              "WALLET_OUTGOING_COMPLETED",
+              "WALLET_OUTGOING_FAILED",
+              "COMPLETED"
+            ]
+          },
+          "statusMessage": {
+            "type": "string"
+          },
+          "leg1": {
+            "type": "string"
+          },
+          "leg2": {
+            "type": "string"
+          },
+          "leg1Amount": {
+            "type": "number"
+          },
+          "leg2Amount": {
+            "type": "number"
+          },
+          "transactionTimestamp": {
+            "format": "date-time",
+            "type": "string"
+          },
+          "paymentMethodId": {
+            "type": "string"
+          },
+          "fiatTransactionId": {
+            "type": "string"
+          },
+          "cryptoTransactionId": {
+            "type": "string"
+          },
+          "sourceWalletAdress": {
+            "type": "string"
+          },
+          "destinationWalletAdress": {
+            "type": "string"
+          }
+        },
+        "required": [
+          "_id",
+          "status",
+          "leg1",
+          "leg2",
+          "leg1Amount",
+          "leg2Amount",
+          "transactionTimestamp"
+        ]
+      },
+      "CheckTransactionDTO": {
+        "type": "object",
+        "properties": {
+          "status": {
+            "type": "string",
+            "enum": [
+              "ALLOWED",
+              "TRANSACTION_LIMIT_REACHED",
+              "DAILY_LIMIT_REACHED",
+              "WEEKLY_LIMIT_REACHED",
+              "MONTHLY_LIMIT_REACHED",
+              "MAX_LIMIT_REACHED"
+            ]
+          }
+        },
+        "required": [
+          "status"
+        ]
+      },
+      "CreateTransactionDTO": {
+        "type": "object",
+        "properties": {
+          "paymentMethodId": {
+            "type": "string"
+          },
+          "leg1": {
+            "type": "string"
+          },
+          "leg2": {
+            "type": "string"
+          },
+          "leg1Amount": {
+            "type": "number"
+          },
+          "leg2Amount": {
+            "type": "number"
+          },
+          "destinationWalletAdress": {
+            "type": "string"
+          }
+        },
+        "required": [
+          "paymentMethodId",
+          "leg1",
+          "leg2",
+          "leg1Amount",
+          "leg2Amount"
+        ]
+      },
+      "TransactionStatsDTO": {
+        "type": "object",
+        "properties": {
+          "numTransactions": {
+            "type": "number"
+          },
+          "totalAmount": {
+            "type": "number"
+          }
+        },
+        "required": [
+          "numTransactions",
+          "totalAmount"
+        ]
+      }
+    }
+  },
+  "paths": {
+    "/api/v1/health": {
+      "get": {
+        "operationId": "appHealth",
+        "summary": "Checks if the service is up and running",
+        "parameters": [],
+        "responses": {
+          "200": {
+            "description": "Status OK"
+          }
+        },
+        "tags": [
+          "Health Check"
+        ]
+      }
+    },
+    "/api/v1/cryptocurrencies": {
+      "get": {
+        "operationId": "supportedCryptocurrencies",
+        "summary": "Returns a list of all cryptocurrencies whose on-ramp we support",
+        "parameters": [],
+        "responses": {
+          "200": {
+            "description": "List of all supported cryptocurrencies"
+          }
+        },
+        "tags": [
+          "Assets"
+        ]
+      }
+    },
+    "/api/v1/auth/verifyOtp": {
+      "post": {
+        "operationId": "verifyOtp",
+        "summary": "Send the OTP filled in by the user to Noba Server and get the access token",
+        "parameters": [],
+        "requestBody": {
+          "required": true,
+          "content": {
+            "application/json": {
+              "schema": {
+                "$ref": "#/components/schemas/VerifyOtpRequestDTO"
+              }
+            }
+          }
+        },
+        "responses": {
+          "200": {
+            "description": "Noba access token of the user",
+            "content": {
+              "application/json": {
+                "schema": {
+                  "$ref": "#/components/schemas/VerifyOtpResponseDTO"
+                }
+              }
+            }
+          }
+        },
+        "tags": [
+          "Authentication"
+        ]
+      }
+    },
+    "/api/v1/auth/login": {
+      "post": {
+        "operationId": "loginUser",
+        "summary": "Sends otp to the email/phone provided",
+        "parameters": [],
+        "requestBody": {
+          "required": true,
+          "content": {
+            "application/json": {
+              "schema": {
+                "$ref": "#/components/schemas/LoginRequestDTO"
+              }
+            }
+          }
+        },
+        "responses": {
+          "200": {
+            "description": "Email successfully sent"
+          }
+        },
+        "tags": [
+          "Authentication"
+        ]
+      }
+    },
+    "/api/v1/auth/userId": {
+      "get": {
+        "operationId": "testAuth",
+        "summary": "Get the Noba user ID for the authorized/logged-in user",
+        "parameters": [],
+        "responses": {
+          "200": {
+            "description": "Noba user ID of logged in user"
+          }
+        },
+        "tags": [
+          "Authentication"
+        ],
+        "security": [
+          {
+            "bearer": []
+          }
+        ]
+      }
+    },
+    "/api/v1/user/{userID}": {
+      "get": {
+        "operationId": "getUser",
+        "summary": "Get noba user ID of currently logged in user",
+        "parameters": [
+          {
+            "name": "userID",
+            "required": true,
+            "in": "path",
+            "schema": {
+              "type": "string"
+            }
+          }
+        ],
+        "responses": {
+          "200": {
+            "description": "Returns the user ID of the currently logged in user",
+            "content": {
+              "application/json": {
+                "schema": {
+                  "$ref": "#/components/schemas/UserDTO"
+                }
+              }
+            }
+          },
+          "400": {
+            "description": "Invalid request parameters"
+          }
+        },
+        "tags": [
+          "User"
+        ],
+        "security": [
+          {
+            "JWT-auth": []
+          }
+        ]
+      },
+      "put": {
+        "operationId": "updateUser",
+        "summary": "Update user details for currently logged in user",
+        "parameters": [
+          {
+            "name": "userID",
+            "required": true,
+            "in": "path",
+            "schema": {
+              "type": "string"
+            }
+          }
+        ],
+        "responses": {
+          "200": {
+            "description": "Update user details on the Noba server for currrenly logged in user",
+            "content": {
+              "application/json": {
+                "schema": {
+                  "$ref": "#/components/schemas/UserDTO"
+                }
+              }
+            }
+          },
+          "400": {
+            "description": "Invalid request parameters"
+          }
+        },
+        "tags": [
+          "User"
+        ],
+        "security": [
+          {
+            "JWT-auth": []
+          }
+        ]
+      }
+    },
+    "/api/v1/paymentmethods/{userID}": {
+      "get": {
+        "operationId": "getUserPaymentMethods",
+        "summary": "Get all payment methods for a user",
+        "parameters": [
+          {
+            "name": "userID",
+            "required": true,
+            "in": "path",
+            "schema": {
+              "type": "string"
+            }
+          }
+        ],
+        "responses": {
+          "200": {
+            "description": "List of all payment methods for the given user ID",
+            "content": {
+              "application/json": {
+                "schema": {
+                  "type": "array",
+                  "items": {
+                    "$ref": "#/components/schemas/PaymentMethodDTO"
+                  }
+                }
+              }
+            }
+          },
+          "400": {
+            "description": "Invalid payment method ID / request parameters"
+          }
+        },
+        "tags": [
+          "Payment Methods"
+        ],
+        "security": [
+          {
+            "JWT-auth": []
+          }
+        ]
+      },
+      "post": {
+        "operationId": "addPaymentMethod",
+        "summary": "Attach a payment method to a user",
+        "parameters": [
+          {
+            "name": "userID",
+            "required": true,
+            "in": "path",
+            "schema": {
+              "type": "string"
+            }
+          }
+        ],
+        "requestBody": {
+          "required": true,
+          "content": {
+            "application/json": {
+              "schema": {
+                "$ref": "#/components/schemas/AddPaymentMethodDTO"
+              }
+            }
+          }
+        },
+        "responses": {
+          "200": {
+            "description": "Add a payment method for the desired user",
+            "content": {
+              "application/json": {
+                "schema": {
+                  "$ref": "#/components/schemas/PaymentMethodDTO"
+                }
+              }
+            }
+          },
+          "400": {
+            "description": "Invalid payment method ID / request parameters"
+          }
+        },
+        "tags": [
+          "Payment Methods"
+        ],
+        "security": [
+          {
+            "JWT-auth": []
+          }
+        ]
+      }
+    },
+    "/api/v1/paymentmethods/{paymentMethodId}": {
+      "delete": {
+        "operationId": "removePaymentMethod",
+        "summary": "Remove a payment method from a user",
+        "parameters": [
+          {
+            "name": "paymentMethodId",
+            "required": true,
+            "in": "path",
+            "schema": {
+              "type": "string"
+            }
+          }
+        ],
+        "responses": {
+          "200": {
+            "description": "Remove a previously added payment method",
+            "content": {
+              "application/json": {
+                "schema": {
+                  "type": "string"
+                }
+              }
+            }
+          },
+          "400": {
+            "description": "Invalid request parameters"
+          }
+        },
+        "tags": [
+          "Payment Methods"
+        ],
+        "security": [
+          {
+            "bearer": []
+          }
+        ]
+      }
+    },
+    "/api/v1/verify": {
+      "get": {
+        "operationId": "getVerificationStatus",
+        "summary": "Check if verification service is up",
+        "parameters": [],
+        "responses": {
+          "200": {
+            "description": "Health check for verification service"
+          }
+        },
+        "tags": [
+          "Verification"
+        ],
+        "security": [
+          {
+            "JWT-auth": []
+          }
+        ]
+      }
+    },
+    "/api/v1/verify/countryCodes": {
+      "get": {
+        "operationId": "getCountryCodes",
+        "summary": "Get list of country codes that Noba supports",
+        "parameters": [],
+        "responses": {
+          "200": {
+            "description": "Get country codes for supported countries"
+          },
+          "400": {
+            "description": "Invalid request parameters!"
+          }
+        },
+        "tags": [
+          "Verification"
+        ],
+        "security": [
+          {
+            "JWT-auth": []
+          }
+        ]
+      }
+    },
+    "/api/v1/verify/consents/{countryCode}": {
+      "get": {
+        "operationId": "getConsents",
+        "summary": "Get all consents for a given country code",
+        "parameters": [
+          {
+            "name": "countryCode",
+            "required": true,
+            "in": "path",
+            "schema": {
+              "type": "string"
+            }
+          }
+        ],
+        "responses": {
+          "200": {
+            "description": "Get all consents",
+            "content": {
+              "application/json": {
+                "schema": {
+                  "type": "array",
+                  "items": {
+                    "$ref": "#/components/schemas/ConsentDTO"
+                  }
+                }
+              }
+            }
+          },
+          "400": {
+            "description": "Invalid request parameters!"
+          }
+        },
+        "tags": [
+          "Verification"
+        ],
+        "security": [
+          {
+            "JWT-auth": []
+          }
+        ]
+      }
+    },
+    "/api/v1/verify/subdivisions/{countryCode}": {
+      "get": {
+        "operationId": "getSubdivisions",
+        "summary": "Get subdivision for the given country code",
+        "parameters": [
+          {
+            "name": "countryCode",
+            "required": true,
+            "in": "path",
+            "schema": {
+              "type": "string"
+            }
+          }
+        ],
+        "responses": {
+          "200": {
+            "description": "Get subdivision for the given country code",
+            "content": {
+              "application/json": {
+                "schema": {
+                  "type": "array",
+                  "items": {
+                    "$ref": "#/components/schemas/SubdivisionDTO"
+                  }
+                }
+              }
+            }
+          },
+          "400": {
+            "description": "Invalid request parameters!"
+          }
+        },
+        "tags": [
+          "Verification"
+        ],
+        "security": [
+          {
+            "JWT-auth": []
+          }
+        ]
+      }
+    },
+    "/api/v1/verify/{userID}/id": {
+      "post": {
+        "operationId": "verifyUser",
+        "summary": "Get verification result",
+        "parameters": [
+          {
+            "name": "userID",
+            "required": true,
+            "in": "path",
+            "schema": {
+              "type": "string"
+            }
+          }
+        ],
+        "requestBody": {
+          "required": true,
+          "content": {
+            "application/json": {
+              "schema": {
+                "$ref": "#/components/schemas/IDVerificationRequestDTO"
+              }
+            }
+          }
+        },
+        "responses": {
+          "200": {
+            "description": "Get verification result",
+            "content": {
+              "application/json": {
+                "schema": {
+                  "$ref": "#/components/schemas/VerificationResultDTO"
+                }
+              }
+            }
+          },
+          "400": {
+            "description": "Invalid request parameters!"
+          }
+        },
+        "tags": [
+          "Verification"
+        ],
+        "security": [
+          {
+            "JWT-auth": []
+          }
+        ]
+      }
+    },
+    "/api/v1/verify/{userID}/doc": {
+      "post": {
+        "operationId": "verifyDocument",
+        "summary": "Get verification result",
+        "parameters": [
+          {
+            "name": "userID",
+            "required": true,
+            "in": "path",
+            "schema": {
+              "type": "string"
+            }
+          }
+        ],
+        "responses": {
+          "202": {
+            "description": "Get verification result",
+            "content": {
+              "application/json": {
+                "schema": {
+                  "$ref": "#/components/schemas/VerificationResultDTO"
+                }
+              }
+            }
+          },
+          "400": {
+            "description": "Invalid request parameters!"
+          }
+        },
+        "tags": [
+          "Verification"
+        ],
+        "security": [
+          {
+            "JWT-auth": []
+          }
+        ]
+      }
+    },
+    "/api/v1/verify/{userID}/doc/status": {
+      "get": {
+        "operationId": "getDocumentVerificationStatus",
+        "summary": "Get KYC status of the given user",
+        "parameters": [
+          {
+            "name": "userID",
+            "required": true,
+            "in": "path",
+            "schema": {
+              "type": "string"
+            }
+          }
+        ],
+        "responses": {
+          "200": {
+            "description": "Get KYC status of the given user",
+            "content": {
+              "application/json": {
+                "schema": {
+                  "$ref": "#/components/schemas/VerificationStatusDTO"
+                }
+              }
+            }
+          },
+          "400": {
+            "description": "Invalid request parameters!"
+          }
+        },
+        "tags": [
+          "Verification"
+        ],
+        "security": [
+          {
+            "JWT-auth": []
+          }
+        ]
+      }
+    },
+    "/api/v1/verify/{userID}/doc/result": {
+      "get": {
+        "operationId": "getDocumentVerificationResult",
+        "summary": "Get KYC result of the given user",
+        "parameters": [
+          {
+            "name": "userID",
+            "required": true,
+            "in": "path",
+            "schema": {
+              "type": "string"
+            }
+          }
+        ],
+        "responses": {
+          "200": {
+            "description": "TODO Ask soham from usability perspective how is this any different than /status",
+            "content": {
+              "application/json": {
+                "schema": {
+                  "$ref": "#/components/schemas/VerificationResultDTO"
+                }
+              }
+            }
+          },
+          "400": {
+            "description": "Invalid request parameters!"
+          }
+        },
+        "tags": [
+          "Verification"
+        ],
+        "security": [
+          {
+            "JWT-auth": []
+          }
+        ]
+      }
+    },
+    "/api/v1/user/{userID}/transactions/status/{transactionId}": {
+      "get": {
+        "operationId": "getTransactionStatus",
+        "summary": "Get transaction details for a given transactionID",
+        "parameters": [
+          {
+            "name": "userID",
+            "required": true,
+            "in": "path",
+            "schema": {
+              "type": "string"
+            }
+          },
+          {
+            "name": "transactionId",
+            "required": true,
+            "in": "path",
+            "schema": {
+              "type": "string"
+            }
+          }
+        ],
+        "responses": {
+          "200": {
+            "description": "Transaction details for the given transactionId",
+            "content": {
+              "application/json": {
+                "schema": {
+                  "$ref": "#/components/schemas/TransactionDTO"
+                }
+              }
+            }
+          }
+        },
+        "tags": [
+          "Transactions"
+        ],
+        "security": [
+          {
+            "JWT-auth": []
+          }
+        ]
+      }
+    },
+    "/api/v1/user/{userID}/transactions/check/{transactionAmount}": {
+      "get": {
+        "operationId": "checkIfTransactionPossible",
+        "parameters": [
+          {
+            "name": "userID",
+            "required": true,
+            "in": "path",
+            "schema": {
+              "type": "string"
+            }
+          },
+          {
+            "name": "transactionAmount",
+            "required": true,
+            "in": "path",
+            "schema": {
+              "type": "string"
+            }
+          }
+        ],
+        "responses": {
+          "200": {
+            "description": "",
+            "content": {
+              "application/json": {
+                "schema": {
+                  "$ref": "#/components/schemas/CheckTransactionDTO"
+                }
+              }
+            }
+          }
+        },
+        "tags": [
+          "Transactions"
+        ],
+        "security": [
+          {
+            "JWT-auth": []
+          }
+        ]
+      }
+    },
+    "/api/v1/user/{userID}/transactions/trasact": {
+      "post": {
+        "operationId": "transact",
+        "summary": "Place a transaction with Noba",
+        "parameters": [
+          {
+            "name": "userID",
+            "required": true,
+            "in": "path",
+            "schema": {
+              "type": "string"
+            }
+          }
+        ],
+        "requestBody": {
+          "required": true,
+          "content": {
+            "application/json": {
+              "schema": {
+                "$ref": "#/components/schemas/CreateTransactionDTO"
+              }
+            }
+          }
+        },
+        "responses": {
+          "200": {
+            "description": "Returns transaction id if transaction is placed successfully",
+            "content": {
+              "application/json": {
+                "schema": {
+                  "$ref": "#/components/schemas/TransactionDTO"
+                }
+              }
+            }
+          },
+          "400": {
+            "description": "Bad request. Invalid input."
+          },
+          "502": {
+            "description": "Bad gateway. Something went wrong."
+          }
+        },
+        "tags": [
+          "Transactions"
+        ],
+        "security": [
+          {
+            "JWT-auth": []
+          }
+        ]
+      }
+    },
+    "/api/v1/user/{userID}/transactions": {
+      "get": {
+        "operationId": "getTransactions",
+        "summary": "Get all transactions for a particular user",
+        "parameters": [
+          {
+            "name": "userID",
+            "required": true,
+            "in": "path",
+            "schema": {
+              "type": "string"
+            }
+          },
+          {
+            "name": "startDate",
+            "required": true,
+            "in": "query",
+            "description": "Format: YYYY-MM-DD, example: 2010-04-27",
+            "schema": {
+              "type": "string"
+            }
+          },
+          {
+            "name": "endDate",
+            "required": true,
+            "in": "query",
+            "description": "Format: YYYY-MM-DD, example: 2010-04-27",
+            "schema": {
+              "type": "string"
+            }
+          }
+        ],
+        "responses": {
+          "200": {
+            "description": "List of all transactions that happened through Noba for given userID",
+            "content": {
+              "application/json": {
+                "schema": {
+                  "type": "array",
+                  "items": {
+                    "$ref": "#/components/schemas/TransactionDTO"
+                  }
+                }
+              }
+            }
+          }
+        },
+        "tags": [
+          "Transactions"
+        ],
+        "security": [
+          {
+            "JWT-auth": []
+          }
+        ]
+      }
+    },
+    "/api/v1/user/{userID}/transactions/download": {
+      "get": {
+        "operationId": "downloadTransactions",
+        "summary": "Download all the transactions of a particular user.",
+        "parameters": [
+          {
+            "name": "userID",
+            "required": true,
+            "in": "path",
+            "schema": {
+              "type": "string"
+            }
+          },
+          {
+            "name": "startDate",
+            "required": true,
+            "in": "query",
+            "description": "Format: YYYY-MM-DD, example: 2010-04-27",
+            "schema": {
+              "type": "string"
+            }
+          },
+          {
+            "name": "endDate",
+            "required": true,
+            "in": "query",
+            "description": "Format: YYYY-MM-DD, example: 2010-04-27",
+            "schema": {
+              "type": "string"
+            }
+          },
+          {
+            "name": "reportFormat",
+            "required": true,
+            "in": "query",
+            "description": "Format in which you want the transactions report. Current 'CSV' is supported.",
+            "schema": {
+              "type": "number"
+            }
+          }
+        ],
+        "responses": {
+          "200": {
+            "description": "A CSV or PDF file containing details of all the transactions made by the user.",
+            "content": {
+              "application/json": {
+                "schema": {
+                  "type": "array",
+                  "items": {
+                    "$ref": "#/components/schemas/TransactionDTO"
+                  }
+                }
+              }
+            }
+          }
+        },
+        "tags": [
+          "Transactions"
+        ],
+        "security": [
+          {
+            "JWT-auth": []
+          }
+        ]
+      }
+    },
+    "/api/v1/exchangerates/priceinfiat/{crypto_currency_code}/{fiat_currency_code}": {
+      "get": {
+        "operationId": "priceInFiat",
+        "summary": "Get price of a crypto (leg1) in fiat (leg 2)",
+        "parameters": [
+          {
+            "name": "crypto_currency_code",
+            "required": true,
+            "in": "path",
+            "schema": {
+              "type": "string"
+            }
+          },
+          {
+            "name": "fiat_currency_code",
+            "required": true,
+            "in": "path",
+            "schema": {
+              "type": "string"
+            }
+          }
+        ],
+        "responses": {
+          "200": {
+            "description": "Fiat price (leg 2) for the desired crypto currency (leg1)"
+          }
+        },
+        "tags": [
+          "Assets"
+        ],
+        "security": [
+          {
+            "JWT-auth": []
+          }
+        ]
+      }
+    },
+    "/api/v1/exchangerates/processingfee/{crypto_currency_code}/{fiat_currency_code}/{fiat_amount}": {
+      "get": {
+        "operationId": "processingFee",
+        "summary": "Get the processing fee for a crypto fiat conversion",
+        "parameters": [
+          {
+            "name": "crypto_currency_code",
+            "required": true,
+            "in": "path",
+            "schema": {
+              "type": "string"
+            }
+          },
+          {
+            "name": "fiat_currency_code",
+            "required": true,
+            "in": "path",
+            "schema": {
+              "type": "string"
+            }
+          },
+          {
+            "name": "fiat_amount",
+            "required": true,
+            "in": "path",
+            "schema": {
+              "type": "number"
+            }
+          }
+        ],
+        "responses": {
+          "200": {
+            "description": "Processing fee for given crypto fiat conversion"
+          }
+        },
+        "tags": [
+          "Assets"
+        ],
+        "security": [
+          {
+            "JWT-auth": []
+          }
+        ]
+      }
+    },
+    "/api/v1/admin/{userID}/transaction_metrics": {
+      "get": {
+        "operationId": "getTransactionMetrics",
+        "summary": "Get all transaction metrics for a given partner.",
+        "parameters": [
+          {
+            "name": "userID",
+            "required": true,
+            "in": "path",
+            "schema": {
+              "type": "string"
+            }
+          }
+        ],
+        "responses": {
+          "200": {
+            "description": "Get transaction statistics",
+            "content": {
+              "application/json": {
+                "schema": {
+                  "$ref": "#/components/schemas/TransactionStatsDTO"
+                }
+              }
+            }
+          }
+        },
+        "tags": [
+          "Admin"
+        ]
+      }
+    },
+    "/api/v1/admin/{userID}/transactions": {
+      "get": {
+        "operationId": "getAllTransactions",
+        "summary": "Get all transactions filtered by the specified date range",
+        "parameters": [
+          {
+            "name": "userID",
+            "required": true,
+            "in": "path",
+            "schema": {
+              "type": "string"
+            }
+          },
+          {
+            "name": "startDate",
+            "required": true,
+            "in": "query",
+            "description": "Format: YYYY-MM-DD, example: 2010-04-27",
+            "schema": {
+              "type": "string"
+            }
+          },
+          {
+            "name": "endDate",
+            "required": true,
+            "in": "query",
+            "description": "Format: YYYY-MM-DD, example: 2010-04-27",
+            "schema": {
+              "type": "string"
+            }
+          }
+        ],
+        "responses": {
+          "200": {
+            "description": "",
+            "content": {
+              "application/json": {
+                "schema": {
+                  "type": "array",
+                  "items": {
+                    "$ref": "#/components/schemas/TransactionDTO"
+                  }
+                }
+              }
+            }
+          }
+        },
+        "tags": [
+          "Admin"
+        ]
+      }
+    }
+  }
+}