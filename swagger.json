<<<<<<< HEAD
{"openapi":"3.0.0","paths":{"/v1/health":{"get":{"operationId":"appHealth","summary":"Checks if the Noba service is up and running","parameters":[],"responses":{"200":{"description":"Health status of the Noba service"}},"tags":["Health Check"]}},"/v1/cryptocurrencies":{"get":{"operationId":"supportedCryptocurrencies","summary":"Returns a list of all cryptocurrencies supported by Noba Onramp","parameters":[],"responses":{"200":{"description":"List of all supported cryptocurrencies","content":{"application/json":{"schema":{"type":"array","items":{"$ref":"#/components/schemas/CurrencyDTO"}}}}}},"tags":["Assets"]}},"/v1/fiatcurrencies":{"get":{"operationId":"supportedFiatCurrencies","summary":"Returns a list of all fiat currencies supported by Noba Onramp","parameters":[],"responses":{"200":{"description":"List of all supported fiat currencies","content":{"application/json":{"schema":{"type":"array","items":{"$ref":"#/components/schemas/CurrencyDTO"}}}}}},"tags":["Assets"]}},"/v1/countries":{"get":{"operationId":"getSupportedCountries","parameters":[{"name":"includeSubdivisions","required":false,"in":"query","description":"Include subdivision data","schema":{"type":"boolean"}}],"responses":{"200":{"description":"Location details of supported countries, optionally including subdivision data","content":{"application/json":{"schema":{"type":"array","items":{"$ref":"#/components/schemas/LocationDTO"}}}}}},"tags":["Assets"]}},"/v1/countries/{countryCode}":{"get":{"operationId":"getSupportedCountry","parameters":[{"name":"countryCode","required":true,"in":"path","schema":{"type":"string"}}],"responses":{"200":{"description":"Location details of requested country","content":{"application/json":{"schema":{"$ref":"#/components/schemas/LocationDTO"}}}},"404":{"description":"Country code not found"}},"tags":["Assets"]}},"/v1/auth/verifyotp":{"post":{"operationId":"verifyOtp","summary":"Submits the one-time passcode (OTP) to retreive an API access token","parameters":[],"requestBody":{"required":true,"content":{"application/json":{"schema":{"$ref":"#/components/schemas/VerifyOtpRequestDTO"}}}},"responses":{"200":{"description":"API access token","content":{"application/json":{"schema":{"$ref":"#/components/schemas/VerifyOtpResponseDTO"}}}},"401":{"description":"Invalid OTP"}},"tags":["Authentication"]}},"/v1/auth/login":{"post":{"operationId":"loginUser","summary":"Logs user in and sends one-time passcode (OTP) to the provided email address","parameters":[],"requestBody":{"required":true,"content":{"application/json":{"schema":{"$ref":"#/components/schemas/LoginRequestDTO"}}}},"responses":{"200":{"description":"Email successfully sent"},"403":{"description":"Account does not exist"}},"tags":["Authentication"]}},"/v1/consumers":{"get":{"operationId":"getConsumer","summary":"Gets details of logged-in consumer","parameters":[],"responses":{"200":{"description":"Details of logged-in consumer","content":{"application/json":{"schema":{"$ref":"#/components/schemas/ConsumerDTO"}}}},"400":{"description":"Invalid request parameters"},"403":{"description":"Logged-in user is not a Consumer"}},"tags":["Consumer"],"security":[{"JWT-auth":[]}]},"patch":{"operationId":"updateConsumer","summary":"Updates details of logged-in consumer","parameters":[],"requestBody":{"required":true,"content":{"application/json":{"schema":{"$ref":"#/components/schemas/UpdateConsumerRequestDTO"}}}},"responses":{"200":{"description":"Updated consumer record","content":{"application/json":{"schema":{"$ref":"#/components/schemas/ConsumerDTO"}}}},"400":{"description":"Invalid request parameters"},"403":{"description":"Logged-in user is not a Consumer"}},"tags":["Consumer"],"security":[{"JWT-auth":[]}]}},"/v1/consumers/paymentmethods":{"post":{"operationId":"addPaymentMethod","summary":"Adds a payment method for the logged-in consumer","parameters":[],"requestBody":{"required":true,"content":{"application/json":{"schema":{"$ref":"#/components/schemas/AddPaymentMethodDTO"}}}},"responses":{"201":{"description":"Updated consumer record","content":{"application/json":{"schema":{"$ref":"#/components/schemas/ConsumerDTO"}}}},"400":{"description":"Invalid payment method details"},"403":{"description":"Logged-in user is not a Consumer"}},"tags":["Consumer"],"security":[{"JWT-auth":[]}]}},"/v1/consumers/paymentmethods/{paymentToken}":{"delete":{"operationId":"deletePaymentMethod","summary":"Deletes a payment method for the logged-in consumer","parameters":[{"name":"paymentToken","required":true,"in":"path","schema":{"type":"string"}}],"responses":{"200":{"description":"Deleted consumer record","content":{"application/json":{"schema":{"$ref":"#/components/schemas/ConsumerDTO"}}}},"400":{"description":"Invalid payment method details"},"403":{"description":"Logged-in user is not a Consumer"}},"tags":["Consumer"],"security":[{"JWT-auth":[]}]}},"/v1/verify":{"get":{"operationId":"getVerificationStatus","summary":"Checks if verification service is up","parameters":[],"responses":{"200":{"description":"Service is up"}},"tags":["Verification"],"security":[{"JWT-auth":[]}]}},"/v1/verify/session":{"post":{"operationId":"createSession","summary":"Creates a new session for verification","parameters":[],"responses":{"201":{"description":"New session token","content":{"application/json":{"schema":{"type":"string"}}}},"400":{"description":"Invalid request"}},"tags":["Verification"],"security":[{"JWT-auth":[]}]}},"/v1/verify/consumerinfo":{"post":{"operationId":"verifyConsumer","summary":"Verifies consumer-provided information","parameters":[{"name":"sessionKey","required":true,"in":"query","schema":{"type":"string"}}],"requestBody":{"required":true,"content":{"application/json":{"schema":{"$ref":"#/components/schemas/IDVerificationRequestDTO"}}}},"responses":{"200":{"description":"Verification result","content":{"application/json":{"schema":{"$ref":"#/components/schemas/VerificationResultDTO"}}}},"400":{"description":"Invalid request parameters"}},"tags":["Verification"],"security":[{"JWT-auth":[]}]}},"/v1/verify/document":{"post":{"operationId":"verifyDocument","summary":"Verifies consumer uploaded identification documents","parameters":[{"name":"sessionKey","required":true,"in":"query","schema":{"type":"string"}}],"requestBody":{"required":true,"content":{"multipart/form-data":{"schema":{"type":"object","properties":{"documentType":{"type":"string","description":"Supported values: passport, national_identity_card, driver_license, other, unknown"},"frontImage":{"type":"string","format":"binary"},"backImage":{"type":"string","format":"binary"},"photoImage":{"type":"string","format":"binary"}}}}}},"responses":{"202":{"description":"Document upload result","content":{"application/json":{"schema":{"$ref":"#/components/schemas/VerificationResultDTO"}}}},"400":{"description":"Invalid request parameters"}},"tags":["Verification"],"security":[{"JWT-auth":[]}]}},"/v1/verify/document/result/{id}":{"get":{"operationId":"getDocumentVerificationResult","summary":"Gets result for a previously-submitted document verification","parameters":[{"name":"id","required":true,"in":"path","schema":{"type":"string"}},{"name":"sessionKey","required":true,"in":"query","schema":{"type":"string"}}],"responses":{"200":{"description":"Document verification result","content":{"application/json":{"schema":{"$ref":"#/components/schemas/VerificationResultDTO"}}}},"400":{"description":"Invalid request parameters"},"404":{"description":"Document verification request not found"}},"tags":["Verification"],"security":[{"JWT-auth":[]}]}},"/v1/verify/device/result":{"get":{"operationId":"getDeviceVerificationResult","summary":"Gets device verification result","parameters":[{"name":"sessionKey","required":true,"in":"query","schema":{"type":"string"}}],"responses":{"200":{"description":"Device verification result","content":{"application/json":{"schema":{"$ref":"#/components/schemas/DeviceVerificationResponseDTO"}}}},"400":{"description":"Invalid request parameters"}},"tags":["Verification"],"security":[{"JWT-auth":[]}]}},"/v1/verify/webhook/document/result":{"post":{"operationId":"postDocumentVerificationResult","parameters":[],"responses":{"200":{"description":""}},"tags":["Verification"],"security":[{"JWT-auth":[]}]}},"/v1/verify/webhook/case/notification":{"post":{"operationId":"postCaseNotification","parameters":[],"responses":{"200":{"description":""}},"tags":["Verification"],"security":[{"JWT-auth":[]}]}},"/v1/transactions/quote":{"get":{"operationId":"getTransactionQuote","summary":"Get transaction quote (exchange rate, provider fees, network fees etc.)","parameters":[{"name":"fiatCurrencyCode","required":true,"in":"query","schema":{"type":"string"}},{"name":"cryptoCurrencyCode","required":true,"in":"query","schema":{"type":"string"}},{"name":"fixedSide","required":true,"in":"query","schema":{"enum":["fiat","crypto"],"type":"string"}},{"name":"fixedAmount","required":true,"in":"query","schema":{"type":"number"}}],"responses":{"200":{"description":"","content":{"application/json":{"schema":{"$ref":"#/components/schemas/TransactionQuoteDTO"}}}},"400":{"description":"Invalid currency code (fiat or crypto)"},"503":{"description":"Unable to connect to underlying service provider"}},"security":[{"JWT-auth":[]}],"tags":["Transactions"]}},"/v1/transactions/check":{"get":{"operationId":"checkIfTransactionPossible","summary":"Checks if the transaction parameters are valid","parameters":[{"name":"type","required":true,"in":"query","schema":{"enum":["onramp","offramp","swap"],"type":"string"}},{"name":"transactionAmount","required":true,"in":"query","schema":{"type":"number"}},{"name":"baseCurrency","required":true,"in":"query","schema":{"type":"string"}}],"responses":{"200":{"description":"","content":{"application/json":{"schema":{"$ref":"#/components/schemas/CheckTransactionDTO"}}}}},"security":[{"JWT-auth":[]}],"tags":["Transactions"]}},"/v1/transactions/{transactionID}":{"get":{"operationId":"getTransactionStatus","summary":"Gets details of a transaction","parameters":[{"name":"transactionID","required":true,"in":"path","schema":{"type":"string"}}],"responses":{"200":{"description":"Details of a transaction","content":{"application/json":{"schema":{"$ref":"#/components/schemas/TransactionDTO"}}}},"404":{"description":"Transaction does not exist"}},"security":[{"JWT-auth":[]}],"tags":["Transactions"]}},"/v1/transactions":{"post":{"operationId":"transact","summary":"Submits a new transaction","parameters":[{"name":"sessionKey","required":true,"in":"query","schema":{"type":"string"}}],"requestBody":{"required":true,"content":{"application/json":{"schema":{"$ref":"#/components/schemas/CreateTransactionDTO"}}}},"responses":{"200":{"description":"Transaction ID"},"400":{"description":"Invalid request parameters"}},"security":[{"JWT-auth":[]}],"tags":["Transactions"]},"get":{"operationId":"getTransactions","summary":"Gets all transactions for the logged-in consumer","parameters":[{"name":"startDate","required":false,"in":"query","description":"Format: YYYY-MM-DD, example: 2010-04-27","schema":{"type":"string"}},{"name":"endDate","required":false,"in":"query","description":"Format: YYYY-MM-DD, example: 2010-04-27","schema":{"type":"string"}}],"responses":{"200":{"description":"List of all transactions","content":{"application/json":{"schema":{"type":"array","items":{"$ref":"#/components/schemas/TransactionDTO"}}}}},"400":{"description":"Invalid request parameters"}},"security":[{"JWT-auth":[]}],"tags":["Transactions"]}},"/v1/consumers/limits":{"get":{"operationId":"getConsumerLimits","summary":"Gets transaction limit details for logged-in consumer","parameters":[],"responses":{"200":{"description":"Consumer limit details","content":{"application/json":{"schema":{"$ref":"#/components/schemas/ConsumerLimitsDTO"}}}},"400":{"description":"Invalid request parameters"}},"security":[{"JWT-auth":[]}],"tags":["Consumer"]}},"/v1/transactions/download":{"get":{"operationId":"downloadTransactions","summary":"Downloads all the transactions of a particular consumer","parameters":[{"name":"startDate","required":false,"in":"query","description":"Format: YYYY-MM-DD, example: 2010-04-27","schema":{"type":"string"}},{"name":"endDate","required":false,"in":"query","description":"Format: YYYY-MM-DD, example: 2010-04-27","schema":{"type":"string"}},{"name":"reportFormat","required":true,"in":"query","description":"Format in which you want the transactions report. Current 'CSV' is supported.","schema":{"enum":["csv","pdf"],"type":"string"}}],"responses":{"200":{"description":"A CSV or PDF file containing details of all the transactions made by the consumer","content":{"application/json":{"schema":{"type":"array","items":{"$ref":"#/components/schemas/TransactionDTO"}}}}}},"security":[{"JWT-auth":[]}],"tags":["Transactions"]}},"/v1/exchangerates/priceinfiat/{fiatCurrencyCode}":{"get":{"operationId":"priceInFiat","summary":"Gets price of a crypto (leg1) in fiat (leg 2)","parameters":[{"name":"fiatCurrencyCode","required":true,"in":"path","schema":{"type":"string"}},{"name":"cryptoCurrencyCode","required":true,"in":"query","schema":{"type":"string"}}],"responses":{"200":{"description":"Fiat price (leg 2) for the desired crypto currency (leg1)"},"400":{"description":"Invalid currency code (fiat or crypto)"},"503":{"description":"Unable to connect to underlying service provider"}},"tags":["Assets"]}},"/v1/exchangerates/processingfee/{fiatCurrencyCode}":{"get":{"operationId":"processingFee","summary":"Gets the processing fee for a crypto fiat conversion","parameters":[{"name":"fiatCurrencyCode","required":true,"in":"path","schema":{"type":"string"}},{"name":"fiatAmount","required":true,"in":"query","schema":{"type":"number"}},{"name":"cryptoCurrencyCode","required":true,"in":"query","schema":{"type":"string"}}],"responses":{"200":{"description":"Processing fee for given crypto fiat conversion","content":{"application/json":{"schema":{"$ref":"#/components/schemas/ProcessingFeeDTO"}}}},"400":{"description":"Invalid currency code (fiat or crypto)"},"503":{"description":"Unable to connect to underlying service provider"}},"tags":["Assets"]}}},"info":{"title":"Noba Server","description":"Noba Server API (DEVELOPMENT)","version":"1.0","contact":{}},"tags":[],"servers":[{"url":"https://api.noba.com/"}],"components":{"securitySchemes":{"JWT-auth":{"scheme":"bearer","bearerFormat":"JWT","type":"http"}},"schemas":{"CurrencyDTO":{"type":"object","properties":{"name":{"type":"string"},"ticker":{"type":"string"},"iconPath":{"type":"string"}},"required":["name","ticker","iconPath"]},"SubdivisionDTO":{"type":"object","properties":{"code":{"type":"string"},"name":{"type":"string"}},"required":["code","name"]},"LocationDTO":{"type":"object","properties":{"countryName":{"type":"string"},"alternateCountryName":{"type":"string"},"countryISOCode":{"type":"string"},"subdivisions":{"type":"array","items":{"$ref":"#/components/schemas/SubdivisionDTO"}},"countryFlagIconPath":{"type":"string"}},"required":["countryName","countryISOCode"]},"VerifyOtpRequestDTO":{"type":"object","properties":{"emailOrPhone":{"type":"string"},"otp":{"type":"number"},"identityType":{"type":"string","enum":["CONSUMER","PARTNER_ADMIN","NOBA_ADMIN"]},"partnerID":{"type":"string"}},"required":["emailOrPhone","otp","identityType"]},"VerifyOtpResponseDTO":{"type":"object","properties":{"access_token":{"type":"string"},"user_id":{"type":"string"}},"required":["access_token","user_id"]},"LoginRequestDTO":{"type":"object","properties":{"email":{"type":"string"},"identityType":{"type":"string","enum":["CONSUMER","PARTNER_ADMIN","NOBA_ADMIN"]},"partnerID":{"type":"string"}},"required":["email","identityType"]},"KycVerificationDTO":{"type":"object","properties":{"kycVerificationStatus":{"type":"string","enum":["NotSubmitted","Pending","Approved","Flagged","Rejected"]},"updatedTimestamp":{"type":"number"}},"required":["kycVerificationStatus"]},"DocumentVerificationDTO":{"type":"object","properties":{"documentVerificationStatus":{"type":"string","enum":["NotRequired","Required","Pending","Approved","Rejected","LivePhotoVerified"]},"updatedTimestamp":{"type":"number"}}},"PaymentMethodsDTO":{"type":"object","properties":{"cardName":{"type":"string"},"cardType":{"type":"string"},"imageUri":{"type":"string"},"paymentToken":{"type":"string"},"first6Digits":{"type":"string"},"last4Digits":{"type":"string"},"status":{"type":"string","enum":["Flagged","Rejected","Approved"]}},"required":["paymentToken","first6Digits","last4Digits","status"]},"CryptoWalletsDTO":{"type":"object","properties":{"walletName":{"type":"string"},"address":{"type":"string"},"chainType":{"type":"string"},"isEVMCompatible":{"type":"boolean"},"status":{"type":"string","enum":["Flagged","Rejected","Approved"]}},"required":["address","isEVMCompatible","status"]},"ConsumerDTO":{"type":"object","properties":{"_id":{"type":"string"},"firstName":{"type":"string"},"lastName":{"type":"string"},"email":{"type":"string"},"kycVerificationData":{"$ref":"#/components/schemas/KycVerificationDTO"},"documentVerificationData":{"$ref":"#/components/schemas/DocumentVerificationDTO"},"phone":{"type":"string"},"dateOfBirth":{"type":"string"},"address":{"type":"object"},"isSuspectedFraud":{"type":"boolean"},"isLocked":{"type":"boolean"},"isDisabled":{"type":"boolean"},"paymentMethods":{"type":"array","items":{"$ref":"#/components/schemas/PaymentMethodsDTO"}},"cryptoWallets":{"type":"array","items":{"$ref":"#/components/schemas/CryptoWalletsDTO"}},"paymentMethodStatus":{"type":"string","enum":["Flagged","Rejected","Approved"]},"walletStatus":{"type":"string","enum":["Flagged","Rejected","Approved"]}},"required":["_id","email","kycVerificationData","documentVerificationData","isSuspectedFraud","isLocked"]},"UpdateConsumerRequestDTO":{"type":"object","properties":{"firstName":{"type":"string"},"lastName":{"type":"string"},"address":{"type":"object"},"dateOfBirth":{"type":"string"}}},"AddPaymentMethodDTO":{"type":"object","properties":{"cardName":{"type":"string"},"cardNumber":{"type":"string"},"expiryMonth":{"type":"number"},"expiryYear":{"type":"number"},"cvv":{"type":"string"},"imageUri":{"type":"string"}},"required":["cardNumber","expiryMonth","expiryYear","cvv"]},"AddressDTO":{"type":"object","properties":{"streetLine1":{"type":"string"},"streetLine2":{"type":"string"},"countryCode":{"type":"string"},"city":{"type":"string"},"regionCode":{"type":"string","description":"state code in ISO 3166-2"},"postalCode":{"type":"string"}},"required":["streetLine1","countryCode","city","regionCode","postalCode"]},"NationalIDDTO":{"type":"object","properties":{"type":{"type":"string","enum":["SocialSecurity"]},"number":{"type":"string"}},"required":["type","number"]},"IDVerificationRequestDTO":{"type":"object","properties":{"firstName":{"type":"string"},"lastName":{"type":"string"},"address":{"$ref":"#/components/schemas/AddressDTO"},"phoneNumber":{"type":"string"},"dateOfBirth":{"type":"string","description":"Date of birth in format YYYY-MM-DD"},"nationalID":{"$ref":"#/components/schemas/NationalIDDTO"}},"required":["firstName","lastName","address","dateOfBirth"]},"VerificationResultDTO":{"type":"object","properties":{"status":{"type":"string","enum":["Approved","NotApproved","Pending"]}},"required":["status"]},"DeviceAttributesDTO":{"type":"object","properties":{"Browser":{"type":"array","items":{"type":"string"}},"Model":{"type":"array","items":{"type":"string"}},"OS":{"type":"array","items":{"type":"string"}}},"required":["Browser","Model","OS"]},"DeviceBehaviorBiometricsDTO":{"type":"object","properties":{"numDistractionEvents":{"type":"number"},"fields":{"type":"array","items":{"type":"string"}}},"required":["fields"]},"DeviceIpLocationDTO":{"type":"object","properties":{"city":{"type":"string"},"region":{"type":"string"},"country":{"type":"string"},"latitude":{"type":"string"},"longitude":{"type":"string"}}},"DeviceGpsLocationDTO":{"type":"object","properties":{"city":{"type":"string"},"region":{"type":"string"},"country":{"type":"string"},"latitude":{"type":"string"},"longitude":{"type":"string"},"mockLevel":{"type":"string"}}},"DeviceVerificationResponseDTO":{"type":"object","properties":{"id":{"type":"string"},"level":{"type":"string","enum":["very_high","high","medium","low"]},"attributes":{"$ref":"#/components/schemas/DeviceAttributesDTO"},"signals":{"type":"array","items":{"type":"string"}},"sessionKey":{"type":"string"},"fingerprint":{"type":"string"},"fingerprintConfidenceScore":{"type":"number"},"behaviorBiometricRiskLevel":{"type":"string"},"deviceReputation":{"type":"string"},"behaviorBiometrics":{"$ref":"#/components/schemas/DeviceBehaviorBiometricsDTO"},"ipLocation":{"$ref":"#/components/schemas/DeviceIpLocationDTO"},"gpsLocation":{"$ref":"#/components/schemas/DeviceGpsLocationDTO"}},"required":["id","level","sessionKey"]},"TransactionQuoteDTO":{"type":"object","properties":{"fiatCurrencyCode":{"type":"string"},"cryptoCurrencyCode":{"type":"string"},"fixedSide":{"type":"string","enum":["fiat","crypto"]},"fixedAmount":{"type":"number"},"quotedAmount":{"type":"number"},"processingFee":{"type":"number"},"nobaFee":{"type":"number"},"networkFee":{"type":"number"},"exchangeRate":{"type":"number"}},"required":["fiatCurrencyCode","cryptoCurrencyCode","fixedSide","fixedAmount","quotedAmount","processingFee","nobaFee","networkFee","exchangeRate"]},"CheckTransactionDTO":{"type":"object","properties":{"status":{"type":"string","enum":["ALLOWED","TRANSACTION_TOO_SMALL","TRANSACTION_TOO_LARGE","TRANSACTION_LIMIT_REACHED","DAILY_LIMIT_REACHED","WEEKLY_LIMIT_REACHED","MONTHLY_LIMIT_REACHED","MAX_LIMIT_REACHED"]},"rangeMin":{"type":"number"},"rangeMax":{"type":"number"}},"required":["status","rangeMin","rangeMax"]},"TransactionDTO":{"type":"object","properties":{"_id":{"type":"string"},"userID":{"type":"string"},"status":{"type":"string","enum":["PENDING","VALIDATION_FAILED","VALIDATION_PASSED","FIAT_INCOMING_INITIATING","FIAT_INCOMING_INITIATED","FIAT_INCOMING_COMPLETED","FIAT_INCOMING_FAILED","FIAT_REVERSAL_INITIATING","FIAT_INCOMING_REVERSAL_INITIATED","FIAT_INCOMING_REVERSAL_FAILED","FIAT_INCOMING_REVERSED","CRYPTO_OUTGOING_INITIATING","CRYPTO_OUTGOING_INITIATED","CRYPTO_OUTGOING_PENDING","CRYPTO_OUTGOING_COMPLETED","CRYPTO_OUTGOING_FAILED","COMPLETED"]},"type":{"type":"string","enum":["onramp","offramp","swap"]},"statusMessage":{"type":"string"},"leg1":{"type":"string"},"leg2":{"type":"string"},"baseAmount":{"type":"number","description":"Amount to be exchaged. in case of offramp it is amount of fiat currency, offramp amount of crypto, in case of swap the source currency etc."},"leg1Amount":{"type":"number"},"leg2Amount":{"type":"number"},"transactionTimestamp":{"format":"date-time","type":"string"},"paymentMethodID":{"type":"string"},"fiatTransactionID":{"type":"string"},"cryptoTransactionID":{"type":"string"},"destinationWalletAddress":{"type":"string","description":"Destination wallet address to transfer crypto to in case of off ramp transaction"}},"required":["_id","userID","status","type","leg1","leg2","baseAmount","leg1Amount","leg2Amount","transactionTimestamp"]},"CreateTransactionDTO":{"type":"object","properties":{"paymentToken":{"type":"string"},"type":{"type":"string","enum":["onramp","offramp","swap"]},"leg1":{"type":"string"},"leg2":{"type":"string"},"leg1Amount":{"type":"number"},"leg2Amount":{"type":"number"},"fixedSide":{"type":"string","enum":["fiat","crypto"]},"destinationWalletAddress":{"type":"string"}},"required":["paymentToken","type","leg1","leg2","leg1Amount","leg2Amount","fixedSide"]},"PeriodLimit":{"type":"object","properties":{"max":{"type":"number"},"used":{"type":"number"},"period":{"type":"number"}},"required":["max","used","period"]},"ConsumerLimitsDTO":{"type":"object","properties":{"minTransaction":{"type":"number"},"maxTransaction":{"type":"number"},"monthly":{"$ref":"#/components/schemas/PeriodLimit"},"weekly":{"$ref":"#/components/schemas/PeriodLimit"},"daily":{"$ref":"#/components/schemas/PeriodLimit"}},"required":["minTransaction","maxTransaction","monthly"]},"ProcessingFeeDTO":{"type":"object","properties":{"processingPercentFee":{"type":"number"},"transactionPercentFee":{"type":"number"}},"required":["processingPercentFee","transactionPercentFee"]}}}}
=======
{"openapi":"3.0.0","paths":{"/v1/health":{"get":{"operationId":"appHealth","summary":"Checks if the Noba service is up and running","parameters":[],"responses":{"200":{"description":"Health status of the Noba service"}},"tags":["Health Check"]}},"/v1/cryptocurrencies":{"get":{"operationId":"supportedCryptocurrencies","summary":"Returns a list of all cryptocurrencies supported by Noba Onramp","parameters":[],"responses":{"200":{"description":"List of all supported cryptocurrencies","content":{"application/json":{"schema":{"type":"array","items":{"$ref":"#/components/schemas/CurrencyDTO"}}}}}},"tags":["Assets"]}},"/v1/fiatcurrencies":{"get":{"operationId":"supportedFiatCurrencies","summary":"Returns a list of all fiat currencies supported by Noba Onramp","parameters":[],"responses":{"200":{"description":"List of all supported fiat currencies","content":{"application/json":{"schema":{"type":"array","items":{"$ref":"#/components/schemas/CurrencyDTO"}}}}}},"tags":["Assets"]}},"/v1/countries":{"get":{"operationId":"getSupportedCountries","parameters":[{"name":"includeSubdivisions","required":false,"in":"query","description":"Include subdivision data","schema":{"type":"boolean"}}],"responses":{"200":{"description":"Location details of supported countries, optionally including subdivision data","content":{"application/json":{"schema":{"type":"array","items":{"$ref":"#/components/schemas/LocationDTO"}}}}}},"tags":["Assets"]}},"/v1/countries/{countryCode}":{"get":{"operationId":"getSupportedCountry","parameters":[{"name":"countryCode","required":true,"in":"path","schema":{"type":"string"}}],"responses":{"200":{"description":"Location details of requested country","content":{"application/json":{"schema":{"$ref":"#/components/schemas/LocationDTO"}}}},"404":{"description":"Country code not found"}},"tags":["Assets"]}},"/v1/auth/verifyotp":{"post":{"operationId":"verifyOtp","summary":"Submits the one-time passcode (OTP) to retreive an API access token","parameters":[],"requestBody":{"required":true,"content":{"application/json":{"schema":{"$ref":"#/components/schemas/VerifyOtpRequestDTO"}}}},"responses":{"200":{"description":"API access token","content":{"application/json":{"schema":{"$ref":"#/components/schemas/VerifyOtpResponseDTO"}}}},"401":{"description":"Invalid OTP"}},"tags":["Authentication"]}},"/v1/auth/login":{"post":{"operationId":"loginUser","summary":"Logs user in and sends one-time passcode (OTP) to the provided email address","parameters":[],"requestBody":{"required":true,"content":{"application/json":{"schema":{"$ref":"#/components/schemas/LoginRequestDTO"}}}},"responses":{"200":{"description":"Email successfully sent"},"403":{"description":"Account does not exist"}},"tags":["Authentication"]}},"/v1/consumers":{"get":{"operationId":"getConsumer","summary":"Gets details of logged-in consumer","parameters":[],"responses":{"200":{"description":"Details of logged-in consumer","content":{"application/json":{"schema":{"$ref":"#/components/schemas/ConsumerDTO"}}}},"400":{"description":"Invalid request parameters"},"403":{"description":"Logged-in user is not a Consumer"}},"tags":["Consumer"],"security":[{"JWT-auth":[]}]},"patch":{"operationId":"updateConsumer","summary":"Updates details of logged-in consumer","parameters":[],"requestBody":{"required":true,"content":{"application/json":{"schema":{"$ref":"#/components/schemas/UpdateConsumerRequestDTO"}}}},"responses":{"200":{"description":"Updated consumer record","content":{"application/json":{"schema":{"$ref":"#/components/schemas/ConsumerDTO"}}}},"400":{"description":"Invalid request parameters"},"403":{"description":"Logged-in user is not a Consumer"}},"tags":["Consumer"],"security":[{"JWT-auth":[]}]}},"/v1/consumers/paymentmethods":{"post":{"operationId":"addPaymentMethod","summary":"Adds a payment method for the logged-in consumer","parameters":[],"requestBody":{"required":true,"content":{"application/json":{"schema":{"$ref":"#/components/schemas/AddPaymentMethodDTO"}}}},"responses":{"201":{"description":"Updated consumer record","content":{"application/json":{"schema":{"$ref":"#/components/schemas/ConsumerDTO"}}}},"400":{"description":"Invalid payment method details"},"403":{"description":"Logged-in user is not a Consumer"}},"tags":["Consumer"],"security":[{"JWT-auth":[]}]}},"/v1/consumers/paymentmethods/{paymentToken}":{"delete":{"operationId":"deletePaymentMethod","summary":"Deletes a payment method for the logged-in consumer","parameters":[{"name":"paymentToken","required":true,"in":"path","schema":{"type":"string"}}],"responses":{"200":{"description":"Deleted consumer record","content":{"application/json":{"schema":{"$ref":"#/components/schemas/ConsumerDTO"}}}},"400":{"description":"Invalid payment method details"},"403":{"description":"Logged-in user is not a Consumer"}},"tags":["Consumer"],"security":[{"JWT-auth":[]}]}},"/v1/verify":{"get":{"operationId":"getVerificationStatus","summary":"Checks if verification service is up","parameters":[],"responses":{"200":{"description":"Service is up"}},"tags":["Verification"],"security":[{"JWT-auth":[]}]}},"/v1/verify/session":{"post":{"operationId":"createSession","summary":"Creates a new session for verification","parameters":[],"responses":{"201":{"description":"New session token","content":{"application/json":{"schema":{"type":"string"}}}},"400":{"description":"Invalid request"}},"tags":["Verification"],"security":[{"JWT-auth":[]}]}},"/v1/verify/consumerinfo":{"post":{"operationId":"verifyConsumer","summary":"Verifies consumer-provided information","parameters":[{"name":"sessionKey","required":true,"in":"query","schema":{"type":"string"}}],"requestBody":{"required":true,"content":{"application/json":{"schema":{"$ref":"#/components/schemas/IDVerificationRequestDTO"}}}},"responses":{"200":{"description":"Verification result","content":{"application/json":{"schema":{"$ref":"#/components/schemas/VerificationResultDTO"}}}},"400":{"description":"Invalid request parameters"}},"tags":["Verification"],"security":[{"JWT-auth":[]}]}},"/v1/verify/document":{"post":{"operationId":"verifyDocument","summary":"Verifies consumer uploaded identification documents","parameters":[{"name":"sessionKey","required":true,"in":"query","schema":{"type":"string"}}],"requestBody":{"required":true,"content":{"multipart/form-data":{"schema":{"type":"object","properties":{"documentType":{"type":"string","description":"Supported values: passport, national_identity_card, driver_license, other, unknown"},"frontImage":{"type":"string","format":"binary"},"backImage":{"type":"string","format":"binary"},"photoImage":{"type":"string","format":"binary"}}}}}},"responses":{"202":{"description":"Document upload result","content":{"application/json":{"schema":{"$ref":"#/components/schemas/VerificationResultDTO"}}}},"400":{"description":"Invalid request parameters"}},"tags":["Verification"],"security":[{"JWT-auth":[]}]}},"/v1/verify/document/result/{id}":{"get":{"operationId":"getDocumentVerificationResult","summary":"Gets result for a previously-submitted document verification","parameters":[{"name":"id","required":true,"in":"path","schema":{"type":"string"}},{"name":"sessionKey","required":true,"in":"query","schema":{"type":"string"}}],"responses":{"200":{"description":"Document verification result","content":{"application/json":{"schema":{"$ref":"#/components/schemas/VerificationResultDTO"}}}},"400":{"description":"Invalid request parameters"},"404":{"description":"Document verification request not found"}},"tags":["Verification"],"security":[{"JWT-auth":[]}]}},"/v1/verify/device/result":{"get":{"operationId":"getDeviceVerificationResult","summary":"Gets device verification result","parameters":[{"name":"sessionKey","required":true,"in":"query","schema":{"type":"string"}}],"responses":{"200":{"description":"Device verification result","content":{"application/json":{"schema":{"$ref":"#/components/schemas/DeviceVerificationResponseDTO"}}}},"400":{"description":"Invalid request parameters"}},"tags":["Verification"],"security":[{"JWT-auth":[]}]}},"/v1/verify/webhook/document/result":{"post":{"operationId":"postDocumentVerificationResult","parameters":[],"responses":{"200":{"description":""}},"tags":["Verification"],"security":[{"JWT-auth":[]}]}},"/v1/verify/webhook/case/notification":{"post":{"operationId":"postCaseNotification","parameters":[],"responses":{"200":{"description":""}},"tags":["Verification"],"security":[{"JWT-auth":[]}]}},"/v1/transactions/quote":{"get":{"operationId":"getTransactionQuote","summary":"Get transaction quote (exchange rate, provider fees, network fees etc.)","parameters":[{"name":"fiatCurrencyCode","required":true,"in":"query","schema":{"type":"string"}},{"name":"cryptoCurrencyCode","required":true,"in":"query","schema":{"type":"string"}},{"name":"fixedSide","required":true,"in":"query","schema":{"enum":["fiat","crypto"],"type":"string"}},{"name":"fixedAmount","required":true,"in":"query","schema":{"type":"number"}}],"responses":{"200":{"description":"","content":{"application/json":{"schema":{"$ref":"#/components/schemas/TransactionQuoteDTO"}}}},"400":{"description":"Invalid currency code (fiat or crypto)"},"503":{"description":"Unable to connect to underlying service provider"}},"security":[{"JWT-auth":[]}],"tags":["Transactions"]}},"/v1/transactions/check":{"get":{"operationId":"checkIfTransactionPossible","summary":"Checks if the transaction parameters are valid","parameters":[{"name":"type","required":true,"in":"query","schema":{"enum":["onramp","offramp","swap"],"type":"string"}},{"name":"transactionAmount","required":true,"in":"query","schema":{"type":"number"}},{"name":"baseCurrency","required":true,"in":"query","schema":{"type":"string"}}],"responses":{"200":{"description":"","content":{"application/json":{"schema":{"$ref":"#/components/schemas/CheckTransactionDTO"}}}}},"security":[{"JWT-auth":[]}],"tags":["Transactions"]}},"/v1/transactions/{transactionID}":{"get":{"operationId":"getTransactionStatus","summary":"Gets details of a transaction","parameters":[{"name":"transactionID","required":true,"in":"path","schema":{"type":"string"}}],"responses":{"200":{"description":"Details of a transaction","content":{"application/json":{"schema":{"$ref":"#/components/schemas/TransactionDTO"}}}},"404":{"description":"Transaction does not exist"}},"security":[{"JWT-auth":[]}],"tags":["Transactions"]}},"/v1/transactions":{"post":{"operationId":"transact","summary":"Submits a new transaction","parameters":[{"name":"sessionKey","required":true,"in":"query","schema":{"type":"string"}}],"requestBody":{"required":true,"content":{"application/json":{"schema":{"$ref":"#/components/schemas/CreateTransactionDTO"}}}},"responses":{"200":{"description":"Transaction details","content":{"application/json":{"schema":{"$ref":"#/components/schemas/TransactionDTO"}}}},"400":{"description":"Invalid request parameters"}},"security":[{"JWT-auth":[]}],"tags":["Transactions"]},"get":{"operationId":"getTransactions","summary":"Gets all transactions for the logged-in consumer","parameters":[{"name":"startDate","required":false,"in":"query","description":"Format: YYYY-MM-DD, example: 2010-04-27","schema":{"type":"string"}},{"name":"endDate","required":false,"in":"query","description":"Format: YYYY-MM-DD, example: 2010-04-27","schema":{"type":"string"}}],"responses":{"200":{"description":"List of all transactions","content":{"application/json":{"schema":{"type":"array","items":{"$ref":"#/components/schemas/TransactionDTO"}}}}},"400":{"description":"Invalid request parameters"}},"security":[{"JWT-auth":[]}],"tags":["Transactions"]}},"/v1/consumers/limits":{"get":{"operationId":"getConsumerLimits","summary":"Gets transaction limit details for logged-in consumer","parameters":[],"responses":{"200":{"description":"Consumer limit details","content":{"application/json":{"schema":{"$ref":"#/components/schemas/ConsumerLimitsDTO"}}}},"400":{"description":"Invalid request parameters"}},"security":[{"JWT-auth":[]}],"tags":["Consumer"]}},"/v1/transactions/download":{"get":{"operationId":"downloadTransactions","summary":"Downloads all the transactions of a particular consumer","parameters":[{"name":"startDate","required":false,"in":"query","description":"Format: YYYY-MM-DD, example: 2010-04-27","schema":{"type":"string"}},{"name":"endDate","required":false,"in":"query","description":"Format: YYYY-MM-DD, example: 2010-04-27","schema":{"type":"string"}},{"name":"reportFormat","required":true,"in":"query","description":"Format in which you want the transactions report. Current 'CSV' is supported.","schema":{"enum":["csv","pdf"],"type":"string"}}],"responses":{"200":{"description":"A CSV or PDF file containing details of all the transactions made by the consumer","content":{"application/json":{"schema":{"type":"array","items":{"$ref":"#/components/schemas/TransactionDTO"}}}}}},"security":[{"JWT-auth":[]}],"tags":["Transactions"]}},"/v1/exchangerates/priceinfiat/{fiatCurrencyCode}":{"get":{"operationId":"priceInFiat","summary":"Gets price of a crypto (leg1) in fiat (leg 2)","parameters":[{"name":"fiatCurrencyCode","required":true,"in":"path","schema":{"type":"string"}},{"name":"cryptoCurrencyCode","required":true,"in":"query","schema":{"type":"string"}}],"responses":{"200":{"description":"Fiat price (leg 2) for the desired crypto currency (leg1)"},"400":{"description":"Invalid currency code (fiat or crypto)"},"503":{"description":"Unable to connect to underlying service provider"}},"tags":["Assets"]}},"/v1/exchangerates/processingfee/{fiatCurrencyCode}":{"get":{"operationId":"processingFee","summary":"Gets the processing fee for a crypto fiat conversion","parameters":[{"name":"fiatCurrencyCode","required":true,"in":"path","schema":{"type":"string"}},{"name":"fiatAmount","required":true,"in":"query","schema":{"type":"number"}},{"name":"cryptoCurrencyCode","required":true,"in":"query","schema":{"type":"string"}}],"responses":{"200":{"description":"Processing fee for given crypto fiat conversion","content":{"application/json":{"schema":{"$ref":"#/components/schemas/ProcessingFeeDTO"}}}},"400":{"description":"Invalid currency code (fiat or crypto)"},"503":{"description":"Unable to connect to underlying service provider"}},"tags":["Assets"]}}},"info":{"title":"Noba Server","description":"Noba Server API (DEVELOPMENT)","version":"1.0","contact":{}},"tags":[],"servers":[{"url":"https://api.noba.com/"}],"components":{"securitySchemes":{"JWT-auth":{"scheme":"bearer","bearerFormat":"JWT","type":"http"}},"schemas":{"CurrencyDTO":{"type":"object","properties":{"name":{"type":"string"},"ticker":{"type":"string"},"iconPath":{"type":"string"}},"required":["name","ticker","iconPath"]},"SubdivisionDTO":{"type":"object","properties":{"code":{"type":"string"},"name":{"type":"string"}},"required":["code","name"]},"LocationDTO":{"type":"object","properties":{"countryName":{"type":"string"},"alternateCountryName":{"type":"string"},"countryISOCode":{"type":"string"},"subdivisions":{"type":"array","items":{"$ref":"#/components/schemas/SubdivisionDTO"}},"countryFlagIconPath":{"type":"string"}},"required":["countryName","countryISOCode"]},"VerifyOtpRequestDTO":{"type":"object","properties":{"emailOrPhone":{"type":"string"},"otp":{"type":"number"},"identityType":{"type":"string","enum":["CONSUMER","PARTNER_ADMIN","NOBA_ADMIN"]},"partnerID":{"type":"string"}},"required":["emailOrPhone","otp","identityType"]},"VerifyOtpResponseDTO":{"type":"object","properties":{"access_token":{"type":"string"},"user_id":{"type":"string"}},"required":["access_token","user_id"]},"LoginRequestDTO":{"type":"object","properties":{"email":{"type":"string"},"identityType":{"type":"string","enum":["CONSUMER","PARTNER_ADMIN","NOBA_ADMIN"]},"partnerID":{"type":"string"}},"required":["email","identityType"]},"KycVerificationDTO":{"type":"object","properties":{"kycVerificationStatus":{"type":"string","enum":["NotSubmitted","Pending","Approved","Flagged","Rejected"]},"updatedTimestamp":{"type":"number"}},"required":["kycVerificationStatus"]},"DocumentVerificationDTO":{"type":"object","properties":{"documentVerificationStatus":{"type":"string","enum":["NotRequired","Required","Pending","Approved","Rejected","LivePhotoVerified"]},"updatedTimestamp":{"type":"number"}}},"PaymentMethodsDTO":{"type":"object","properties":{"cardName":{"type":"string"},"cardType":{"type":"string"},"imageUri":{"type":"string"},"paymentToken":{"type":"string"},"first6Digits":{"type":"string"},"last4Digits":{"type":"string"},"status":{"type":"string","enum":["Flagged","Rejected","Approved"]}},"required":["paymentToken","first6Digits","last4Digits","status"]},"CryptoWalletsDTO":{"type":"object","properties":{"walletName":{"type":"string"},"address":{"type":"string"},"chainType":{"type":"string"},"isEVMCompatible":{"type":"boolean"},"status":{"type":"string","enum":["Flagged","Rejected","Approved"]}},"required":["address","isEVMCompatible","status"]},"ConsumerDTO":{"type":"object","properties":{"_id":{"type":"string"},"firstName":{"type":"string"},"lastName":{"type":"string"},"email":{"type":"string"},"kycVerificationData":{"$ref":"#/components/schemas/KycVerificationDTO"},"documentVerificationData":{"$ref":"#/components/schemas/DocumentVerificationDTO"},"phone":{"type":"string"},"dateOfBirth":{"type":"string"},"address":{"type":"object"},"isSuspectedFraud":{"type":"boolean"},"isLocked":{"type":"boolean"},"isDeleted":{"type":"boolean"},"paymentMethods":{"type":"array","items":{"$ref":"#/components/schemas/PaymentMethodsDTO"}},"cryptoWallets":{"type":"array","items":{"$ref":"#/components/schemas/CryptoWalletsDTO"}},"paymentMethodStatus":{"type":"string","enum":["Flagged","Rejected","Approved"]},"walletStatus":{"type":"string","enum":["Flagged","Rejected","Approved"]}},"required":["_id","email","kycVerificationData","documentVerificationData","isSuspectedFraud","isLocked"]},"UpdateConsumerRequestDTO":{"type":"object","properties":{"firstName":{"type":"string"},"lastName":{"type":"string"},"address":{"type":"object"},"dateOfBirth":{"type":"string"}}},"AddPaymentMethodDTO":{"type":"object","properties":{"cardName":{"type":"string"},"cardNumber":{"type":"string"},"expiryMonth":{"type":"number"},"expiryYear":{"type":"number"},"cvv":{"type":"string"},"imageUri":{"type":"string"}},"required":["cardNumber","expiryMonth","expiryYear","cvv"]},"AddressDTO":{"type":"object","properties":{"streetLine1":{"type":"string"},"streetLine2":{"type":"string"},"countryCode":{"type":"string"},"city":{"type":"string"},"regionCode":{"type":"string","description":"state code in ISO 3166-2"},"postalCode":{"type":"string"}},"required":["streetLine1","countryCode","city","regionCode","postalCode"]},"NationalIDDTO":{"type":"object","properties":{"type":{"type":"string","enum":["SocialSecurity"]},"number":{"type":"string"}},"required":["type","number"]},"IDVerificationRequestDTO":{"type":"object","properties":{"firstName":{"type":"string"},"lastName":{"type":"string"},"address":{"$ref":"#/components/schemas/AddressDTO"},"phoneNumber":{"type":"string"},"dateOfBirth":{"type":"string","description":"Date of birth in format YYYY-MM-DD"},"nationalID":{"$ref":"#/components/schemas/NationalIDDTO"}},"required":["firstName","lastName","address","dateOfBirth"]},"VerificationResultDTO":{"type":"object","properties":{"status":{"type":"string","enum":["Approved","NotApproved","Pending"]}},"required":["status"]},"DeviceAttributesDTO":{"type":"object","properties":{"Browser":{"type":"array","items":{"type":"string"}},"Model":{"type":"array","items":{"type":"string"}},"OS":{"type":"array","items":{"type":"string"}}},"required":["Browser","Model","OS"]},"DeviceBehaviorBiometricsDTO":{"type":"object","properties":{"numDistractionEvents":{"type":"number"},"fields":{"type":"array","items":{"type":"string"}}},"required":["fields"]},"DeviceIpLocationDTO":{"type":"object","properties":{"city":{"type":"string"},"region":{"type":"string"},"country":{"type":"string"},"latitude":{"type":"string"},"longitude":{"type":"string"}}},"DeviceGpsLocationDTO":{"type":"object","properties":{"city":{"type":"string"},"region":{"type":"string"},"country":{"type":"string"},"latitude":{"type":"string"},"longitude":{"type":"string"},"mockLevel":{"type":"string"}}},"DeviceVerificationResponseDTO":{"type":"object","properties":{"id":{"type":"string"},"level":{"type":"string","enum":["very_high","high","medium","low"]},"attributes":{"$ref":"#/components/schemas/DeviceAttributesDTO"},"signals":{"type":"array","items":{"type":"string"}},"sessionKey":{"type":"string"},"fingerprint":{"type":"string"},"fingerprintConfidenceScore":{"type":"number"},"behaviorBiometricRiskLevel":{"type":"string"},"deviceReputation":{"type":"string"},"behaviorBiometrics":{"$ref":"#/components/schemas/DeviceBehaviorBiometricsDTO"},"ipLocation":{"$ref":"#/components/schemas/DeviceIpLocationDTO"},"gpsLocation":{"$ref":"#/components/schemas/DeviceGpsLocationDTO"}},"required":["id","level","sessionKey"]},"TransactionQuoteDTO":{"type":"object","properties":{"fiatCurrencyCode":{"type":"string"},"cryptoCurrencyCode":{"type":"string"},"fixedSide":{"type":"string","enum":["fiat","crypto"]},"fixedAmount":{"type":"number"},"quotedAmount":{"type":"number"},"processingFee":{"type":"number"},"nobaFee":{"type":"number"},"networkFee":{"type":"number"},"exchangeRate":{"type":"number"}},"required":["fiatCurrencyCode","cryptoCurrencyCode","fixedSide","fixedAmount","quotedAmount","processingFee","nobaFee","networkFee","exchangeRate"]},"CheckTransactionDTO":{"type":"object","properties":{"status":{"type":"string","enum":["ALLOWED","TRANSACTION_TOO_SMALL","TRANSACTION_TOO_LARGE","TRANSACTION_LIMIT_REACHED","DAILY_LIMIT_REACHED","WEEKLY_LIMIT_REACHED","MONTHLY_LIMIT_REACHED","MAX_LIMIT_REACHED"]},"rangeMin":{"type":"number"},"rangeMax":{"type":"number"}},"required":["status","rangeMin","rangeMax"]},"TransactionDTO":{"type":"object","properties":{"_id":{"type":"string"},"userID":{"type":"string"},"status":{"type":"string","enum":["PENDING","FIAT_INCOMING_INITIATING","FIAT_INCOMING_INITIATED","FIAT_INCOMING_COMPLETED","FIAT_INCOMING_FAILED","FIAT_REVERSAL_INITIATING","FIAT_INCOMING_REVERSAL_INITIATED","FIAT_INCOMING_REVERSAL_FAILED","FIAT_INCOMING_REVERSED","CRYTPO_OUTGOING_INITIATING","CRYTPO_OUTGOING_INITIATED","CRYPTO_OUTGOING_COMPLETED","CRYPTO_OUTGOING_FAILED","COMPLETED"]},"type":{"type":"string","enum":["onramp","offramp","swap"]},"statusMessage":{"type":"string"},"leg1":{"type":"string"},"leg2":{"type":"string"},"baseAmount":{"type":"number","description":"Amount to be exchaged. in case of offramp it is amount of fiat currency, offramp amount of crypto, in case of swap the source currency etc."},"leg1Amount":{"type":"number"},"leg2Amount":{"type":"number"},"transactionTimestamp":{"format":"date-time","type":"string"},"paymentMethodID":{"type":"string"},"fiatTransactionID":{"type":"string"},"cryptoTransactionID":{"type":"string"},"destinationWalletAddress":{"type":"string","description":"Destination wallet address to transfer crypto to in case of off ramp transaction"}},"required":["_id","userID","status","type","leg1","leg2","baseAmount","leg1Amount","leg2Amount","transactionTimestamp"]},"CreateTransactionDTO":{"type":"object","properties":{"paymentToken":{"type":"string"},"type":{"type":"string","enum":["onramp","offramp","swap"]},"leg1":{"type":"string"},"leg2":{"type":"string"},"leg1Amount":{"type":"number"},"leg2Amount":{"type":"number"},"destinationWalletAddress":{"type":"string"}},"required":["paymentToken","type","leg1","leg2","leg1Amount","leg2Amount"]},"PeriodLimit":{"type":"object","properties":{"max":{"type":"number"},"used":{"type":"number"},"period":{"type":"number"}},"required":["max","used","period"]},"ConsumerLimitsDTO":{"type":"object","properties":{"minTransaction":{"type":"number"},"maxTransaction":{"type":"number"},"monthly":{"$ref":"#/components/schemas/PeriodLimit"},"weekly":{"$ref":"#/components/schemas/PeriodLimit"},"daily":{"$ref":"#/components/schemas/PeriodLimit"}},"required":["minTransaction","maxTransaction","monthly"]},"ProcessingFeeDTO":{"type":"object","properties":{"processingPercentFee":{"type":"number"},"transactionPercentFee":{"type":"number"}},"required":["processingPercentFee","transactionPercentFee"]}}}}
>>>>>>> 2e04cfd0
<|MERGE_RESOLUTION|>--- conflicted
+++ resolved
@@ -1,5 +1,919 @@
-<<<<<<< HEAD
-{"openapi":"3.0.0","paths":{"/v1/health":{"get":{"operationId":"appHealth","summary":"Checks if the Noba service is up and running","parameters":[],"responses":{"200":{"description":"Health status of the Noba service"}},"tags":["Health Check"]}},"/v1/cryptocurrencies":{"get":{"operationId":"supportedCryptocurrencies","summary":"Returns a list of all cryptocurrencies supported by Noba Onramp","parameters":[],"responses":{"200":{"description":"List of all supported cryptocurrencies","content":{"application/json":{"schema":{"type":"array","items":{"$ref":"#/components/schemas/CurrencyDTO"}}}}}},"tags":["Assets"]}},"/v1/fiatcurrencies":{"get":{"operationId":"supportedFiatCurrencies","summary":"Returns a list of all fiat currencies supported by Noba Onramp","parameters":[],"responses":{"200":{"description":"List of all supported fiat currencies","content":{"application/json":{"schema":{"type":"array","items":{"$ref":"#/components/schemas/CurrencyDTO"}}}}}},"tags":["Assets"]}},"/v1/countries":{"get":{"operationId":"getSupportedCountries","parameters":[{"name":"includeSubdivisions","required":false,"in":"query","description":"Include subdivision data","schema":{"type":"boolean"}}],"responses":{"200":{"description":"Location details of supported countries, optionally including subdivision data","content":{"application/json":{"schema":{"type":"array","items":{"$ref":"#/components/schemas/LocationDTO"}}}}}},"tags":["Assets"]}},"/v1/countries/{countryCode}":{"get":{"operationId":"getSupportedCountry","parameters":[{"name":"countryCode","required":true,"in":"path","schema":{"type":"string"}}],"responses":{"200":{"description":"Location details of requested country","content":{"application/json":{"schema":{"$ref":"#/components/schemas/LocationDTO"}}}},"404":{"description":"Country code not found"}},"tags":["Assets"]}},"/v1/auth/verifyotp":{"post":{"operationId":"verifyOtp","summary":"Submits the one-time passcode (OTP) to retreive an API access token","parameters":[],"requestBody":{"required":true,"content":{"application/json":{"schema":{"$ref":"#/components/schemas/VerifyOtpRequestDTO"}}}},"responses":{"200":{"description":"API access token","content":{"application/json":{"schema":{"$ref":"#/components/schemas/VerifyOtpResponseDTO"}}}},"401":{"description":"Invalid OTP"}},"tags":["Authentication"]}},"/v1/auth/login":{"post":{"operationId":"loginUser","summary":"Logs user in and sends one-time passcode (OTP) to the provided email address","parameters":[],"requestBody":{"required":true,"content":{"application/json":{"schema":{"$ref":"#/components/schemas/LoginRequestDTO"}}}},"responses":{"200":{"description":"Email successfully sent"},"403":{"description":"Account does not exist"}},"tags":["Authentication"]}},"/v1/consumers":{"get":{"operationId":"getConsumer","summary":"Gets details of logged-in consumer","parameters":[],"responses":{"200":{"description":"Details of logged-in consumer","content":{"application/json":{"schema":{"$ref":"#/components/schemas/ConsumerDTO"}}}},"400":{"description":"Invalid request parameters"},"403":{"description":"Logged-in user is not a Consumer"}},"tags":["Consumer"],"security":[{"JWT-auth":[]}]},"patch":{"operationId":"updateConsumer","summary":"Updates details of logged-in consumer","parameters":[],"requestBody":{"required":true,"content":{"application/json":{"schema":{"$ref":"#/components/schemas/UpdateConsumerRequestDTO"}}}},"responses":{"200":{"description":"Updated consumer record","content":{"application/json":{"schema":{"$ref":"#/components/schemas/ConsumerDTO"}}}},"400":{"description":"Invalid request parameters"},"403":{"description":"Logged-in user is not a Consumer"}},"tags":["Consumer"],"security":[{"JWT-auth":[]}]}},"/v1/consumers/paymentmethods":{"post":{"operationId":"addPaymentMethod","summary":"Adds a payment method for the logged-in consumer","parameters":[],"requestBody":{"required":true,"content":{"application/json":{"schema":{"$ref":"#/components/schemas/AddPaymentMethodDTO"}}}},"responses":{"201":{"description":"Updated consumer record","content":{"application/json":{"schema":{"$ref":"#/components/schemas/ConsumerDTO"}}}},"400":{"description":"Invalid payment method details"},"403":{"description":"Logged-in user is not a Consumer"}},"tags":["Consumer"],"security":[{"JWT-auth":[]}]}},"/v1/consumers/paymentmethods/{paymentToken}":{"delete":{"operationId":"deletePaymentMethod","summary":"Deletes a payment method for the logged-in consumer","parameters":[{"name":"paymentToken","required":true,"in":"path","schema":{"type":"string"}}],"responses":{"200":{"description":"Deleted consumer record","content":{"application/json":{"schema":{"$ref":"#/components/schemas/ConsumerDTO"}}}},"400":{"description":"Invalid payment method details"},"403":{"description":"Logged-in user is not a Consumer"}},"tags":["Consumer"],"security":[{"JWT-auth":[]}]}},"/v1/verify":{"get":{"operationId":"getVerificationStatus","summary":"Checks if verification service is up","parameters":[],"responses":{"200":{"description":"Service is up"}},"tags":["Verification"],"security":[{"JWT-auth":[]}]}},"/v1/verify/session":{"post":{"operationId":"createSession","summary":"Creates a new session for verification","parameters":[],"responses":{"201":{"description":"New session token","content":{"application/json":{"schema":{"type":"string"}}}},"400":{"description":"Invalid request"}},"tags":["Verification"],"security":[{"JWT-auth":[]}]}},"/v1/verify/consumerinfo":{"post":{"operationId":"verifyConsumer","summary":"Verifies consumer-provided information","parameters":[{"name":"sessionKey","required":true,"in":"query","schema":{"type":"string"}}],"requestBody":{"required":true,"content":{"application/json":{"schema":{"$ref":"#/components/schemas/IDVerificationRequestDTO"}}}},"responses":{"200":{"description":"Verification result","content":{"application/json":{"schema":{"$ref":"#/components/schemas/VerificationResultDTO"}}}},"400":{"description":"Invalid request parameters"}},"tags":["Verification"],"security":[{"JWT-auth":[]}]}},"/v1/verify/document":{"post":{"operationId":"verifyDocument","summary":"Verifies consumer uploaded identification documents","parameters":[{"name":"sessionKey","required":true,"in":"query","schema":{"type":"string"}}],"requestBody":{"required":true,"content":{"multipart/form-data":{"schema":{"type":"object","properties":{"documentType":{"type":"string","description":"Supported values: passport, national_identity_card, driver_license, other, unknown"},"frontImage":{"type":"string","format":"binary"},"backImage":{"type":"string","format":"binary"},"photoImage":{"type":"string","format":"binary"}}}}}},"responses":{"202":{"description":"Document upload result","content":{"application/json":{"schema":{"$ref":"#/components/schemas/VerificationResultDTO"}}}},"400":{"description":"Invalid request parameters"}},"tags":["Verification"],"security":[{"JWT-auth":[]}]}},"/v1/verify/document/result/{id}":{"get":{"operationId":"getDocumentVerificationResult","summary":"Gets result for a previously-submitted document verification","parameters":[{"name":"id","required":true,"in":"path","schema":{"type":"string"}},{"name":"sessionKey","required":true,"in":"query","schema":{"type":"string"}}],"responses":{"200":{"description":"Document verification result","content":{"application/json":{"schema":{"$ref":"#/components/schemas/VerificationResultDTO"}}}},"400":{"description":"Invalid request parameters"},"404":{"description":"Document verification request not found"}},"tags":["Verification"],"security":[{"JWT-auth":[]}]}},"/v1/verify/device/result":{"get":{"operationId":"getDeviceVerificationResult","summary":"Gets device verification result","parameters":[{"name":"sessionKey","required":true,"in":"query","schema":{"type":"string"}}],"responses":{"200":{"description":"Device verification result","content":{"application/json":{"schema":{"$ref":"#/components/schemas/DeviceVerificationResponseDTO"}}}},"400":{"description":"Invalid request parameters"}},"tags":["Verification"],"security":[{"JWT-auth":[]}]}},"/v1/verify/webhook/document/result":{"post":{"operationId":"postDocumentVerificationResult","parameters":[],"responses":{"200":{"description":""}},"tags":["Verification"],"security":[{"JWT-auth":[]}]}},"/v1/verify/webhook/case/notification":{"post":{"operationId":"postCaseNotification","parameters":[],"responses":{"200":{"description":""}},"tags":["Verification"],"security":[{"JWT-auth":[]}]}},"/v1/transactions/quote":{"get":{"operationId":"getTransactionQuote","summary":"Get transaction quote (exchange rate, provider fees, network fees etc.)","parameters":[{"name":"fiatCurrencyCode","required":true,"in":"query","schema":{"type":"string"}},{"name":"cryptoCurrencyCode","required":true,"in":"query","schema":{"type":"string"}},{"name":"fixedSide","required":true,"in":"query","schema":{"enum":["fiat","crypto"],"type":"string"}},{"name":"fixedAmount","required":true,"in":"query","schema":{"type":"number"}}],"responses":{"200":{"description":"","content":{"application/json":{"schema":{"$ref":"#/components/schemas/TransactionQuoteDTO"}}}},"400":{"description":"Invalid currency code (fiat or crypto)"},"503":{"description":"Unable to connect to underlying service provider"}},"security":[{"JWT-auth":[]}],"tags":["Transactions"]}},"/v1/transactions/check":{"get":{"operationId":"checkIfTransactionPossible","summary":"Checks if the transaction parameters are valid","parameters":[{"name":"type","required":true,"in":"query","schema":{"enum":["onramp","offramp","swap"],"type":"string"}},{"name":"transactionAmount","required":true,"in":"query","schema":{"type":"number"}},{"name":"baseCurrency","required":true,"in":"query","schema":{"type":"string"}}],"responses":{"200":{"description":"","content":{"application/json":{"schema":{"$ref":"#/components/schemas/CheckTransactionDTO"}}}}},"security":[{"JWT-auth":[]}],"tags":["Transactions"]}},"/v1/transactions/{transactionID}":{"get":{"operationId":"getTransactionStatus","summary":"Gets details of a transaction","parameters":[{"name":"transactionID","required":true,"in":"path","schema":{"type":"string"}}],"responses":{"200":{"description":"Details of a transaction","content":{"application/json":{"schema":{"$ref":"#/components/schemas/TransactionDTO"}}}},"404":{"description":"Transaction does not exist"}},"security":[{"JWT-auth":[]}],"tags":["Transactions"]}},"/v1/transactions":{"post":{"operationId":"transact","summary":"Submits a new transaction","parameters":[{"name":"sessionKey","required":true,"in":"query","schema":{"type":"string"}}],"requestBody":{"required":true,"content":{"application/json":{"schema":{"$ref":"#/components/schemas/CreateTransactionDTO"}}}},"responses":{"200":{"description":"Transaction ID"},"400":{"description":"Invalid request parameters"}},"security":[{"JWT-auth":[]}],"tags":["Transactions"]},"get":{"operationId":"getTransactions","summary":"Gets all transactions for the logged-in consumer","parameters":[{"name":"startDate","required":false,"in":"query","description":"Format: YYYY-MM-DD, example: 2010-04-27","schema":{"type":"string"}},{"name":"endDate","required":false,"in":"query","description":"Format: YYYY-MM-DD, example: 2010-04-27","schema":{"type":"string"}}],"responses":{"200":{"description":"List of all transactions","content":{"application/json":{"schema":{"type":"array","items":{"$ref":"#/components/schemas/TransactionDTO"}}}}},"400":{"description":"Invalid request parameters"}},"security":[{"JWT-auth":[]}],"tags":["Transactions"]}},"/v1/consumers/limits":{"get":{"operationId":"getConsumerLimits","summary":"Gets transaction limit details for logged-in consumer","parameters":[],"responses":{"200":{"description":"Consumer limit details","content":{"application/json":{"schema":{"$ref":"#/components/schemas/ConsumerLimitsDTO"}}}},"400":{"description":"Invalid request parameters"}},"security":[{"JWT-auth":[]}],"tags":["Consumer"]}},"/v1/transactions/download":{"get":{"operationId":"downloadTransactions","summary":"Downloads all the transactions of a particular consumer","parameters":[{"name":"startDate","required":false,"in":"query","description":"Format: YYYY-MM-DD, example: 2010-04-27","schema":{"type":"string"}},{"name":"endDate","required":false,"in":"query","description":"Format: YYYY-MM-DD, example: 2010-04-27","schema":{"type":"string"}},{"name":"reportFormat","required":true,"in":"query","description":"Format in which you want the transactions report. Current 'CSV' is supported.","schema":{"enum":["csv","pdf"],"type":"string"}}],"responses":{"200":{"description":"A CSV or PDF file containing details of all the transactions made by the consumer","content":{"application/json":{"schema":{"type":"array","items":{"$ref":"#/components/schemas/TransactionDTO"}}}}}},"security":[{"JWT-auth":[]}],"tags":["Transactions"]}},"/v1/exchangerates/priceinfiat/{fiatCurrencyCode}":{"get":{"operationId":"priceInFiat","summary":"Gets price of a crypto (leg1) in fiat (leg 2)","parameters":[{"name":"fiatCurrencyCode","required":true,"in":"path","schema":{"type":"string"}},{"name":"cryptoCurrencyCode","required":true,"in":"query","schema":{"type":"string"}}],"responses":{"200":{"description":"Fiat price (leg 2) for the desired crypto currency (leg1)"},"400":{"description":"Invalid currency code (fiat or crypto)"},"503":{"description":"Unable to connect to underlying service provider"}},"tags":["Assets"]}},"/v1/exchangerates/processingfee/{fiatCurrencyCode}":{"get":{"operationId":"processingFee","summary":"Gets the processing fee for a crypto fiat conversion","parameters":[{"name":"fiatCurrencyCode","required":true,"in":"path","schema":{"type":"string"}},{"name":"fiatAmount","required":true,"in":"query","schema":{"type":"number"}},{"name":"cryptoCurrencyCode","required":true,"in":"query","schema":{"type":"string"}}],"responses":{"200":{"description":"Processing fee for given crypto fiat conversion","content":{"application/json":{"schema":{"$ref":"#/components/schemas/ProcessingFeeDTO"}}}},"400":{"description":"Invalid currency code (fiat or crypto)"},"503":{"description":"Unable to connect to underlying service provider"}},"tags":["Assets"]}}},"info":{"title":"Noba Server","description":"Noba Server API (DEVELOPMENT)","version":"1.0","contact":{}},"tags":[],"servers":[{"url":"https://api.noba.com/"}],"components":{"securitySchemes":{"JWT-auth":{"scheme":"bearer","bearerFormat":"JWT","type":"http"}},"schemas":{"CurrencyDTO":{"type":"object","properties":{"name":{"type":"string"},"ticker":{"type":"string"},"iconPath":{"type":"string"}},"required":["name","ticker","iconPath"]},"SubdivisionDTO":{"type":"object","properties":{"code":{"type":"string"},"name":{"type":"string"}},"required":["code","name"]},"LocationDTO":{"type":"object","properties":{"countryName":{"type":"string"},"alternateCountryName":{"type":"string"},"countryISOCode":{"type":"string"},"subdivisions":{"type":"array","items":{"$ref":"#/components/schemas/SubdivisionDTO"}},"countryFlagIconPath":{"type":"string"}},"required":["countryName","countryISOCode"]},"VerifyOtpRequestDTO":{"type":"object","properties":{"emailOrPhone":{"type":"string"},"otp":{"type":"number"},"identityType":{"type":"string","enum":["CONSUMER","PARTNER_ADMIN","NOBA_ADMIN"]},"partnerID":{"type":"string"}},"required":["emailOrPhone","otp","identityType"]},"VerifyOtpResponseDTO":{"type":"object","properties":{"access_token":{"type":"string"},"user_id":{"type":"string"}},"required":["access_token","user_id"]},"LoginRequestDTO":{"type":"object","properties":{"email":{"type":"string"},"identityType":{"type":"string","enum":["CONSUMER","PARTNER_ADMIN","NOBA_ADMIN"]},"partnerID":{"type":"string"}},"required":["email","identityType"]},"KycVerificationDTO":{"type":"object","properties":{"kycVerificationStatus":{"type":"string","enum":["NotSubmitted","Pending","Approved","Flagged","Rejected"]},"updatedTimestamp":{"type":"number"}},"required":["kycVerificationStatus"]},"DocumentVerificationDTO":{"type":"object","properties":{"documentVerificationStatus":{"type":"string","enum":["NotRequired","Required","Pending","Approved","Rejected","LivePhotoVerified"]},"updatedTimestamp":{"type":"number"}}},"PaymentMethodsDTO":{"type":"object","properties":{"cardName":{"type":"string"},"cardType":{"type":"string"},"imageUri":{"type":"string"},"paymentToken":{"type":"string"},"first6Digits":{"type":"string"},"last4Digits":{"type":"string"},"status":{"type":"string","enum":["Flagged","Rejected","Approved"]}},"required":["paymentToken","first6Digits","last4Digits","status"]},"CryptoWalletsDTO":{"type":"object","properties":{"walletName":{"type":"string"},"address":{"type":"string"},"chainType":{"type":"string"},"isEVMCompatible":{"type":"boolean"},"status":{"type":"string","enum":["Flagged","Rejected","Approved"]}},"required":["address","isEVMCompatible","status"]},"ConsumerDTO":{"type":"object","properties":{"_id":{"type":"string"},"firstName":{"type":"string"},"lastName":{"type":"string"},"email":{"type":"string"},"kycVerificationData":{"$ref":"#/components/schemas/KycVerificationDTO"},"documentVerificationData":{"$ref":"#/components/schemas/DocumentVerificationDTO"},"phone":{"type":"string"},"dateOfBirth":{"type":"string"},"address":{"type":"object"},"isSuspectedFraud":{"type":"boolean"},"isLocked":{"type":"boolean"},"isDisabled":{"type":"boolean"},"paymentMethods":{"type":"array","items":{"$ref":"#/components/schemas/PaymentMethodsDTO"}},"cryptoWallets":{"type":"array","items":{"$ref":"#/components/schemas/CryptoWalletsDTO"}},"paymentMethodStatus":{"type":"string","enum":["Flagged","Rejected","Approved"]},"walletStatus":{"type":"string","enum":["Flagged","Rejected","Approved"]}},"required":["_id","email","kycVerificationData","documentVerificationData","isSuspectedFraud","isLocked"]},"UpdateConsumerRequestDTO":{"type":"object","properties":{"firstName":{"type":"string"},"lastName":{"type":"string"},"address":{"type":"object"},"dateOfBirth":{"type":"string"}}},"AddPaymentMethodDTO":{"type":"object","properties":{"cardName":{"type":"string"},"cardNumber":{"type":"string"},"expiryMonth":{"type":"number"},"expiryYear":{"type":"number"},"cvv":{"type":"string"},"imageUri":{"type":"string"}},"required":["cardNumber","expiryMonth","expiryYear","cvv"]},"AddressDTO":{"type":"object","properties":{"streetLine1":{"type":"string"},"streetLine2":{"type":"string"},"countryCode":{"type":"string"},"city":{"type":"string"},"regionCode":{"type":"string","description":"state code in ISO 3166-2"},"postalCode":{"type":"string"}},"required":["streetLine1","countryCode","city","regionCode","postalCode"]},"NationalIDDTO":{"type":"object","properties":{"type":{"type":"string","enum":["SocialSecurity"]},"number":{"type":"string"}},"required":["type","number"]},"IDVerificationRequestDTO":{"type":"object","properties":{"firstName":{"type":"string"},"lastName":{"type":"string"},"address":{"$ref":"#/components/schemas/AddressDTO"},"phoneNumber":{"type":"string"},"dateOfBirth":{"type":"string","description":"Date of birth in format YYYY-MM-DD"},"nationalID":{"$ref":"#/components/schemas/NationalIDDTO"}},"required":["firstName","lastName","address","dateOfBirth"]},"VerificationResultDTO":{"type":"object","properties":{"status":{"type":"string","enum":["Approved","NotApproved","Pending"]}},"required":["status"]},"DeviceAttributesDTO":{"type":"object","properties":{"Browser":{"type":"array","items":{"type":"string"}},"Model":{"type":"array","items":{"type":"string"}},"OS":{"type":"array","items":{"type":"string"}}},"required":["Browser","Model","OS"]},"DeviceBehaviorBiometricsDTO":{"type":"object","properties":{"numDistractionEvents":{"type":"number"},"fields":{"type":"array","items":{"type":"string"}}},"required":["fields"]},"DeviceIpLocationDTO":{"type":"object","properties":{"city":{"type":"string"},"region":{"type":"string"},"country":{"type":"string"},"latitude":{"type":"string"},"longitude":{"type":"string"}}},"DeviceGpsLocationDTO":{"type":"object","properties":{"city":{"type":"string"},"region":{"type":"string"},"country":{"type":"string"},"latitude":{"type":"string"},"longitude":{"type":"string"},"mockLevel":{"type":"string"}}},"DeviceVerificationResponseDTO":{"type":"object","properties":{"id":{"type":"string"},"level":{"type":"string","enum":["very_high","high","medium","low"]},"attributes":{"$ref":"#/components/schemas/DeviceAttributesDTO"},"signals":{"type":"array","items":{"type":"string"}},"sessionKey":{"type":"string"},"fingerprint":{"type":"string"},"fingerprintConfidenceScore":{"type":"number"},"behaviorBiometricRiskLevel":{"type":"string"},"deviceReputation":{"type":"string"},"behaviorBiometrics":{"$ref":"#/components/schemas/DeviceBehaviorBiometricsDTO"},"ipLocation":{"$ref":"#/components/schemas/DeviceIpLocationDTO"},"gpsLocation":{"$ref":"#/components/schemas/DeviceGpsLocationDTO"}},"required":["id","level","sessionKey"]},"TransactionQuoteDTO":{"type":"object","properties":{"fiatCurrencyCode":{"type":"string"},"cryptoCurrencyCode":{"type":"string"},"fixedSide":{"type":"string","enum":["fiat","crypto"]},"fixedAmount":{"type":"number"},"quotedAmount":{"type":"number"},"processingFee":{"type":"number"},"nobaFee":{"type":"number"},"networkFee":{"type":"number"},"exchangeRate":{"type":"number"}},"required":["fiatCurrencyCode","cryptoCurrencyCode","fixedSide","fixedAmount","quotedAmount","processingFee","nobaFee","networkFee","exchangeRate"]},"CheckTransactionDTO":{"type":"object","properties":{"status":{"type":"string","enum":["ALLOWED","TRANSACTION_TOO_SMALL","TRANSACTION_TOO_LARGE","TRANSACTION_LIMIT_REACHED","DAILY_LIMIT_REACHED","WEEKLY_LIMIT_REACHED","MONTHLY_LIMIT_REACHED","MAX_LIMIT_REACHED"]},"rangeMin":{"type":"number"},"rangeMax":{"type":"number"}},"required":["status","rangeMin","rangeMax"]},"TransactionDTO":{"type":"object","properties":{"_id":{"type":"string"},"userID":{"type":"string"},"status":{"type":"string","enum":["PENDING","VALIDATION_FAILED","VALIDATION_PASSED","FIAT_INCOMING_INITIATING","FIAT_INCOMING_INITIATED","FIAT_INCOMING_COMPLETED","FIAT_INCOMING_FAILED","FIAT_REVERSAL_INITIATING","FIAT_INCOMING_REVERSAL_INITIATED","FIAT_INCOMING_REVERSAL_FAILED","FIAT_INCOMING_REVERSED","CRYPTO_OUTGOING_INITIATING","CRYPTO_OUTGOING_INITIATED","CRYPTO_OUTGOING_PENDING","CRYPTO_OUTGOING_COMPLETED","CRYPTO_OUTGOING_FAILED","COMPLETED"]},"type":{"type":"string","enum":["onramp","offramp","swap"]},"statusMessage":{"type":"string"},"leg1":{"type":"string"},"leg2":{"type":"string"},"baseAmount":{"type":"number","description":"Amount to be exchaged. in case of offramp it is amount of fiat currency, offramp amount of crypto, in case of swap the source currency etc."},"leg1Amount":{"type":"number"},"leg2Amount":{"type":"number"},"transactionTimestamp":{"format":"date-time","type":"string"},"paymentMethodID":{"type":"string"},"fiatTransactionID":{"type":"string"},"cryptoTransactionID":{"type":"string"},"destinationWalletAddress":{"type":"string","description":"Destination wallet address to transfer crypto to in case of off ramp transaction"}},"required":["_id","userID","status","type","leg1","leg2","baseAmount","leg1Amount","leg2Amount","transactionTimestamp"]},"CreateTransactionDTO":{"type":"object","properties":{"paymentToken":{"type":"string"},"type":{"type":"string","enum":["onramp","offramp","swap"]},"leg1":{"type":"string"},"leg2":{"type":"string"},"leg1Amount":{"type":"number"},"leg2Amount":{"type":"number"},"fixedSide":{"type":"string","enum":["fiat","crypto"]},"destinationWalletAddress":{"type":"string"}},"required":["paymentToken","type","leg1","leg2","leg1Amount","leg2Amount","fixedSide"]},"PeriodLimit":{"type":"object","properties":{"max":{"type":"number"},"used":{"type":"number"},"period":{"type":"number"}},"required":["max","used","period"]},"ConsumerLimitsDTO":{"type":"object","properties":{"minTransaction":{"type":"number"},"maxTransaction":{"type":"number"},"monthly":{"$ref":"#/components/schemas/PeriodLimit"},"weekly":{"$ref":"#/components/schemas/PeriodLimit"},"daily":{"$ref":"#/components/schemas/PeriodLimit"}},"required":["minTransaction","maxTransaction","monthly"]},"ProcessingFeeDTO":{"type":"object","properties":{"processingPercentFee":{"type":"number"},"transactionPercentFee":{"type":"number"}},"required":["processingPercentFee","transactionPercentFee"]}}}}
-=======
-{"openapi":"3.0.0","paths":{"/v1/health":{"get":{"operationId":"appHealth","summary":"Checks if the Noba service is up and running","parameters":[],"responses":{"200":{"description":"Health status of the Noba service"}},"tags":["Health Check"]}},"/v1/cryptocurrencies":{"get":{"operationId":"supportedCryptocurrencies","summary":"Returns a list of all cryptocurrencies supported by Noba Onramp","parameters":[],"responses":{"200":{"description":"List of all supported cryptocurrencies","content":{"application/json":{"schema":{"type":"array","items":{"$ref":"#/components/schemas/CurrencyDTO"}}}}}},"tags":["Assets"]}},"/v1/fiatcurrencies":{"get":{"operationId":"supportedFiatCurrencies","summary":"Returns a list of all fiat currencies supported by Noba Onramp","parameters":[],"responses":{"200":{"description":"List of all supported fiat currencies","content":{"application/json":{"schema":{"type":"array","items":{"$ref":"#/components/schemas/CurrencyDTO"}}}}}},"tags":["Assets"]}},"/v1/countries":{"get":{"operationId":"getSupportedCountries","parameters":[{"name":"includeSubdivisions","required":false,"in":"query","description":"Include subdivision data","schema":{"type":"boolean"}}],"responses":{"200":{"description":"Location details of supported countries, optionally including subdivision data","content":{"application/json":{"schema":{"type":"array","items":{"$ref":"#/components/schemas/LocationDTO"}}}}}},"tags":["Assets"]}},"/v1/countries/{countryCode}":{"get":{"operationId":"getSupportedCountry","parameters":[{"name":"countryCode","required":true,"in":"path","schema":{"type":"string"}}],"responses":{"200":{"description":"Location details of requested country","content":{"application/json":{"schema":{"$ref":"#/components/schemas/LocationDTO"}}}},"404":{"description":"Country code not found"}},"tags":["Assets"]}},"/v1/auth/verifyotp":{"post":{"operationId":"verifyOtp","summary":"Submits the one-time passcode (OTP) to retreive an API access token","parameters":[],"requestBody":{"required":true,"content":{"application/json":{"schema":{"$ref":"#/components/schemas/VerifyOtpRequestDTO"}}}},"responses":{"200":{"description":"API access token","content":{"application/json":{"schema":{"$ref":"#/components/schemas/VerifyOtpResponseDTO"}}}},"401":{"description":"Invalid OTP"}},"tags":["Authentication"]}},"/v1/auth/login":{"post":{"operationId":"loginUser","summary":"Logs user in and sends one-time passcode (OTP) to the provided email address","parameters":[],"requestBody":{"required":true,"content":{"application/json":{"schema":{"$ref":"#/components/schemas/LoginRequestDTO"}}}},"responses":{"200":{"description":"Email successfully sent"},"403":{"description":"Account does not exist"}},"tags":["Authentication"]}},"/v1/consumers":{"get":{"operationId":"getConsumer","summary":"Gets details of logged-in consumer","parameters":[],"responses":{"200":{"description":"Details of logged-in consumer","content":{"application/json":{"schema":{"$ref":"#/components/schemas/ConsumerDTO"}}}},"400":{"description":"Invalid request parameters"},"403":{"description":"Logged-in user is not a Consumer"}},"tags":["Consumer"],"security":[{"JWT-auth":[]}]},"patch":{"operationId":"updateConsumer","summary":"Updates details of logged-in consumer","parameters":[],"requestBody":{"required":true,"content":{"application/json":{"schema":{"$ref":"#/components/schemas/UpdateConsumerRequestDTO"}}}},"responses":{"200":{"description":"Updated consumer record","content":{"application/json":{"schema":{"$ref":"#/components/schemas/ConsumerDTO"}}}},"400":{"description":"Invalid request parameters"},"403":{"description":"Logged-in user is not a Consumer"}},"tags":["Consumer"],"security":[{"JWT-auth":[]}]}},"/v1/consumers/paymentmethods":{"post":{"operationId":"addPaymentMethod","summary":"Adds a payment method for the logged-in consumer","parameters":[],"requestBody":{"required":true,"content":{"application/json":{"schema":{"$ref":"#/components/schemas/AddPaymentMethodDTO"}}}},"responses":{"201":{"description":"Updated consumer record","content":{"application/json":{"schema":{"$ref":"#/components/schemas/ConsumerDTO"}}}},"400":{"description":"Invalid payment method details"},"403":{"description":"Logged-in user is not a Consumer"}},"tags":["Consumer"],"security":[{"JWT-auth":[]}]}},"/v1/consumers/paymentmethods/{paymentToken}":{"delete":{"operationId":"deletePaymentMethod","summary":"Deletes a payment method for the logged-in consumer","parameters":[{"name":"paymentToken","required":true,"in":"path","schema":{"type":"string"}}],"responses":{"200":{"description":"Deleted consumer record","content":{"application/json":{"schema":{"$ref":"#/components/schemas/ConsumerDTO"}}}},"400":{"description":"Invalid payment method details"},"403":{"description":"Logged-in user is not a Consumer"}},"tags":["Consumer"],"security":[{"JWT-auth":[]}]}},"/v1/verify":{"get":{"operationId":"getVerificationStatus","summary":"Checks if verification service is up","parameters":[],"responses":{"200":{"description":"Service is up"}},"tags":["Verification"],"security":[{"JWT-auth":[]}]}},"/v1/verify/session":{"post":{"operationId":"createSession","summary":"Creates a new session for verification","parameters":[],"responses":{"201":{"description":"New session token","content":{"application/json":{"schema":{"type":"string"}}}},"400":{"description":"Invalid request"}},"tags":["Verification"],"security":[{"JWT-auth":[]}]}},"/v1/verify/consumerinfo":{"post":{"operationId":"verifyConsumer","summary":"Verifies consumer-provided information","parameters":[{"name":"sessionKey","required":true,"in":"query","schema":{"type":"string"}}],"requestBody":{"required":true,"content":{"application/json":{"schema":{"$ref":"#/components/schemas/IDVerificationRequestDTO"}}}},"responses":{"200":{"description":"Verification result","content":{"application/json":{"schema":{"$ref":"#/components/schemas/VerificationResultDTO"}}}},"400":{"description":"Invalid request parameters"}},"tags":["Verification"],"security":[{"JWT-auth":[]}]}},"/v1/verify/document":{"post":{"operationId":"verifyDocument","summary":"Verifies consumer uploaded identification documents","parameters":[{"name":"sessionKey","required":true,"in":"query","schema":{"type":"string"}}],"requestBody":{"required":true,"content":{"multipart/form-data":{"schema":{"type":"object","properties":{"documentType":{"type":"string","description":"Supported values: passport, national_identity_card, driver_license, other, unknown"},"frontImage":{"type":"string","format":"binary"},"backImage":{"type":"string","format":"binary"},"photoImage":{"type":"string","format":"binary"}}}}}},"responses":{"202":{"description":"Document upload result","content":{"application/json":{"schema":{"$ref":"#/components/schemas/VerificationResultDTO"}}}},"400":{"description":"Invalid request parameters"}},"tags":["Verification"],"security":[{"JWT-auth":[]}]}},"/v1/verify/document/result/{id}":{"get":{"operationId":"getDocumentVerificationResult","summary":"Gets result for a previously-submitted document verification","parameters":[{"name":"id","required":true,"in":"path","schema":{"type":"string"}},{"name":"sessionKey","required":true,"in":"query","schema":{"type":"string"}}],"responses":{"200":{"description":"Document verification result","content":{"application/json":{"schema":{"$ref":"#/components/schemas/VerificationResultDTO"}}}},"400":{"description":"Invalid request parameters"},"404":{"description":"Document verification request not found"}},"tags":["Verification"],"security":[{"JWT-auth":[]}]}},"/v1/verify/device/result":{"get":{"operationId":"getDeviceVerificationResult","summary":"Gets device verification result","parameters":[{"name":"sessionKey","required":true,"in":"query","schema":{"type":"string"}}],"responses":{"200":{"description":"Device verification result","content":{"application/json":{"schema":{"$ref":"#/components/schemas/DeviceVerificationResponseDTO"}}}},"400":{"description":"Invalid request parameters"}},"tags":["Verification"],"security":[{"JWT-auth":[]}]}},"/v1/verify/webhook/document/result":{"post":{"operationId":"postDocumentVerificationResult","parameters":[],"responses":{"200":{"description":""}},"tags":["Verification"],"security":[{"JWT-auth":[]}]}},"/v1/verify/webhook/case/notification":{"post":{"operationId":"postCaseNotification","parameters":[],"responses":{"200":{"description":""}},"tags":["Verification"],"security":[{"JWT-auth":[]}]}},"/v1/transactions/quote":{"get":{"operationId":"getTransactionQuote","summary":"Get transaction quote (exchange rate, provider fees, network fees etc.)","parameters":[{"name":"fiatCurrencyCode","required":true,"in":"query","schema":{"type":"string"}},{"name":"cryptoCurrencyCode","required":true,"in":"query","schema":{"type":"string"}},{"name":"fixedSide","required":true,"in":"query","schema":{"enum":["fiat","crypto"],"type":"string"}},{"name":"fixedAmount","required":true,"in":"query","schema":{"type":"number"}}],"responses":{"200":{"description":"","content":{"application/json":{"schema":{"$ref":"#/components/schemas/TransactionQuoteDTO"}}}},"400":{"description":"Invalid currency code (fiat or crypto)"},"503":{"description":"Unable to connect to underlying service provider"}},"security":[{"JWT-auth":[]}],"tags":["Transactions"]}},"/v1/transactions/check":{"get":{"operationId":"checkIfTransactionPossible","summary":"Checks if the transaction parameters are valid","parameters":[{"name":"type","required":true,"in":"query","schema":{"enum":["onramp","offramp","swap"],"type":"string"}},{"name":"transactionAmount","required":true,"in":"query","schema":{"type":"number"}},{"name":"baseCurrency","required":true,"in":"query","schema":{"type":"string"}}],"responses":{"200":{"description":"","content":{"application/json":{"schema":{"$ref":"#/components/schemas/CheckTransactionDTO"}}}}},"security":[{"JWT-auth":[]}],"tags":["Transactions"]}},"/v1/transactions/{transactionID}":{"get":{"operationId":"getTransactionStatus","summary":"Gets details of a transaction","parameters":[{"name":"transactionID","required":true,"in":"path","schema":{"type":"string"}}],"responses":{"200":{"description":"Details of a transaction","content":{"application/json":{"schema":{"$ref":"#/components/schemas/TransactionDTO"}}}},"404":{"description":"Transaction does not exist"}},"security":[{"JWT-auth":[]}],"tags":["Transactions"]}},"/v1/transactions":{"post":{"operationId":"transact","summary":"Submits a new transaction","parameters":[{"name":"sessionKey","required":true,"in":"query","schema":{"type":"string"}}],"requestBody":{"required":true,"content":{"application/json":{"schema":{"$ref":"#/components/schemas/CreateTransactionDTO"}}}},"responses":{"200":{"description":"Transaction details","content":{"application/json":{"schema":{"$ref":"#/components/schemas/TransactionDTO"}}}},"400":{"description":"Invalid request parameters"}},"security":[{"JWT-auth":[]}],"tags":["Transactions"]},"get":{"operationId":"getTransactions","summary":"Gets all transactions for the logged-in consumer","parameters":[{"name":"startDate","required":false,"in":"query","description":"Format: YYYY-MM-DD, example: 2010-04-27","schema":{"type":"string"}},{"name":"endDate","required":false,"in":"query","description":"Format: YYYY-MM-DD, example: 2010-04-27","schema":{"type":"string"}}],"responses":{"200":{"description":"List of all transactions","content":{"application/json":{"schema":{"type":"array","items":{"$ref":"#/components/schemas/TransactionDTO"}}}}},"400":{"description":"Invalid request parameters"}},"security":[{"JWT-auth":[]}],"tags":["Transactions"]}},"/v1/consumers/limits":{"get":{"operationId":"getConsumerLimits","summary":"Gets transaction limit details for logged-in consumer","parameters":[],"responses":{"200":{"description":"Consumer limit details","content":{"application/json":{"schema":{"$ref":"#/components/schemas/ConsumerLimitsDTO"}}}},"400":{"description":"Invalid request parameters"}},"security":[{"JWT-auth":[]}],"tags":["Consumer"]}},"/v1/transactions/download":{"get":{"operationId":"downloadTransactions","summary":"Downloads all the transactions of a particular consumer","parameters":[{"name":"startDate","required":false,"in":"query","description":"Format: YYYY-MM-DD, example: 2010-04-27","schema":{"type":"string"}},{"name":"endDate","required":false,"in":"query","description":"Format: YYYY-MM-DD, example: 2010-04-27","schema":{"type":"string"}},{"name":"reportFormat","required":true,"in":"query","description":"Format in which you want the transactions report. Current 'CSV' is supported.","schema":{"enum":["csv","pdf"],"type":"string"}}],"responses":{"200":{"description":"A CSV or PDF file containing details of all the transactions made by the consumer","content":{"application/json":{"schema":{"type":"array","items":{"$ref":"#/components/schemas/TransactionDTO"}}}}}},"security":[{"JWT-auth":[]}],"tags":["Transactions"]}},"/v1/exchangerates/priceinfiat/{fiatCurrencyCode}":{"get":{"operationId":"priceInFiat","summary":"Gets price of a crypto (leg1) in fiat (leg 2)","parameters":[{"name":"fiatCurrencyCode","required":true,"in":"path","schema":{"type":"string"}},{"name":"cryptoCurrencyCode","required":true,"in":"query","schema":{"type":"string"}}],"responses":{"200":{"description":"Fiat price (leg 2) for the desired crypto currency (leg1)"},"400":{"description":"Invalid currency code (fiat or crypto)"},"503":{"description":"Unable to connect to underlying service provider"}},"tags":["Assets"]}},"/v1/exchangerates/processingfee/{fiatCurrencyCode}":{"get":{"operationId":"processingFee","summary":"Gets the processing fee for a crypto fiat conversion","parameters":[{"name":"fiatCurrencyCode","required":true,"in":"path","schema":{"type":"string"}},{"name":"fiatAmount","required":true,"in":"query","schema":{"type":"number"}},{"name":"cryptoCurrencyCode","required":true,"in":"query","schema":{"type":"string"}}],"responses":{"200":{"description":"Processing fee for given crypto fiat conversion","content":{"application/json":{"schema":{"$ref":"#/components/schemas/ProcessingFeeDTO"}}}},"400":{"description":"Invalid currency code (fiat or crypto)"},"503":{"description":"Unable to connect to underlying service provider"}},"tags":["Assets"]}}},"info":{"title":"Noba Server","description":"Noba Server API (DEVELOPMENT)","version":"1.0","contact":{}},"tags":[],"servers":[{"url":"https://api.noba.com/"}],"components":{"securitySchemes":{"JWT-auth":{"scheme":"bearer","bearerFormat":"JWT","type":"http"}},"schemas":{"CurrencyDTO":{"type":"object","properties":{"name":{"type":"string"},"ticker":{"type":"string"},"iconPath":{"type":"string"}},"required":["name","ticker","iconPath"]},"SubdivisionDTO":{"type":"object","properties":{"code":{"type":"string"},"name":{"type":"string"}},"required":["code","name"]},"LocationDTO":{"type":"object","properties":{"countryName":{"type":"string"},"alternateCountryName":{"type":"string"},"countryISOCode":{"type":"string"},"subdivisions":{"type":"array","items":{"$ref":"#/components/schemas/SubdivisionDTO"}},"countryFlagIconPath":{"type":"string"}},"required":["countryName","countryISOCode"]},"VerifyOtpRequestDTO":{"type":"object","properties":{"emailOrPhone":{"type":"string"},"otp":{"type":"number"},"identityType":{"type":"string","enum":["CONSUMER","PARTNER_ADMIN","NOBA_ADMIN"]},"partnerID":{"type":"string"}},"required":["emailOrPhone","otp","identityType"]},"VerifyOtpResponseDTO":{"type":"object","properties":{"access_token":{"type":"string"},"user_id":{"type":"string"}},"required":["access_token","user_id"]},"LoginRequestDTO":{"type":"object","properties":{"email":{"type":"string"},"identityType":{"type":"string","enum":["CONSUMER","PARTNER_ADMIN","NOBA_ADMIN"]},"partnerID":{"type":"string"}},"required":["email","identityType"]},"KycVerificationDTO":{"type":"object","properties":{"kycVerificationStatus":{"type":"string","enum":["NotSubmitted","Pending","Approved","Flagged","Rejected"]},"updatedTimestamp":{"type":"number"}},"required":["kycVerificationStatus"]},"DocumentVerificationDTO":{"type":"object","properties":{"documentVerificationStatus":{"type":"string","enum":["NotRequired","Required","Pending","Approved","Rejected","LivePhotoVerified"]},"updatedTimestamp":{"type":"number"}}},"PaymentMethodsDTO":{"type":"object","properties":{"cardName":{"type":"string"},"cardType":{"type":"string"},"imageUri":{"type":"string"},"paymentToken":{"type":"string"},"first6Digits":{"type":"string"},"last4Digits":{"type":"string"},"status":{"type":"string","enum":["Flagged","Rejected","Approved"]}},"required":["paymentToken","first6Digits","last4Digits","status"]},"CryptoWalletsDTO":{"type":"object","properties":{"walletName":{"type":"string"},"address":{"type":"string"},"chainType":{"type":"string"},"isEVMCompatible":{"type":"boolean"},"status":{"type":"string","enum":["Flagged","Rejected","Approved"]}},"required":["address","isEVMCompatible","status"]},"ConsumerDTO":{"type":"object","properties":{"_id":{"type":"string"},"firstName":{"type":"string"},"lastName":{"type":"string"},"email":{"type":"string"},"kycVerificationData":{"$ref":"#/components/schemas/KycVerificationDTO"},"documentVerificationData":{"$ref":"#/components/schemas/DocumentVerificationDTO"},"phone":{"type":"string"},"dateOfBirth":{"type":"string"},"address":{"type":"object"},"isSuspectedFraud":{"type":"boolean"},"isLocked":{"type":"boolean"},"isDeleted":{"type":"boolean"},"paymentMethods":{"type":"array","items":{"$ref":"#/components/schemas/PaymentMethodsDTO"}},"cryptoWallets":{"type":"array","items":{"$ref":"#/components/schemas/CryptoWalletsDTO"}},"paymentMethodStatus":{"type":"string","enum":["Flagged","Rejected","Approved"]},"walletStatus":{"type":"string","enum":["Flagged","Rejected","Approved"]}},"required":["_id","email","kycVerificationData","documentVerificationData","isSuspectedFraud","isLocked"]},"UpdateConsumerRequestDTO":{"type":"object","properties":{"firstName":{"type":"string"},"lastName":{"type":"string"},"address":{"type":"object"},"dateOfBirth":{"type":"string"}}},"AddPaymentMethodDTO":{"type":"object","properties":{"cardName":{"type":"string"},"cardNumber":{"type":"string"},"expiryMonth":{"type":"number"},"expiryYear":{"type":"number"},"cvv":{"type":"string"},"imageUri":{"type":"string"}},"required":["cardNumber","expiryMonth","expiryYear","cvv"]},"AddressDTO":{"type":"object","properties":{"streetLine1":{"type":"string"},"streetLine2":{"type":"string"},"countryCode":{"type":"string"},"city":{"type":"string"},"regionCode":{"type":"string","description":"state code in ISO 3166-2"},"postalCode":{"type":"string"}},"required":["streetLine1","countryCode","city","regionCode","postalCode"]},"NationalIDDTO":{"type":"object","properties":{"type":{"type":"string","enum":["SocialSecurity"]},"number":{"type":"string"}},"required":["type","number"]},"IDVerificationRequestDTO":{"type":"object","properties":{"firstName":{"type":"string"},"lastName":{"type":"string"},"address":{"$ref":"#/components/schemas/AddressDTO"},"phoneNumber":{"type":"string"},"dateOfBirth":{"type":"string","description":"Date of birth in format YYYY-MM-DD"},"nationalID":{"$ref":"#/components/schemas/NationalIDDTO"}},"required":["firstName","lastName","address","dateOfBirth"]},"VerificationResultDTO":{"type":"object","properties":{"status":{"type":"string","enum":["Approved","NotApproved","Pending"]}},"required":["status"]},"DeviceAttributesDTO":{"type":"object","properties":{"Browser":{"type":"array","items":{"type":"string"}},"Model":{"type":"array","items":{"type":"string"}},"OS":{"type":"array","items":{"type":"string"}}},"required":["Browser","Model","OS"]},"DeviceBehaviorBiometricsDTO":{"type":"object","properties":{"numDistractionEvents":{"type":"number"},"fields":{"type":"array","items":{"type":"string"}}},"required":["fields"]},"DeviceIpLocationDTO":{"type":"object","properties":{"city":{"type":"string"},"region":{"type":"string"},"country":{"type":"string"},"latitude":{"type":"string"},"longitude":{"type":"string"}}},"DeviceGpsLocationDTO":{"type":"object","properties":{"city":{"type":"string"},"region":{"type":"string"},"country":{"type":"string"},"latitude":{"type":"string"},"longitude":{"type":"string"},"mockLevel":{"type":"string"}}},"DeviceVerificationResponseDTO":{"type":"object","properties":{"id":{"type":"string"},"level":{"type":"string","enum":["very_high","high","medium","low"]},"attributes":{"$ref":"#/components/schemas/DeviceAttributesDTO"},"signals":{"type":"array","items":{"type":"string"}},"sessionKey":{"type":"string"},"fingerprint":{"type":"string"},"fingerprintConfidenceScore":{"type":"number"},"behaviorBiometricRiskLevel":{"type":"string"},"deviceReputation":{"type":"string"},"behaviorBiometrics":{"$ref":"#/components/schemas/DeviceBehaviorBiometricsDTO"},"ipLocation":{"$ref":"#/components/schemas/DeviceIpLocationDTO"},"gpsLocation":{"$ref":"#/components/schemas/DeviceGpsLocationDTO"}},"required":["id","level","sessionKey"]},"TransactionQuoteDTO":{"type":"object","properties":{"fiatCurrencyCode":{"type":"string"},"cryptoCurrencyCode":{"type":"string"},"fixedSide":{"type":"string","enum":["fiat","crypto"]},"fixedAmount":{"type":"number"},"quotedAmount":{"type":"number"},"processingFee":{"type":"number"},"nobaFee":{"type":"number"},"networkFee":{"type":"number"},"exchangeRate":{"type":"number"}},"required":["fiatCurrencyCode","cryptoCurrencyCode","fixedSide","fixedAmount","quotedAmount","processingFee","nobaFee","networkFee","exchangeRate"]},"CheckTransactionDTO":{"type":"object","properties":{"status":{"type":"string","enum":["ALLOWED","TRANSACTION_TOO_SMALL","TRANSACTION_TOO_LARGE","TRANSACTION_LIMIT_REACHED","DAILY_LIMIT_REACHED","WEEKLY_LIMIT_REACHED","MONTHLY_LIMIT_REACHED","MAX_LIMIT_REACHED"]},"rangeMin":{"type":"number"},"rangeMax":{"type":"number"}},"required":["status","rangeMin","rangeMax"]},"TransactionDTO":{"type":"object","properties":{"_id":{"type":"string"},"userID":{"type":"string"},"status":{"type":"string","enum":["PENDING","FIAT_INCOMING_INITIATING","FIAT_INCOMING_INITIATED","FIAT_INCOMING_COMPLETED","FIAT_INCOMING_FAILED","FIAT_REVERSAL_INITIATING","FIAT_INCOMING_REVERSAL_INITIATED","FIAT_INCOMING_REVERSAL_FAILED","FIAT_INCOMING_REVERSED","CRYTPO_OUTGOING_INITIATING","CRYTPO_OUTGOING_INITIATED","CRYPTO_OUTGOING_COMPLETED","CRYPTO_OUTGOING_FAILED","COMPLETED"]},"type":{"type":"string","enum":["onramp","offramp","swap"]},"statusMessage":{"type":"string"},"leg1":{"type":"string"},"leg2":{"type":"string"},"baseAmount":{"type":"number","description":"Amount to be exchaged. in case of offramp it is amount of fiat currency, offramp amount of crypto, in case of swap the source currency etc."},"leg1Amount":{"type":"number"},"leg2Amount":{"type":"number"},"transactionTimestamp":{"format":"date-time","type":"string"},"paymentMethodID":{"type":"string"},"fiatTransactionID":{"type":"string"},"cryptoTransactionID":{"type":"string"},"destinationWalletAddress":{"type":"string","description":"Destination wallet address to transfer crypto to in case of off ramp transaction"}},"required":["_id","userID","status","type","leg1","leg2","baseAmount","leg1Amount","leg2Amount","transactionTimestamp"]},"CreateTransactionDTO":{"type":"object","properties":{"paymentToken":{"type":"string"},"type":{"type":"string","enum":["onramp","offramp","swap"]},"leg1":{"type":"string"},"leg2":{"type":"string"},"leg1Amount":{"type":"number"},"leg2Amount":{"type":"number"},"destinationWalletAddress":{"type":"string"}},"required":["paymentToken","type","leg1","leg2","leg1Amount","leg2Amount"]},"PeriodLimit":{"type":"object","properties":{"max":{"type":"number"},"used":{"type":"number"},"period":{"type":"number"}},"required":["max","used","period"]},"ConsumerLimitsDTO":{"type":"object","properties":{"minTransaction":{"type":"number"},"maxTransaction":{"type":"number"},"monthly":{"$ref":"#/components/schemas/PeriodLimit"},"weekly":{"$ref":"#/components/schemas/PeriodLimit"},"daily":{"$ref":"#/components/schemas/PeriodLimit"}},"required":["minTransaction","maxTransaction","monthly"]},"ProcessingFeeDTO":{"type":"object","properties":{"processingPercentFee":{"type":"number"},"transactionPercentFee":{"type":"number"}},"required":["processingPercentFee","transactionPercentFee"]}}}}
->>>>>>> 2e04cfd0
+{
+  "openapi": "3.0.0",
+  "paths": {
+    "/v1/health": {
+      "get": {
+        "operationId": "appHealth",
+        "summary": "Checks if the Noba service is up and running",
+        "parameters": [],
+        "responses": { "200": { "description": "Health status of the Noba service" } },
+        "tags": ["Health Check"]
+      }
+    },
+    "/v1/cryptocurrencies": {
+      "get": {
+        "operationId": "supportedCryptocurrencies",
+        "summary": "Returns a list of all cryptocurrencies supported by Noba Onramp",
+        "parameters": [],
+        "responses": {
+          "200": {
+            "description": "List of all supported cryptocurrencies",
+            "content": {
+              "application/json": {
+                "schema": { "type": "array", "items": { "$ref": "#/components/schemas/CurrencyDTO" } }
+              }
+            }
+          }
+        },
+        "tags": ["Assets"]
+      }
+    },
+    "/v1/fiatcurrencies": {
+      "get": {
+        "operationId": "supportedFiatCurrencies",
+        "summary": "Returns a list of all fiat currencies supported by Noba Onramp",
+        "parameters": [],
+        "responses": {
+          "200": {
+            "description": "List of all supported fiat currencies",
+            "content": {
+              "application/json": {
+                "schema": { "type": "array", "items": { "$ref": "#/components/schemas/CurrencyDTO" } }
+              }
+            }
+          }
+        },
+        "tags": ["Assets"]
+      }
+    },
+    "/v1/countries": {
+      "get": {
+        "operationId": "getSupportedCountries",
+        "parameters": [
+          {
+            "name": "includeSubdivisions",
+            "required": false,
+            "in": "query",
+            "description": "Include subdivision data",
+            "schema": { "type": "boolean" }
+          }
+        ],
+        "responses": {
+          "200": {
+            "description": "Location details of supported countries, optionally including subdivision data",
+            "content": {
+              "application/json": {
+                "schema": { "type": "array", "items": { "$ref": "#/components/schemas/LocationDTO" } }
+              }
+            }
+          }
+        },
+        "tags": ["Assets"]
+      }
+    },
+    "/v1/countries/{countryCode}": {
+      "get": {
+        "operationId": "getSupportedCountry",
+        "parameters": [{ "name": "countryCode", "required": true, "in": "path", "schema": { "type": "string" } }],
+        "responses": {
+          "200": {
+            "description": "Location details of requested country",
+            "content": { "application/json": { "schema": { "$ref": "#/components/schemas/LocationDTO" } } }
+          },
+          "404": { "description": "Country code not found" }
+        },
+        "tags": ["Assets"]
+      }
+    },
+    "/v1/auth/verifyotp": {
+      "post": {
+        "operationId": "verifyOtp",
+        "summary": "Submits the one-time passcode (OTP) to retreive an API access token",
+        "parameters": [],
+        "requestBody": {
+          "required": true,
+          "content": { "application/json": { "schema": { "$ref": "#/components/schemas/VerifyOtpRequestDTO" } } }
+        },
+        "responses": {
+          "200": {
+            "description": "API access token",
+            "content": { "application/json": { "schema": { "$ref": "#/components/schemas/VerifyOtpResponseDTO" } } }
+          },
+          "401": { "description": "Invalid OTP" }
+        },
+        "tags": ["Authentication"]
+      }
+    },
+    "/v1/auth/login": {
+      "post": {
+        "operationId": "loginUser",
+        "summary": "Logs user in and sends one-time passcode (OTP) to the provided email address",
+        "parameters": [],
+        "requestBody": {
+          "required": true,
+          "content": { "application/json": { "schema": { "$ref": "#/components/schemas/LoginRequestDTO" } } }
+        },
+        "responses": {
+          "200": { "description": "Email successfully sent" },
+          "403": { "description": "Account does not exist" }
+        },
+        "tags": ["Authentication"]
+      }
+    },
+    "/v1/consumers": {
+      "get": {
+        "operationId": "getConsumer",
+        "summary": "Gets details of logged-in consumer",
+        "parameters": [],
+        "responses": {
+          "200": {
+            "description": "Details of logged-in consumer",
+            "content": { "application/json": { "schema": { "$ref": "#/components/schemas/ConsumerDTO" } } }
+          },
+          "400": { "description": "Invalid request parameters" },
+          "403": { "description": "Logged-in user is not a Consumer" }
+        },
+        "tags": ["Consumer"],
+        "security": [{ "JWT-auth": [] }]
+      },
+      "patch": {
+        "operationId": "updateConsumer",
+        "summary": "Updates details of logged-in consumer",
+        "parameters": [],
+        "requestBody": {
+          "required": true,
+          "content": { "application/json": { "schema": { "$ref": "#/components/schemas/UpdateConsumerRequestDTO" } } }
+        },
+        "responses": {
+          "200": {
+            "description": "Updated consumer record",
+            "content": { "application/json": { "schema": { "$ref": "#/components/schemas/ConsumerDTO" } } }
+          },
+          "400": { "description": "Invalid request parameters" },
+          "403": { "description": "Logged-in user is not a Consumer" }
+        },
+        "tags": ["Consumer"],
+        "security": [{ "JWT-auth": [] }]
+      }
+    },
+    "/v1/consumers/paymentmethods": {
+      "post": {
+        "operationId": "addPaymentMethod",
+        "summary": "Adds a payment method for the logged-in consumer",
+        "parameters": [],
+        "requestBody": {
+          "required": true,
+          "content": { "application/json": { "schema": { "$ref": "#/components/schemas/AddPaymentMethodDTO" } } }
+        },
+        "responses": {
+          "201": {
+            "description": "Updated consumer record",
+            "content": { "application/json": { "schema": { "$ref": "#/components/schemas/ConsumerDTO" } } }
+          },
+          "400": { "description": "Invalid payment method details" },
+          "403": { "description": "Logged-in user is not a Consumer" }
+        },
+        "tags": ["Consumer"],
+        "security": [{ "JWT-auth": [] }]
+      }
+    },
+    "/v1/consumers/paymentmethods/{paymentToken}": {
+      "delete": {
+        "operationId": "deletePaymentMethod",
+        "summary": "Deletes a payment method for the logged-in consumer",
+        "parameters": [{ "name": "paymentToken", "required": true, "in": "path", "schema": { "type": "string" } }],
+        "responses": {
+          "200": {
+            "description": "Deleted consumer record",
+            "content": { "application/json": { "schema": { "$ref": "#/components/schemas/ConsumerDTO" } } }
+          },
+          "400": { "description": "Invalid payment method details" },
+          "403": { "description": "Logged-in user is not a Consumer" }
+        },
+        "tags": ["Consumer"],
+        "security": [{ "JWT-auth": [] }]
+      }
+    },
+    "/v1/verify": {
+      "get": {
+        "operationId": "getVerificationStatus",
+        "summary": "Checks if verification service is up",
+        "parameters": [],
+        "responses": { "200": { "description": "Service is up" } },
+        "tags": ["Verification"],
+        "security": [{ "JWT-auth": [] }]
+      }
+    },
+    "/v1/verify/session": {
+      "post": {
+        "operationId": "createSession",
+        "summary": "Creates a new session for verification",
+        "parameters": [],
+        "responses": {
+          "201": {
+            "description": "New session token",
+            "content": { "application/json": { "schema": { "type": "string" } } }
+          },
+          "400": { "description": "Invalid request" }
+        },
+        "tags": ["Verification"],
+        "security": [{ "JWT-auth": [] }]
+      }
+    },
+    "/v1/verify/consumerinfo": {
+      "post": {
+        "operationId": "verifyConsumer",
+        "summary": "Verifies consumer-provided information",
+        "parameters": [{ "name": "sessionKey", "required": true, "in": "query", "schema": { "type": "string" } }],
+        "requestBody": {
+          "required": true,
+          "content": { "application/json": { "schema": { "$ref": "#/components/schemas/IDVerificationRequestDTO" } } }
+        },
+        "responses": {
+          "200": {
+            "description": "Verification result",
+            "content": { "application/json": { "schema": { "$ref": "#/components/schemas/VerificationResultDTO" } } }
+          },
+          "400": { "description": "Invalid request parameters" }
+        },
+        "tags": ["Verification"],
+        "security": [{ "JWT-auth": [] }]
+      }
+    },
+    "/v1/verify/document": {
+      "post": {
+        "operationId": "verifyDocument",
+        "summary": "Verifies consumer uploaded identification documents",
+        "parameters": [{ "name": "sessionKey", "required": true, "in": "query", "schema": { "type": "string" } }],
+        "requestBody": {
+          "required": true,
+          "content": {
+            "multipart/form-data": {
+              "schema": {
+                "type": "object",
+                "properties": {
+                  "documentType": {
+                    "type": "string",
+                    "description": "Supported values: passport, national_identity_card, driver_license, other, unknown"
+                  },
+                  "frontImage": { "type": "string", "format": "binary" },
+                  "backImage": { "type": "string", "format": "binary" },
+                  "photoImage": { "type": "string", "format": "binary" }
+                }
+              }
+            }
+          }
+        },
+        "responses": {
+          "202": {
+            "description": "Document upload result",
+            "content": { "application/json": { "schema": { "$ref": "#/components/schemas/VerificationResultDTO" } } }
+          },
+          "400": { "description": "Invalid request parameters" }
+        },
+        "tags": ["Verification"],
+        "security": [{ "JWT-auth": [] }]
+      }
+    },
+    "/v1/verify/document/result/{id}": {
+      "get": {
+        "operationId": "getDocumentVerificationResult",
+        "summary": "Gets result for a previously-submitted document verification",
+        "parameters": [
+          { "name": "id", "required": true, "in": "path", "schema": { "type": "string" } },
+          { "name": "sessionKey", "required": true, "in": "query", "schema": { "type": "string" } }
+        ],
+        "responses": {
+          "200": {
+            "description": "Document verification result",
+            "content": { "application/json": { "schema": { "$ref": "#/components/schemas/VerificationResultDTO" } } }
+          },
+          "400": { "description": "Invalid request parameters" },
+          "404": { "description": "Document verification request not found" }
+        },
+        "tags": ["Verification"],
+        "security": [{ "JWT-auth": [] }]
+      }
+    },
+    "/v1/verify/device/result": {
+      "get": {
+        "operationId": "getDeviceVerificationResult",
+        "summary": "Gets device verification result",
+        "parameters": [{ "name": "sessionKey", "required": true, "in": "query", "schema": { "type": "string" } }],
+        "responses": {
+          "200": {
+            "description": "Device verification result",
+            "content": {
+              "application/json": { "schema": { "$ref": "#/components/schemas/DeviceVerificationResponseDTO" } }
+            }
+          },
+          "400": { "description": "Invalid request parameters" }
+        },
+        "tags": ["Verification"],
+        "security": [{ "JWT-auth": [] }]
+      }
+    },
+    "/v1/verify/webhook/document/result": {
+      "post": {
+        "operationId": "postDocumentVerificationResult",
+        "parameters": [],
+        "responses": { "200": { "description": "" } },
+        "tags": ["Verification"],
+        "security": [{ "JWT-auth": [] }]
+      }
+    },
+    "/v1/verify/webhook/case/notification": {
+      "post": {
+        "operationId": "postCaseNotification",
+        "parameters": [],
+        "responses": { "200": { "description": "" } },
+        "tags": ["Verification"],
+        "security": [{ "JWT-auth": [] }]
+      }
+    },
+    "/v1/transactions/quote": {
+      "get": {
+        "operationId": "getTransactionQuote",
+        "summary": "Get transaction quote (exchange rate, provider fees, network fees etc.)",
+        "parameters": [
+          { "name": "fiatCurrencyCode", "required": true, "in": "query", "schema": { "type": "string" } },
+          { "name": "cryptoCurrencyCode", "required": true, "in": "query", "schema": { "type": "string" } },
+          {
+            "name": "fixedSide",
+            "required": true,
+            "in": "query",
+            "schema": { "enum": ["fiat", "crypto"], "type": "string" }
+          },
+          { "name": "fixedAmount", "required": true, "in": "query", "schema": { "type": "number" } }
+        ],
+        "responses": {
+          "200": {
+            "description": "",
+            "content": { "application/json": { "schema": { "$ref": "#/components/schemas/TransactionQuoteDTO" } } }
+          },
+          "400": { "description": "Invalid currency code (fiat or crypto)" },
+          "503": { "description": "Unable to connect to underlying service provider" }
+        },
+        "security": [{ "JWT-auth": [] }],
+        "tags": ["Transactions"]
+      }
+    },
+    "/v1/transactions/check": {
+      "get": {
+        "operationId": "checkIfTransactionPossible",
+        "summary": "Checks if the transaction parameters are valid",
+        "parameters": [
+          {
+            "name": "type",
+            "required": true,
+            "in": "query",
+            "schema": { "enum": ["onramp", "offramp", "swap"], "type": "string" }
+          },
+          { "name": "transactionAmount", "required": true, "in": "query", "schema": { "type": "number" } },
+          { "name": "baseCurrency", "required": true, "in": "query", "schema": { "type": "string" } }
+        ],
+        "responses": {
+          "200": {
+            "description": "",
+            "content": { "application/json": { "schema": { "$ref": "#/components/schemas/CheckTransactionDTO" } } }
+          }
+        },
+        "security": [{ "JWT-auth": [] }],
+        "tags": ["Transactions"]
+      }
+    },
+    "/v1/transactions/{transactionID}": {
+      "get": {
+        "operationId": "getTransactionStatus",
+        "summary": "Gets details of a transaction",
+        "parameters": [{ "name": "transactionID", "required": true, "in": "path", "schema": { "type": "string" } }],
+        "responses": {
+          "200": {
+            "description": "Details of a transaction",
+            "content": { "application/json": { "schema": { "$ref": "#/components/schemas/TransactionDTO" } } }
+          },
+          "404": { "description": "Transaction does not exist" }
+        },
+        "security": [{ "JWT-auth": [] }],
+        "tags": ["Transactions"]
+      }
+    },
+    "/v1/transactions": {
+      "post": {
+        "operationId": "transact",
+        "summary": "Submits a new transaction",
+        "parameters": [{ "name": "sessionKey", "required": true, "in": "query", "schema": { "type": "string" } }],
+        "requestBody": {
+          "required": true,
+          "content": { "application/json": { "schema": { "$ref": "#/components/schemas/CreateTransactionDTO" } } }
+        },
+        "responses": {
+          "200": {
+            "description": "Transaction details",
+            "content": { "application/json": { "schema": { "$ref": "#/components/schemas/TransactionDTO" } } }
+          },
+          "400": { "description": "Invalid request parameters" }
+        },
+        "security": [{ "JWT-auth": [] }],
+        "tags": ["Transactions"]
+      },
+      "get": {
+        "operationId": "getTransactions",
+        "summary": "Gets all transactions for the logged-in consumer",
+        "parameters": [
+          {
+            "name": "startDate",
+            "required": false,
+            "in": "query",
+            "description": "Format: YYYY-MM-DD, example: 2010-04-27",
+            "schema": { "type": "string" }
+          },
+          {
+            "name": "endDate",
+            "required": false,
+            "in": "query",
+            "description": "Format: YYYY-MM-DD, example: 2010-04-27",
+            "schema": { "type": "string" }
+          }
+        ],
+        "responses": {
+          "200": {
+            "description": "List of all transactions",
+            "content": {
+              "application/json": {
+                "schema": { "type": "array", "items": { "$ref": "#/components/schemas/TransactionDTO" } }
+              }
+            }
+          },
+          "400": { "description": "Invalid request parameters" }
+        },
+        "security": [{ "JWT-auth": [] }],
+        "tags": ["Transactions"]
+      }
+    },
+    "/v1/consumers/limits": {
+      "get": {
+        "operationId": "getConsumerLimits",
+        "summary": "Gets transaction limit details for logged-in consumer",
+        "parameters": [],
+        "responses": {
+          "200": {
+            "description": "Consumer limit details",
+            "content": { "application/json": { "schema": { "$ref": "#/components/schemas/ConsumerLimitsDTO" } } }
+          },
+          "400": { "description": "Invalid request parameters" }
+        },
+        "security": [{ "JWT-auth": [] }],
+        "tags": ["Consumer"]
+      }
+    },
+    "/v1/transactions/download": {
+      "get": {
+        "operationId": "downloadTransactions",
+        "summary": "Downloads all the transactions of a particular consumer",
+        "parameters": [
+          {
+            "name": "startDate",
+            "required": false,
+            "in": "query",
+            "description": "Format: YYYY-MM-DD, example: 2010-04-27",
+            "schema": { "type": "string" }
+          },
+          {
+            "name": "endDate",
+            "required": false,
+            "in": "query",
+            "description": "Format: YYYY-MM-DD, example: 2010-04-27",
+            "schema": { "type": "string" }
+          },
+          {
+            "name": "reportFormat",
+            "required": true,
+            "in": "query",
+            "description": "Format in which you want the transactions report. Current 'CSV' is supported.",
+            "schema": { "enum": ["csv", "pdf"], "type": "string" }
+          }
+        ],
+        "responses": {
+          "200": {
+            "description": "A CSV or PDF file containing details of all the transactions made by the consumer",
+            "content": {
+              "application/json": {
+                "schema": { "type": "array", "items": { "$ref": "#/components/schemas/TransactionDTO" } }
+              }
+            }
+          }
+        },
+        "security": [{ "JWT-auth": [] }],
+        "tags": ["Transactions"]
+      }
+    },
+    "/v1/exchangerates/priceinfiat/{fiatCurrencyCode}": {
+      "get": {
+        "operationId": "priceInFiat",
+        "summary": "Gets price of a crypto (leg1) in fiat (leg 2)",
+        "parameters": [
+          { "name": "fiatCurrencyCode", "required": true, "in": "path", "schema": { "type": "string" } },
+          { "name": "cryptoCurrencyCode", "required": true, "in": "query", "schema": { "type": "string" } }
+        ],
+        "responses": {
+          "200": { "description": "Fiat price (leg 2) for the desired crypto currency (leg1)" },
+          "400": { "description": "Invalid currency code (fiat or crypto)" },
+          "503": { "description": "Unable to connect to underlying service provider" }
+        },
+        "tags": ["Assets"]
+      }
+    },
+    "/v1/exchangerates/processingfee/{fiatCurrencyCode}": {
+      "get": {
+        "operationId": "processingFee",
+        "summary": "Gets the processing fee for a crypto fiat conversion",
+        "parameters": [
+          { "name": "fiatCurrencyCode", "required": true, "in": "path", "schema": { "type": "string" } },
+          { "name": "fiatAmount", "required": true, "in": "query", "schema": { "type": "number" } },
+          { "name": "cryptoCurrencyCode", "required": true, "in": "query", "schema": { "type": "string" } }
+        ],
+        "responses": {
+          "200": {
+            "description": "Processing fee for given crypto fiat conversion",
+            "content": { "application/json": { "schema": { "$ref": "#/components/schemas/ProcessingFeeDTO" } } }
+          },
+          "400": { "description": "Invalid currency code (fiat or crypto)" },
+          "503": { "description": "Unable to connect to underlying service provider" }
+        },
+        "tags": ["Assets"]
+      }
+    }
+  },
+  "info": { "title": "Noba Server", "description": "Noba Server API (DEVELOPMENT)", "version": "1.0", "contact": {} },
+  "tags": [],
+  "servers": [{ "url": "https://api.noba.com/" }],
+  "components": {
+    "securitySchemes": { "JWT-auth": { "scheme": "bearer", "bearerFormat": "JWT", "type": "http" } },
+    "schemas": {
+      "CurrencyDTO": {
+        "type": "object",
+        "properties": {
+          "name": { "type": "string" },
+          "ticker": { "type": "string" },
+          "iconPath": { "type": "string" }
+        },
+        "required": ["name", "ticker", "iconPath"]
+      },
+      "SubdivisionDTO": {
+        "type": "object",
+        "properties": { "code": { "type": "string" }, "name": { "type": "string" } },
+        "required": ["code", "name"]
+      },
+      "LocationDTO": {
+        "type": "object",
+        "properties": {
+          "countryName": { "type": "string" },
+          "alternateCountryName": { "type": "string" },
+          "countryISOCode": { "type": "string" },
+          "subdivisions": { "type": "array", "items": { "$ref": "#/components/schemas/SubdivisionDTO" } },
+          "countryFlagIconPath": { "type": "string" }
+        },
+        "required": ["countryName", "countryISOCode"]
+      },
+      "VerifyOtpRequestDTO": {
+        "type": "object",
+        "properties": {
+          "emailOrPhone": { "type": "string" },
+          "otp": { "type": "number" },
+          "identityType": { "type": "string", "enum": ["CONSUMER", "PARTNER_ADMIN", "NOBA_ADMIN"] },
+          "partnerID": { "type": "string" }
+        },
+        "required": ["emailOrPhone", "otp", "identityType"]
+      },
+      "VerifyOtpResponseDTO": {
+        "type": "object",
+        "properties": { "access_token": { "type": "string" }, "user_id": { "type": "string" } },
+        "required": ["access_token", "user_id"]
+      },
+      "LoginRequestDTO": {
+        "type": "object",
+        "properties": {
+          "email": { "type": "string" },
+          "identityType": { "type": "string", "enum": ["CONSUMER", "PARTNER_ADMIN", "NOBA_ADMIN"] },
+          "partnerID": { "type": "string" }
+        },
+        "required": ["email", "identityType"]
+      },
+      "KycVerificationDTO": {
+        "type": "object",
+        "properties": {
+          "kycVerificationStatus": {
+            "type": "string",
+            "enum": ["NotSubmitted", "Pending", "Approved", "Flagged", "Rejected"]
+          },
+          "updatedTimestamp": { "type": "number" }
+        },
+        "required": ["kycVerificationStatus"]
+      },
+      "DocumentVerificationDTO": {
+        "type": "object",
+        "properties": {
+          "documentVerificationStatus": {
+            "type": "string",
+            "enum": ["NotRequired", "Required", "Pending", "Approved", "Rejected", "LivePhotoVerified"]
+          },
+          "updatedTimestamp": { "type": "number" }
+        }
+      },
+      "PaymentMethodsDTO": {
+        "type": "object",
+        "properties": {
+          "cardName": { "type": "string" },
+          "cardType": { "type": "string" },
+          "imageUri": { "type": "string" },
+          "paymentToken": { "type": "string" },
+          "first6Digits": { "type": "string" },
+          "last4Digits": { "type": "string" },
+          "status": { "type": "string", "enum": ["Flagged", "Rejected", "Approved"] }
+        },
+        "required": ["paymentToken", "first6Digits", "last4Digits", "status"]
+      },
+      "CryptoWalletsDTO": {
+        "type": "object",
+        "properties": {
+          "walletName": { "type": "string" },
+          "address": { "type": "string" },
+          "chainType": { "type": "string" },
+          "isEVMCompatible": { "type": "boolean" },
+          "status": { "type": "string", "enum": ["Flagged", "Rejected", "Approved"] }
+        },
+        "required": ["address", "isEVMCompatible", "status"]
+      },
+      "ConsumerDTO": {
+        "type": "object",
+        "properties": {
+          "_id": { "type": "string" },
+          "firstName": { "type": "string" },
+          "lastName": { "type": "string" },
+          "email": { "type": "string" },
+          "kycVerificationData": { "$ref": "#/components/schemas/KycVerificationDTO" },
+          "documentVerificationData": { "$ref": "#/components/schemas/DocumentVerificationDTO" },
+          "phone": { "type": "string" },
+          "dateOfBirth": { "type": "string" },
+          "address": { "type": "object" },
+          "isSuspectedFraud": { "type": "boolean" },
+          "isLocked": { "type": "boolean" },
+          "isDeleted": { "type": "boolean" },
+          "paymentMethods": { "type": "array", "items": { "$ref": "#/components/schemas/PaymentMethodsDTO" } },
+          "cryptoWallets": { "type": "array", "items": { "$ref": "#/components/schemas/CryptoWalletsDTO" } },
+          "paymentMethodStatus": { "type": "string", "enum": ["Flagged", "Rejected", "Approved"] },
+          "walletStatus": { "type": "string", "enum": ["Flagged", "Rejected", "Approved"] }
+        },
+        "required": ["_id", "email", "kycVerificationData", "documentVerificationData", "isSuspectedFraud", "isLocked"]
+      },
+      "UpdateConsumerRequestDTO": {
+        "type": "object",
+        "properties": {
+          "firstName": { "type": "string" },
+          "lastName": { "type": "string" },
+          "address": { "type": "object" },
+          "dateOfBirth": { "type": "string" }
+        }
+      },
+      "AddPaymentMethodDTO": {
+        "type": "object",
+        "properties": {
+          "cardName": { "type": "string" },
+          "cardNumber": { "type": "string" },
+          "expiryMonth": { "type": "number" },
+          "expiryYear": { "type": "number" },
+          "cvv": { "type": "string" },
+          "imageUri": { "type": "string" }
+        },
+        "required": ["cardNumber", "expiryMonth", "expiryYear", "cvv"]
+      },
+      "AddressDTO": {
+        "type": "object",
+        "properties": {
+          "streetLine1": { "type": "string" },
+          "streetLine2": { "type": "string" },
+          "countryCode": { "type": "string" },
+          "city": { "type": "string" },
+          "regionCode": { "type": "string", "description": "state code in ISO 3166-2" },
+          "postalCode": { "type": "string" }
+        },
+        "required": ["streetLine1", "countryCode", "city", "regionCode", "postalCode"]
+      },
+      "NationalIDDTO": {
+        "type": "object",
+        "properties": { "type": { "type": "string", "enum": ["SocialSecurity"] }, "number": { "type": "string" } },
+        "required": ["type", "number"]
+      },
+      "IDVerificationRequestDTO": {
+        "type": "object",
+        "properties": {
+          "firstName": { "type": "string" },
+          "lastName": { "type": "string" },
+          "address": { "$ref": "#/components/schemas/AddressDTO" },
+          "phoneNumber": { "type": "string" },
+          "dateOfBirth": { "type": "string", "description": "Date of birth in format YYYY-MM-DD" },
+          "nationalID": { "$ref": "#/components/schemas/NationalIDDTO" }
+        },
+        "required": ["firstName", "lastName", "address", "dateOfBirth"]
+      },
+      "VerificationResultDTO": {
+        "type": "object",
+        "properties": { "status": { "type": "string", "enum": ["Approved", "NotApproved", "Pending"] } },
+        "required": ["status"]
+      },
+      "DeviceAttributesDTO": {
+        "type": "object",
+        "properties": {
+          "Browser": { "type": "array", "items": { "type": "string" } },
+          "Model": { "type": "array", "items": { "type": "string" } },
+          "OS": { "type": "array", "items": { "type": "string" } }
+        },
+        "required": ["Browser", "Model", "OS"]
+      },
+      "DeviceBehaviorBiometricsDTO": {
+        "type": "object",
+        "properties": {
+          "numDistractionEvents": { "type": "number" },
+          "fields": { "type": "array", "items": { "type": "string" } }
+        },
+        "required": ["fields"]
+      },
+      "DeviceIpLocationDTO": {
+        "type": "object",
+        "properties": {
+          "city": { "type": "string" },
+          "region": { "type": "string" },
+          "country": { "type": "string" },
+          "latitude": { "type": "string" },
+          "longitude": { "type": "string" }
+        }
+      },
+      "DeviceGpsLocationDTO": {
+        "type": "object",
+        "properties": {
+          "city": { "type": "string" },
+          "region": { "type": "string" },
+          "country": { "type": "string" },
+          "latitude": { "type": "string" },
+          "longitude": { "type": "string" },
+          "mockLevel": { "type": "string" }
+        }
+      },
+      "DeviceVerificationResponseDTO": {
+        "type": "object",
+        "properties": {
+          "id": { "type": "string" },
+          "level": { "type": "string", "enum": ["very_high", "high", "medium", "low"] },
+          "attributes": { "$ref": "#/components/schemas/DeviceAttributesDTO" },
+          "signals": { "type": "array", "items": { "type": "string" } },
+          "sessionKey": { "type": "string" },
+          "fingerprint": { "type": "string" },
+          "fingerprintConfidenceScore": { "type": "number" },
+          "behaviorBiometricRiskLevel": { "type": "string" },
+          "deviceReputation": { "type": "string" },
+          "behaviorBiometrics": { "$ref": "#/components/schemas/DeviceBehaviorBiometricsDTO" },
+          "ipLocation": { "$ref": "#/components/schemas/DeviceIpLocationDTO" },
+          "gpsLocation": { "$ref": "#/components/schemas/DeviceGpsLocationDTO" }
+        },
+        "required": ["id", "level", "sessionKey"]
+      },
+      "TransactionQuoteDTO": {
+        "type": "object",
+        "properties": {
+          "fiatCurrencyCode": { "type": "string" },
+          "cryptoCurrencyCode": { "type": "string" },
+          "fixedSide": { "type": "string", "enum": ["fiat", "crypto"] },
+          "fixedAmount": { "type": "number" },
+          "quotedAmount": { "type": "number" },
+          "processingFee": { "type": "number" },
+          "nobaFee": { "type": "number" },
+          "networkFee": { "type": "number" },
+          "exchangeRate": { "type": "number" }
+        },
+        "required": [
+          "fiatCurrencyCode",
+          "cryptoCurrencyCode",
+          "fixedSide",
+          "fixedAmount",
+          "quotedAmount",
+          "processingFee",
+          "nobaFee",
+          "networkFee",
+          "exchangeRate"
+        ]
+      },
+      "CheckTransactionDTO": {
+        "type": "object",
+        "properties": {
+          "status": {
+            "type": "string",
+            "enum": [
+              "ALLOWED",
+              "TRANSACTION_TOO_SMALL",
+              "TRANSACTION_TOO_LARGE",
+              "TRANSACTION_LIMIT_REACHED",
+              "DAILY_LIMIT_REACHED",
+              "WEEKLY_LIMIT_REACHED",
+              "MONTHLY_LIMIT_REACHED",
+              "MAX_LIMIT_REACHED"
+            ]
+          },
+          "rangeMin": { "type": "number" },
+          "rangeMax": { "type": "number" }
+        },
+        "required": ["status", "rangeMin", "rangeMax"]
+      },
+      "TransactionDTO": {
+        "type": "object",
+        "properties": {
+          "_id": { "type": "string" },
+          "userID": { "type": "string" },
+          "status": {
+            "type": "string",
+            "enum": [
+              "PENDING",
+              "FIAT_INCOMING_INITIATING",
+              "FIAT_INCOMING_INITIATED",
+              "FIAT_INCOMING_COMPLETED",
+              "FIAT_INCOMING_FAILED",
+              "FIAT_REVERSAL_INITIATING",
+              "FIAT_INCOMING_REVERSAL_INITIATED",
+              "FIAT_INCOMING_REVERSAL_FAILED",
+              "FIAT_INCOMING_REVERSED",
+              "CRYTPO_OUTGOING_INITIATING",
+              "CRYTPO_OUTGOING_INITIATED",
+              "CRYPTO_OUTGOING_COMPLETED",
+              "CRYPTO_OUTGOING_FAILED",
+              "COMPLETED"
+            ]
+          },
+          "type": { "type": "string", "enum": ["onramp", "offramp", "swap"] },
+          "statusMessage": { "type": "string" },
+          "leg1": { "type": "string" },
+          "leg2": { "type": "string" },
+          "baseAmount": {
+            "type": "number",
+            "description": "Amount to be exchaged. in case of offramp it is amount of fiat currency, offramp amount of crypto, in case of swap the source currency etc."
+          },
+          "leg1Amount": { "type": "number" },
+          "leg2Amount": { "type": "number" },
+          "transactionTimestamp": { "format": "date-time", "type": "string" },
+          "paymentMethodID": { "type": "string" },
+          "fiatTransactionID": { "type": "string" },
+          "cryptoTransactionID": { "type": "string" },
+          "destinationWalletAddress": {
+            "type": "string",
+            "description": "Destination wallet address to transfer crypto to in case of off ramp transaction"
+          }
+        },
+        "required": [
+          "_id",
+          "userID",
+          "status",
+          "type",
+          "leg1",
+          "leg2",
+          "baseAmount",
+          "leg1Amount",
+          "leg2Amount",
+          "transactionTimestamp"
+        ]
+      },
+      "CreateTransactionDTO": {
+        "type": "object",
+        "properties": {
+          "paymentToken": { "type": "string" },
+          "type": { "type": "string", "enum": ["onramp", "offramp", "swap"] },
+          "leg1": { "type": "string" },
+          "leg2": { "type": "string" },
+          "leg1Amount": { "type": "number" },
+          "leg2Amount": { "type": "number" },
+          "destinationWalletAddress": { "type": "string" }
+        },
+        "required": ["paymentToken", "type", "leg1", "leg2", "leg1Amount", "leg2Amount"]
+      },
+      "PeriodLimit": {
+        "type": "object",
+        "properties": { "max": { "type": "number" }, "used": { "type": "number" }, "period": { "type": "number" } },
+        "required": ["max", "used", "period"]
+      },
+      "ConsumerLimitsDTO": {
+        "type": "object",
+        "properties": {
+          "minTransaction": { "type": "number" },
+          "maxTransaction": { "type": "number" },
+          "monthly": { "$ref": "#/components/schemas/PeriodLimit" },
+          "weekly": { "$ref": "#/components/schemas/PeriodLimit" },
+          "daily": { "$ref": "#/components/schemas/PeriodLimit" }
+        },
+        "required": ["minTransaction", "maxTransaction", "monthly"]
+      },
+      "ProcessingFeeDTO": {
+        "type": "object",
+        "properties": { "processingPercentFee": { "type": "number" }, "transactionPercentFee": { "type": "number" } },
+        "required": ["processingPercentFee", "transactionPercentFee"]
+      }
+    }
+  }
+}