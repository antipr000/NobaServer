--- conflicted
+++ resolved
@@ -70,14 +70,6 @@
     }
     const partner = await this.partnerService.getPartnerFromApiKey(headers[X_NOBA_API_KEY.toLowerCase()]);
 
-<<<<<<< HEAD
-    // TODO: Add check in login logic to not allow login of consumer who are not part of a partner
-    const consumerID: string = consumer.props._id;
-    const entity: Consumer = await this.consumerService.getConsumer(consumerID);
-    entity.props.cryptoWallets = entity.props.cryptoWallets.filter(wallet => {
-      return wallet.partnerID === partner.props._id;
-    });
-=======
     const consumerID: string = consumer.props._id;
     const entity: Consumer = await this.consumerService.getConsumer(consumerID);
 
@@ -86,7 +78,6 @@
         return wallet.partnerID === partner.props._id;
       });
     }
->>>>>>> c431954e
 
     return this.consumerMapper.toDTO(entity);
   }
