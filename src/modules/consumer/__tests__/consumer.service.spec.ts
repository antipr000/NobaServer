--- conflicted
+++ resolved
@@ -225,16 +225,11 @@
         email: email,
       });
 
-<<<<<<< HEAD
-      when(mockConsumerRepo.getConsumerByEmail(email)).thenResolve(Result.fail("not found!"));
-      when(mockConsumerRepo.createConsumer(anything())).thenResolve(consumer);
-=======
       expect(consumer.props.locale).toBeUndefined(); // Don't set a default if no phone number
       expect(consumer.props.referralCode).not.toBe(null);
 
       when(consumerRepo.getConsumerByEmail(email)).thenResolve(Result.fail("not found!"));
       when(consumerRepo.createConsumer(anything())).thenResolve(consumer);
->>>>>>> 659298f2
 
       const response = await consumerService.getOrCreateConsumerConditionally(email);
       expect(response).toStrictEqual(consumer);
