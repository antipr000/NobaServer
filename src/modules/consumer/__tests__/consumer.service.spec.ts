import { Test, TestingModule } from "@nestjs/testing";
import { getMockOtpRepoWithDefaults } from "../../../modules/auth/mocks/MockOtpRepo";
import { IOTPRepo } from "../../../modules/auth/repo/OTPRepo";
import { anything, capture, deepEqual, instance, verify, when } from "ts-mockito";
import { CHECKOUT_CONFIG_KEY, CHECKOUT_PUBLIC_KEY, CHECKOUT_SECRET_KEY } from "../../../config/ConfigurationUtils";
import { TestConfigModule } from "../../../core/utils/AppConfigModule";
import { getTestWinstonModule } from "../../../core/utils/WinstonModule";
import { CheckoutService } from "../../psp/checkout.service";
import { SanctionedCryptoWalletService } from "../../../modules/common/sanctionedcryptowallet.service";
import { KmsService } from "../../../modules/common/kms.service";
import { ConsumerService } from "../consumer.service";
import { Consumer, ConsumerProps } from "../domain/Consumer";
import { getMockConsumerRepoWithDefaults } from "../mocks/mock.consumer.repo";
import { IConsumerRepo } from "../repos/ConsumerRepo";
import { Result } from "../../../core/logic/Result";
import { getMockCheckoutServiceWithDefaults } from "../../psp/mocks/mock.checkout.service";
import { BadRequestException, NotFoundException, UnauthorizedException } from "@nestjs/common";
import { AddPaymentMethodDTO, PaymentType } from "../dto/AddPaymentMethodDTO";
import { CheckoutResponseData } from "../../../modules/common/domain/CheckoutResponseData";
import { PaymentMethodStatus, WalletStatus } from "../domain/VerificationStatus";
import { AddCreditCardPaymentMethodResponse } from "../../../modules/common/domain/AddPaymentMethodResponse";
import { Transaction } from "../../../modules/transactions/domain/Transaction";
import { TransactionStatus } from "../../../modules/transactions/domain/Types";
import { FiatTransactionStatus, PaymentRequestResponse } from "../domain/Types";
import { PaymentMethod, PaymentMethodType } from "../domain/PaymentMethod";
import { Otp } from "../../../modules/auth/domain/Otp";
import { PartnerService } from "../../partner/partner.service";
import { getMockPartnerServiceWithDefaults } from "../../partner/mocks/mock.partner.service";
import { getMockSanctionedCryptoWalletServiceWithDefaults } from "../../common/mocks/mock.sanctionedcryptowallet.service";
import { Partner } from "../../partner/domain/Partner";
import { CryptoWallet } from "../domain/CryptoWallet";
import { getMockNotificationServiceWithDefaults } from "../../../modules/notifications/mocks/mock.notification.service";
import { NotificationService } from "../../../modules/notifications/notification.service";
import { NotificationEventType } from "../../../modules/notifications/domain/NotificationTypes";
import { PaymentProvider } from "../domain/PaymentProvider";
import { PlaidClient } from "../../psp/plaid.client";
import { getMockPlaidClientWithDefaults } from "../../psp/mocks/mock.plaid.client";
import { TokenProcessor } from "../../../modules/psp/domain/PlaidTypes";

describe("ConsumerService", () => {
  let consumerService: ConsumerService;
  let consumerRepo: IConsumerRepo;
  let notificationService: NotificationService;
  let mockOtpRepo: IOTPRepo;
  let checkoutService: CheckoutService;
  let sanctionedCryptoWalletService: SanctionedCryptoWalletService;
  let partnerService: PartnerService;
  let plaidClient: PlaidClient;

  jest.setTimeout(30000);

  beforeEach(async () => {
    consumerRepo = getMockConsumerRepoWithDefaults();
    notificationService = getMockNotificationServiceWithDefaults();
    mockOtpRepo = getMockOtpRepoWithDefaults();
    checkoutService = getMockCheckoutServiceWithDefaults();
    partnerService = getMockPartnerServiceWithDefaults();
    plaidClient = getMockPlaidClientWithDefaults();

    sanctionedCryptoWalletService = getMockSanctionedCryptoWalletServiceWithDefaults();

    const ConsumerRepoProvider = {
      provide: "ConsumerRepo",
      useFactory: () => instance(consumerRepo),
    };

    const app: TestingModule = await Test.createTestingModule({
      imports: [
        TestConfigModule.registerAsync({
          [CHECKOUT_CONFIG_KEY]: {
            [CHECKOUT_PUBLIC_KEY]: "Dummy Checkout Public Key",
            [CHECKOUT_SECRET_KEY]: "Dummy Checkout Secret Key",
          },
        }),
        getTestWinstonModule(),
      ],
      controllers: [],
      providers: [
        ConsumerRepoProvider,
        ConsumerService,
        {
          provide: NotificationService,
          useFactory: () => instance(notificationService),
        },
        {
          provide: "OTPRepo",
          useFactory: () => instance(mockOtpRepo),
        },
        {
          provide: CheckoutService,
          useFactory: () => instance(checkoutService),
        },
        {
          provide: SanctionedCryptoWalletService,
          useFactory: () => instance(sanctionedCryptoWalletService),
        },
        {
          provide: PartnerService,
          useFactory: () => instance(partnerService),
        },
        {
          provide: PlaidClient,
          useFactory: () => instance(plaidClient),
        },
        KmsService,
      ],
    }).compile();

    consumerService = app.get<ConsumerService>(ConsumerService);
  });

  describe("createConsumerIfFirstTimeLogin", () => {
    it("should create user if not present", async () => {
      const email = "mock-user@noba.com";
      const partnerId = "partner-1";
      const consumer = Consumer.createConsumer({
        _id: "mock-consumer-1",
        email: email,
        paymentProviderAccounts: [
          {
            providerCustomerID: "test-customer-1",
            providerID: PaymentProvider.CHECKOUT,
          },
        ],
        partners: [
          {
            partnerID: partnerId,
          },
        ],
        isAdmin: false,
        paymentMethods: [],
        cryptoWallets: [],
      });

      when(consumerRepo.getConsumerByEmail(email)).thenResolve(Result.fail("not found!"));
      when(consumerRepo.createConsumer(anything())).thenResolve(consumer);

      const response = await consumerService.createConsumerIfFirstTimeLogin(email, partnerId);
      expect(response).toStrictEqual(consumer);
      verify(
        notificationService.sendNotification(
          NotificationEventType.SEND_WELCOME_MESSAGE_EVENT,
          partnerId,
          deepEqual({
            email: email,
            firstName: undefined,
            lastName: undefined,
            nobaUserID: consumer.props._id,
          }),
        ),
      ).once();
    });

    it("should update partner details if consumer already exists and is added for new partner", async () => {
      const email = "mock-user@noba.com";
      const partnerId = "partner-2";
      const consumer = Consumer.createConsumer({
        _id: "mock-consumer-1",
        email: email,
        paymentProviderAccounts: [
          {
            providerCustomerID: "test-customer-1",
            providerID: PaymentProvider.CHECKOUT,
          },
        ],
        partners: [
          {
            partnerID: "partner-1",
          },
        ],
        isAdmin: false,
        paymentMethods: [],
        cryptoWallets: [],
      });

      const updatedConsumerData = Consumer.createConsumer({
        ...consumer.props,
        partners: [
          {
            partnerID: "partner-1",
          },
          {
            partnerID: partnerId,
          },
        ],
      });
      when(consumerRepo.getConsumerByEmail(email)).thenResolve(Result.ok(consumer));
      when(consumerRepo.updateConsumer(anything())).thenResolve(updatedConsumerData);
      when(consumerRepo.getConsumer(consumer.props._id)).thenResolve(consumer);

      const response = await consumerService.createConsumerIfFirstTimeLogin(email, partnerId);
      expect(response).toStrictEqual(updatedConsumerData);
    });

    it("should return consumer data if already exists and already is signed up with partner", async () => {
      const email = "mock-user@noba.com";
      const partnerId = "partner-1";
      const consumer = Consumer.createConsumer({
        _id: "mock-consumer-1",
        email: email,
        paymentProviderAccounts: [
          {
            providerCustomerID: "test-customer-1",
            providerID: PaymentProvider.CHECKOUT,
          },
        ],
        partners: [
          {
            partnerID: partnerId,
          },
        ],
        isAdmin: false,
        paymentMethods: [],
        cryptoWallets: [],
      });

      when(consumerRepo.getConsumerByEmail(email)).thenResolve(Result.ok(consumer));

      const response = await consumerService.createConsumerIfFirstTimeLogin(email, partnerId);

      expect(response).toStrictEqual(consumer);
    });
  });

  describe("findConsumerById", () => {
    it("should find the consumer", async () => {
      const email = "mock-user@noba.com";
      const partnerId = "partner-1";
      const consumerID = "mock-consumer-1";
      const consumer = Consumer.createConsumer({
        _id: consumerID,
        email: email,
        paymentProviderAccounts: [
          {
            providerCustomerID: "test-customer-1",
            providerID: PaymentProvider.CHECKOUT,
          },
        ],
        partners: [
          {
            partnerID: partnerId,
          },
        ],
        isAdmin: false,
        paymentMethods: [],
        cryptoWallets: [],
      });

      when(consumerRepo.getConsumer(consumerID)).thenResolve(consumer);
      const response = await consumerService.findConsumerById(consumerID);
      expect(response).toStrictEqual(consumer);
    });

    it("should not find the consumer if it doesn't exist", async () => {
      when(consumerRepo.getConsumer("missing-consumer")).thenThrow(new NotFoundException());

      expect(async () => {
        await consumerService.findConsumerById("missing-consumer");
      }).rejects.toThrow(NotFoundException);
    });
  });

  describe("updateConsumer", () => {
    it("should update consumer details", async () => {
      const email = "mock-user@noba.com";
      const partnerId = "partner-1";
      const consumer = Consumer.createConsumer({
        _id: "mock-consumer-1",
        email: email,
        paymentProviderAccounts: [
          {
            providerCustomerID: "test-customer-1",
            providerID: PaymentProvider.CHECKOUT,
          },
        ],
        partners: [
          {
            partnerID: partnerId,
          },
        ],
        isAdmin: false,
        paymentMethods: [],
        cryptoWallets: [],
      });

      const firstName = "First";
      const lastName = "Last";

      const updatedConsumerData = Consumer.createConsumer({
        ...consumer.props,
        firstName: firstName,
        lastName: lastName,
      });

      when(consumerRepo.getConsumer(consumer.props._id)).thenResolve(consumer);
      when(consumerRepo.updateConsumer(deepEqual(updatedConsumerData))).thenResolve(updatedConsumerData);

      const response = await consumerService.updateConsumer({
        _id: consumer.props._id,
        firstName: firstName,
        lastName: lastName,
      });

      expect(response).toStrictEqual(updatedConsumerData);
    });

    it("should throw error if user does not exist", async () => {
      const consumerId = "fake-consumer-1";

      when(consumerRepo.getConsumer(consumerId)).thenReject(new NotFoundException("Not Found"));

      try {
        await consumerService.updateConsumer({
          _id: consumerId,
          firstName: "Fake",
        });
      } catch (e) {
        expect(e).toBeInstanceOf(NotFoundException);
      }
    });
  });

  describe("addPaymentMethod", () => {
    it("adds a payment method of 'CARD' type", async () => {
      const email = "mock-user@noba.com";
      const partnerId = "partner-1";
      const consumer = Consumer.createConsumer({
        _id: "mock-consumer-1",
        firstName: "Fake",
        lastName: "Name",
        email: email,
        displayEmail: email,
        paymentProviderAccounts: [
          {
            providerCustomerID: "test-customer-1",
            providerID: PaymentProvider.CHECKOUT,
          },
        ],
        partners: [
          {
            partnerID: partnerId,
          },
        ],
        isAdmin: false,
        paymentMethods: [],
        cryptoWallets: [],
      });

      const addPaymentMethod: AddPaymentMethodDTO = {
        type: PaymentType.CARD,
        cardDetails: {
          cardNumber: "1234567890",
          expiryMonth: 8,
          expiryYear: 2023,
          cvv: "123",
        },
      } as any;

      const addPaymentMethodResponse: AddCreditCardPaymentMethodResponse = constructAddPaymentMethodResponse(
        consumer,
        PaymentMethodStatus.APPROVED,
      );

      when(
        checkoutService.addCreditCardPaymentMethod(deepEqual(consumer), deepEqual(addPaymentMethod), partnerId),
      ).thenResolve(addPaymentMethodResponse);

      when(consumerRepo.getConsumer(consumer.props._id)).thenResolve(consumer);

      when(
        consumerRepo.updateConsumer(deepEqual(Consumer.createConsumer(addPaymentMethodResponse.updatedConsumerData))),
      ).thenResolve(Consumer.createConsumer(addPaymentMethodResponse.updatedConsumerData));

      const response = await consumerService.addPaymentMethod(consumer, addPaymentMethod, partnerId);

      expect(response).toStrictEqual(Consumer.createConsumer(addPaymentMethodResponse.updatedConsumerData));
      verify(
        notificationService.sendNotification(
          NotificationEventType.SEND_CARD_ADDED_EVENT,
          partnerId,
          deepEqual({
            firstName: consumer.props.firstName,
            lastName: consumer.props.lastName,
            nobaUserID: consumer.props._id,
            email: consumer.props.email,
            cardNetwork: addPaymentMethodResponse.newPaymentMethod.cardData.cardType,
            last4Digits: addPaymentMethodResponse.newPaymentMethod.cardData.last4Digits,
          }),
        ),
      ).once();
    });

    it("throws error when payment method is UNSUPPORTED", async () => {
      const email = "mock-user@noba.com";
      const partnerId = "partner-1";
      const consumer = Consumer.createConsumer({
        _id: "mock-consumer-1",
        firstName: "Fake",
        lastName: "Name",
        email: email,
        displayEmail: email,
        paymentProviderAccounts: [
          {
            providerCustomerID: "test-customer-1",
            providerID: PaymentProvider.CHECKOUT,
          },
        ],
        partners: [
          {
            partnerID: partnerId,
          },
        ],
        isAdmin: false,
        paymentMethods: [],
        cryptoWallets: [],
      });

      const addPaymentMethod: AddPaymentMethodDTO = {
        type: PaymentType.CARD,
        cardDetails: {
          cardNumber: "1234567890",
          expiryMonth: 8,
          expiryYear: 2023,
          cvv: "123",
        },
      } as any;

      const addPaymentMethodResponse: AddCreditCardPaymentMethodResponse = constructAddPaymentMethodResponse(
        consumer,
        PaymentMethodStatus.UNSUPPORTED,
      );

      when(
        checkoutService.addCreditCardPaymentMethod(deepEqual(consumer), deepEqual(addPaymentMethod), partnerId),
      ).thenResolve(addPaymentMethodResponse);

      when(consumerRepo.getConsumer(consumer.props._id)).thenResolve(consumer);

      when(consumerRepo.updateConsumer(anything())).thenResolve(
        Consumer.createConsumer(addPaymentMethodResponse.updatedConsumerData),
      );

      try {
        await consumerService.addPaymentMethod(consumer, addPaymentMethod, partnerId);
      } catch (e) {
        expect(e).toBeInstanceOf(BadRequestException);
        verify(
          consumerRepo.updateConsumer(deepEqual(Consumer.createConsumer(addPaymentMethodResponse.updatedConsumerData))),
        ).once();
      }
    });

    it("adds a payment method of 'ACH' type", async () => {
      const email = "mock-user@noba.com";
      const partnerId = "partner-1";

      const checkoutCustomerID = "checkout-customer-for-mock-consumer";

      const plaidPublicToken = "public-token-by-plain-embed-ui";
      const plaidAccessToken = "plaid-access-token-for-public-token";
      const plaidAuthGetItemID = "plaid-itemID-for-auth-get-request";
      const plaidAccountID = "plaid-account-id-for-the-consumer-bank-account";
      const plaidCheckoutProcessorToken = "processor-token-for-plaid-checkout-integration";

      const consumer = Consumer.createConsumer({
        _id: "mock-consumer-1",
        firstName: "Fake",
        lastName: "Name",
        email: email,
        displayEmail: email,
        paymentProviderAccounts: [
          {
            providerCustomerID: checkoutCustomerID,
            providerID: PaymentProvider.CHECKOUT,
          },
        ],
        partners: [
          {
            partnerID: partnerId,
          },
        ],
        isAdmin: false,
        paymentMethods: [],
        cryptoWallets: [],
      });

      const addPaymentMethod: AddPaymentMethodDTO = {
        type: PaymentType.ACH,
        name: "Bank Account",
        achDetails: {
          token: plaidPublicToken,
        },
        imageUri: "https://noba.com",
      } as any;

      when(consumerRepo.getConsumer(consumer.props._id)).thenResolve(consumer);

      when(plaidClient.exchangeForAccessToken(deepEqual({ publicToken: plaidPublicToken }))).thenResolve(
        plaidAccessToken,
      );
      when(plaidClient.retrieveAccountData(deepEqual({ accessToken: plaidAccessToken }))).thenResolve({
        accountID: plaidAccountID,
        itemID: plaidAuthGetItemID,
        accountNumber: "1234567890",
        achRoutingNumber: "123456789",
        availableBalance: "1234.56",
        currencyCode: "USD",
        mask: "7890",
        name: "Bank Account",
        subtype: "checking",
        wireRoutingNumber: "987654321",
      });
      when(
        plaidClient.createProcessorToken(
          deepEqual({
            accessToken: plaidAccessToken,
            accountID: plaidAccountID,
            tokenProcessor: TokenProcessor.CHECKOUT,
          }),
        ),
      ).thenResolve(plaidCheckoutProcessorToken);

      when(checkoutService.createCheckoutCustomer(deepEqual(consumer))).thenResolve(checkoutCustomerID);

      const expectedConsumerProps: ConsumerProps = {
        _id: "mock-consumer-1",
        firstName: "Fake",
        lastName: "Name",
        email: email,
        displayEmail: email,
        paymentProviderAccounts: [
          {
            providerCustomerID: checkoutCustomerID,
            providerID: PaymentProvider.CHECKOUT,
          },
        ],
        partners: [
          {
            partnerID: partnerId,
          },
        ],
        isAdmin: false,
        paymentMethods: [
          {
            name: "Bank Account",
            type: PaymentMethodType.ACH,
            achData: {
              accessToken: plaidAccessToken,
              accountID: plaidAccountID,
              itemID: plaidAuthGetItemID,
              mask: "7890",
              accountType: "checking",
            },
<<<<<<< HEAD
            paymentProviderID: PaymentProvider.CHECKOUT,
            paymentToken: plaidCheckoutProcessorToken,
=======
>>>>>>> 31316eca
            imageUri: "https://noba.com",
            paymentProviderID: PaymentProvider.CHECKOUT,
            paymentToken: plaidCheckoutProcessorToken,
            status: PaymentMethodStatus.APPROVED,
          },
        ],
        cryptoWallets: [],
      };

      when(consumerRepo.updateConsumer(deepEqual(Consumer.createConsumer(expectedConsumerProps)))).thenResolve(
        Consumer.createConsumer(expectedConsumerProps),
      );

      const response = await consumerService.addPaymentMethod(consumer, addPaymentMethod, partnerId);

      expect(response).toStrictEqual(Consumer.createConsumer(expectedConsumerProps));
    });

    it("adds a payment method of 'ACH' type AFTER creating Checkout customer if this is the first payment method", async () => {
      const email = "mock-user@noba.com";
      const partnerId = "partner-1";

      const checkoutCustomerID = "checkout-customer-for-mock-consumer";

      const plaidPublicToken = "public-token-by-plain-embed-ui";
      const plaidAccessToken = "plaid-access-token-for-public-token";
      const plaidAuthGetItemID = "plaid-itemID-for-auth-get-request";
      const plaidAccountID = "plaid-account-id-for-the-consumer-bank-account";
      const plaidCheckoutProcessorToken = "processor-token-for-plaid-checkout-integration";

      const consumer = Consumer.createConsumer({
        _id: "mock-consumer-2",
        firstName: "Fake",
        lastName: "Name",
        email: email,
        displayEmail: email,
        paymentProviderAccounts: [],
        partners: [
          {
            partnerID: partnerId,
          },
        ],
        isAdmin: false,
        paymentMethods: [],
        cryptoWallets: [],
      });

      const addPaymentMethod: AddPaymentMethodDTO = {
        type: PaymentType.ACH,
        name: "Bank Account",
        achDetails: {
          token: plaidPublicToken,
        },
        imageUri: "https://noba.com",
      } as any;

      when(consumerRepo.getConsumer(consumer.props._id)).thenResolve(consumer);

      when(plaidClient.exchangeForAccessToken(deepEqual({ publicToken: plaidPublicToken }))).thenResolve(
        plaidAccessToken,
      );
      when(plaidClient.retrieveAccountData(deepEqual({ accessToken: plaidAccessToken }))).thenResolve({
        accountID: plaidAccountID,
        itemID: plaidAuthGetItemID,
        accountNumber: "1234567890",
        achRoutingNumber: "123456789",
        availableBalance: "1234.56",
        currencyCode: "USD",
        mask: "7890",
        name: "Bank Account",
        subtype: "checking",
        wireRoutingNumber: "987654321",
      });
      when(
        plaidClient.createProcessorToken(
          deepEqual({
            accessToken: plaidAccessToken,
            accountID: plaidAccountID,
            tokenProcessor: TokenProcessor.CHECKOUT,
          }),
        ),
      ).thenResolve(plaidCheckoutProcessorToken);

      when(checkoutService.createCheckoutCustomer(deepEqual(consumer))).thenResolve(checkoutCustomerID);

      const expectedConsumerProps: ConsumerProps = {
        _id: "mock-consumer-2",
        firstName: "Fake",
        lastName: "Name",
        email: email,
        displayEmail: email,
        paymentProviderAccounts: [
          {
            providerCustomerID: checkoutCustomerID,
            providerID: PaymentProvider.CHECKOUT,
          },
        ],
        partners: [
          {
            partnerID: partnerId,
          },
        ],
        isAdmin: false,
        paymentMethods: [
          {
            type: PaymentMethodType.ACH,
            name: "Bank Account",
            achData: {
              accessToken: plaidAccessToken,
              accountID: plaidAccountID,
              itemID: plaidAuthGetItemID,
              mask: "7890",
              accountType: "checking",
            },
            paymentProviderID: PaymentProvider.CHECKOUT,
            paymentToken: plaidCheckoutProcessorToken,
            imageUri: "https://noba.com",
            status: PaymentMethodStatus.APPROVED,
          },
        ],
        cryptoWallets: [],
      };
      when(consumerRepo.updateConsumer(deepEqual(Consumer.createConsumer(expectedConsumerProps)))).thenResolve(
        Consumer.createConsumer(expectedConsumerProps),
      );

      const response = await consumerService.addPaymentMethod(consumer, addPaymentMethod, partnerId);

      expect(response).toStrictEqual(Consumer.createConsumer(expectedConsumerProps));
    });
  });

  describe("requestPayment", () => {
    it("should make payment successfully", async () => {
      const email = "mock-user@noba.com";
      const partnerId = "partner-1";
      const paymentToken = "fake-token";
      const paymentMethod = {
        type: PaymentMethodType.CARD,
        paymentProviderID: PaymentProvider.CHECKOUT,
        paymentToken: paymentToken,
        cardData: {
          first6Digits: "123456",
          last4Digits: "7890",
        },
        imageUri: "fake-uri",
      };
      const consumer = Consumer.createConsumer({
        _id: "mock-consumer-1",
        firstName: "Fake",
        lastName: "Name",
        email: email,
        displayEmail: email,
        paymentProviderAccounts: [
          {
            providerCustomerID: "test-customer-1",
            providerID: PaymentProvider.CHECKOUT,
          },
        ],
        partners: [
          {
            partnerID: partnerId,
          },
        ],
        isAdmin: false,
        paymentMethods: [paymentMethod],
        cryptoWallets: [],
      });

      const transaction = Transaction.createTransaction({
        _id: "fake-transaction-id",
        userId: consumer.props._id,
        transactionStatus: TransactionStatus.FIAT_INCOMING_INITIATED,
        paymentMethodID: paymentToken,
        leg1Amount: 1000,
        leg2Amount: 0.1,
        leg1: "USD",
        leg2: "ETH",
        partnerID: partnerId,
        lastProcessingTimestamp: Date.now().valueOf(),
        lastStatusUpdateTimestamp: Date.now().valueOf(),
      });

      const paymentRequestResponse: PaymentRequestResponse = {
        status: PaymentMethodStatus.APPROVED,
        paymentID: "fake-payment-id",
      };

      when(consumerRepo.getConsumer(consumer.props._id)).thenResolve(consumer);
      when(
        checkoutService.requestCheckoutPayment(deepEqual(consumer), deepEqual(transaction), deepEqual(paymentMethod)),
      ).thenResolve(paymentRequestResponse);

      const response = await consumerService.requestPayment(consumer, transaction);
      expect(response).toStrictEqual(paymentRequestResponse);
    });

    it("should throw error when payment provider is not supported", async () => {
      const email = "mock-user@noba.com";
      const partnerId = "partner-1";
      const paymentToken = "fake-token";
      const paymentProvider = "FakeProvider";
      const paymentMethod = {
        type: PaymentMethodType.CARD,
        paymentProviderID: paymentProvider as any,
        paymentToken: paymentToken,
        cardData: {
          first6Digits: "123456",
          last4Digits: "7890",
        },
        imageUri: "fake-uri",
      };
      const consumer = Consumer.createConsumer({
        _id: "mock-consumer-1",
        firstName: "Fake",
        lastName: "Name",
        email: email,
        displayEmail: email,
        paymentProviderAccounts: [
          {
            providerCustomerID: "test-customer-1",
            providerID: PaymentProvider.CHECKOUT,
          },
        ],
        partners: [
          {
            partnerID: partnerId,
          },
        ],
        isAdmin: false,
        paymentMethods: [paymentMethod],
        cryptoWallets: [],
      });

      const transaction = Transaction.createTransaction({
        _id: "fake-transaction-id",
        userId: consumer.props._id,
        transactionStatus: TransactionStatus.FIAT_INCOMING_INITIATED,
        paymentMethodID: paymentToken,
        leg1Amount: 1000,
        leg2Amount: 0.1,
        leg1: "USD",
        leg2: "ETH",
        partnerID: partnerId,
        lastProcessingTimestamp: Date.now().valueOf(),
        lastStatusUpdateTimestamp: Date.now().valueOf(),
      });

      const paymentRequestResponse: PaymentRequestResponse = {
        status: PaymentMethodStatus.APPROVED,
        paymentID: "fake-payment-id",
      };

      when(consumerRepo.getConsumer(consumer.props._id)).thenResolve(consumer);
      when(
        checkoutService.requestCheckoutPayment(deepEqual(consumer), deepEqual(transaction), deepEqual(paymentMethod)),
      ).thenResolve(paymentRequestResponse);

      try {
        await consumerService.requestPayment(consumer, transaction);
        expect(true).toBe(false);
      } catch (e) {
        expect(e).toBeInstanceOf(BadRequestException);
        expect(e.message).toBe(`Payment provider ${paymentProvider} is not supported`);
      }
    });
  });

  describe("removePaymentMethod", () => {
    it("should throw error when payment token does not exist for the consumer", async () => {
      const email = "mock-user@noba.com";
      const partnerId = "partner-1";
      const paymentToken = "fake-token";
      const consumer = Consumer.createConsumer({
        _id: "mock-consumer-1",
        firstName: "Fake",
        lastName: "Name",
        email: email,
        displayEmail: email,
        paymentProviderAccounts: [
          {
            providerCustomerID: "test-customer-1",
            providerID: PaymentProvider.CHECKOUT,
          },
        ],
        partners: [
          {
            partnerID: partnerId,
          },
        ],
        isAdmin: false,
        paymentMethods: [
          {
            type: PaymentMethodType.CARD,
            paymentProviderID: PaymentProvider.CHECKOUT,
            paymentToken: "fake-token-2",
            cardData: {
              first6Digits: "123456",
              last4Digits: "7890",
            },
            imageUri: "fake-uri",
          },
        ],
        cryptoWallets: [],
      });

      try {
        await consumerService.removePaymentMethod(consumer, paymentToken, partnerId);
        expect(true).toBe(false);
      } catch (e) {
        expect(e).toBeInstanceOf(NotFoundException);
        expect(e.message).toBe("Payment Method id not found");
      }
    });

    it("should throw error when payment provider is not valid", async () => {
      const email = "mock-user@noba.com";
      const partnerId = "partner-1";
      const paymentToken = "fake-token";
      const consumer = Consumer.createConsumer({
        _id: "mock-consumer-1",
        firstName: "Fake",
        lastName: "Name",
        email: email,
        displayEmail: email,
        paymentProviderAccounts: [
          {
            providerCustomerID: "test-customer-1",
            providerID: PaymentProvider.CHECKOUT,
          },
        ],
        partners: [
          {
            partnerID: partnerId,
          },
        ],
        isAdmin: false,
        paymentMethods: [
          {
            type: PaymentMethodType.CARD,
            paymentProviderID: "FakeProvider" as any,
            paymentToken: paymentToken,
            cardData: {
              first6Digits: "123456",
              last4Digits: "7890",
            },
            imageUri: "fake-uri",
          },
        ],
        cryptoWallets: [],
      });

      try {
        await consumerService.removePaymentMethod(consumer, paymentToken, partnerId);
        expect(true).toBe(false);
      } catch (e) {
        expect(e).toBeInstanceOf(NotFoundException);
        expect(e.message).toBe("Payment provider not found");
      }
    });

    it("should delete payment method successfully", async () => {
      const email = "mock-user@noba.com";
      const partnerId = "partner-1";
      const paymentToken = "fake-token";
      const consumer = Consumer.createConsumer({
        _id: "mock-consumer-1",
        firstName: "Fake",
        lastName: "Name",
        email: email,
        displayEmail: email,
        paymentProviderAccounts: [
          {
            providerCustomerID: "test-customer-1",
            providerID: PaymentProvider.CHECKOUT,
          },
        ],
        partners: [
          {
            partnerID: partnerId,
          },
        ],
        isAdmin: false,
        paymentMethods: [
          {
            type: PaymentMethodType.CARD,
            paymentProviderID: PaymentProvider.CHECKOUT,
            paymentToken: paymentToken,
            cardData: {
              first6Digits: "123456",
              last4Digits: "7890",
              cardType: "VISA",
            },
            imageUri: "fake-uri",
            name: "Fake card",
          },
        ],
        cryptoWallets: [],
      });

      const updatedConsumer = Consumer.createConsumer({
        ...consumer.props,
        paymentMethods: [],
      });

      when(consumerRepo.getConsumer(consumer.props._id)).thenResolve(consumer);
      when(checkoutService.removePaymentMethod(paymentToken)).thenResolve();
      when(consumerRepo.updateConsumer(deepEqual(updatedConsumer))).thenResolve(updatedConsumer);

      const response = await consumerService.removePaymentMethod(consumer, paymentToken, partnerId);
      expect(response).toStrictEqual(updatedConsumer);
      expect(response.props.paymentMethods.length).toBe(0);
      verify(
        notificationService.sendNotification(
          NotificationEventType.SEND_CARD_DELETED_EVENT,
          partnerId,
          deepEqual({
            firstName: consumer.props.firstName,
            lastName: consumer.props.lastName,
            nobaUserID: consumer.props._id,
            email: consumer.props.email,
            cardNetwork: consumer.props.paymentMethods[0].cardData.cardType,
            last4Digits: consumer.props.paymentMethods[0].cardData.last4Digits,
          }),
        ),
      ).once();
    });
  });

  describe("getFiatPaymentStatus", () => {
    it("returns fiat payment status successfully", async () => {
      const paymentToken = "fake-token";
      const paymentProvider = PaymentProvider.CHECKOUT;

      when(checkoutService.getFiatPaymentStatus(paymentToken)).thenResolve(FiatTransactionStatus.AUTHORIZED);

      const response = await consumerService.getFiatPaymentStatus(paymentToken, paymentProvider);

      expect(response).toBe(FiatTransactionStatus.AUTHORIZED);
    });

    it("throws error when payment provider is not supported", async () => {
      const paymentToken = "fake-token";
      const paymentProvider = "FakeProvider";

      when(checkoutService.getFiatPaymentStatus(paymentToken)).thenResolve(FiatTransactionStatus.AUTHORIZED);

      try {
        await consumerService.getFiatPaymentStatus(paymentToken, paymentProvider as PaymentProvider);
      } catch (e) {
        expect(e).toBeInstanceOf(BadRequestException);
        expect(e.message).toBe("Payment provider is not supported");
      }
    });
  });

  describe("updatePaymentMethod", () => {
    it("should update payment method for consumer", async () => {
      const email = "mock-user@noba.com";
      const partnerId = "partner-1";
      const paymentToken = "fake-token";
      const consumer = Consumer.createConsumer({
        _id: "mock-consumer-1",
        firstName: "Fake",
        lastName: "Name",
        email: email,
        displayEmail: email,
        paymentProviderAccounts: [
          {
            providerCustomerID: "test-customer-1",
            providerID: PaymentProvider.CHECKOUT,
          },
        ],
        partners: [
          {
            partnerID: partnerId,
          },
        ],
        isAdmin: false,
        paymentMethods: [
          {
            type: PaymentMethodType.CARD,
            paymentProviderID: PaymentProvider.CHECKOUT,
            paymentToken: paymentToken,
            cardData: {
              first6Digits: "123456",
              last4Digits: "7890",
              cardType: "VISA",
            },
            imageUri: "fake-uri",
            name: "Fake card",
          },
        ],
        cryptoWallets: [],
      });

      const updatedPaymentMethod: PaymentMethod = {
        type: PaymentMethodType.CARD,
        paymentProviderID: PaymentProvider.CHECKOUT,
        paymentToken: paymentToken,
        cardData: {
          first6Digits: "123456",
          last4Digits: "7890",
          cardType: "VISA",
        },
        imageUri: "fake-uri",
        name: "New Fake Name",
      };

      const updatedConsumer = Consumer.createConsumer({
        ...consumer.props,
        paymentMethods: [updatedPaymentMethod],
      });

      when(consumerRepo.getConsumer(consumer.props._id)).thenResolve(consumer);
      when(consumerRepo.updateConsumer(anything())).thenResolve(updatedConsumer);

      const response = await consumerService.updatePaymentMethod(consumer.props._id, updatedPaymentMethod);

      expect(response).toStrictEqual(updatedConsumer);
      verify(consumerRepo.updateConsumer(deepEqual(updatedConsumer))).once();
    });

    it("should update payment method for consumer", async () => {
      const email = "mock-user@noba.com";
      const partnerId = "partner-1";
      const paymentToken = "fake-token";
      const consumer = Consumer.createConsumer({
        _id: "mock-consumer-1",
        firstName: "Fake",
        lastName: "Name",
        email: email,
        displayEmail: email,
        paymentProviderAccounts: [
          {
            providerCustomerID: "test-customer-1",
            providerID: PaymentProvider.CHECKOUT,
          },
        ],
        partners: [
          {
            partnerID: partnerId,
          },
        ],
        isAdmin: false,
        paymentMethods: [
          {
            type: PaymentMethodType.CARD,
            paymentProviderID: PaymentProvider.CHECKOUT,
            paymentToken: paymentToken,
            cardData: {
              first6Digits: "123456",
              last4Digits: "7890",
              cardType: "VISA",
            },
            imageUri: "fake-uri",
            name: "Fake card",
          },
        ],
        cryptoWallets: [],
      });

      const updatedPaymentMethod: PaymentMethod = {
        type: PaymentMethodType.CARD,
        paymentProviderID: PaymentProvider.CHECKOUT,
        paymentToken: "new-token",
        cardData: {
          first6Digits: "123456",
          last4Digits: "7890",
          cardType: "VISA",
        },
        imageUri: "fake-uri",
        name: "New Fake Name",
      };

      when(consumerRepo.getConsumer(consumer.props._id)).thenResolve(consumer);

      try {
        await consumerService.updatePaymentMethod(consumer.props._id, updatedPaymentMethod);
        expect(true).toBe(false);
      } catch (e) {
        expect(e).toBeInstanceOf(BadRequestException);
        expect(e.message).toBe(
          `Payment method with token ${updatedPaymentMethod.paymentToken} does not exist for consumer`,
        );
      }
    });
  });

  describe("confirmWalletUpdateOTP", () => {
    it("updates existing crypto wallet", async () => {
      const email = "mock-user@noba.com";
      const walletAddress = "fake-wallet-address";
      const otp = 123456;
      const partnerId = "fake-partner";

      when(sanctionedCryptoWalletService.isWalletSanctioned(walletAddress)).thenResolve(false);

      const partner: Partner = Partner.createPartner({
        _id: partnerId,
        name: "partner name",
        config: {
          privateWallets: false,
        } as any,
      });
      when(partnerService.getPartner(partnerId)).thenResolve(partner);

      const consumer = Consumer.createConsumer({
        _id: "mock-consumer-1",
        firstName: "Fake",
        lastName: "Name",
        email: email,
        displayEmail: email,
        paymentProviderAccounts: [
          {
            providerCustomerID: "test-customer-1",
            providerID: PaymentProvider.CHECKOUT,
          },
        ],
        partners: [
          {
            partnerID: partnerId,
          },
        ],
        isAdmin: false,
        paymentMethods: [
          {
            type: PaymentMethodType.CARD,
            paymentProviderID: PaymentProvider.CHECKOUT,
            paymentToken: "fake-token",
            cardData: {
              first6Digits: "123456",
              last4Digits: "7890",
              cardType: "VISA",
            },
            imageUri: "fake-uri",
            name: "Fake card",
          },
        ],
        cryptoWallets: [
          {
            walletName: "Test wallet",
            address: walletAddress,
            status: WalletStatus.PENDING,
            partnerID: partnerId,
            isPrivate: false,
          },
        ],
      });

      const updatedConsumer = Consumer.createConsumer({
        ...consumer.props,
        cryptoWallets: [
          {
            walletName: "Test wallet",
            address: walletAddress,
            status: WalletStatus.APPROVED,
            partnerID: partnerId,
            isPrivate: false,
          },
        ],
      });

      const expiryDate = new Date();
      expiryDate.setMinutes(expiryDate.getMinutes() + 5);

      when(mockOtpRepo.getOTP(consumer.props.email, "CONSUMER")).thenResolve(
        Otp.createOtp({
          _id: "fake-otp-id",
          emailOrPhone: consumer.props.email,
          otp: otp,
          otpExpiryTime: expiryDate.getTime(),
          identityType: "CONSUMER",
        }),
      );

      when(consumerRepo.getConsumer(consumer.props._id)).thenResolve(consumer);
      when(mockOtpRepo.deleteOTP("fake-otp-id")).thenResolve();

      when(consumerRepo.updateConsumer(anything())).thenResolve(updatedConsumer);

      const response = await consumerService.confirmWalletUpdateOTP(consumer, walletAddress, otp);

      expect(response).toStrictEqual(updatedConsumer);

      verify(consumerRepo.updateConsumer(deepEqual(updatedConsumer))).once();
    });

    // it("throws an error for a sanctioned wallet", async () => {
    //   const email = "mock-user@noba.com";
    //   const walletAddress = "fake-wallet-address";
    //   const otp = 123456;

    //   when(sanctionedCryptoWalletService.isWalletSanctioned(walletAddress)).thenResolve(true);
    //   const consumer = Consumer.createConsumer({
    //     _id: "mock-consumer-1",
    //     firstName: "Fake",
    //     lastName: "Name",
    //     email: email,
    //     displayEmail: email,
    //     paymentProviderAccounts: [
    //       {
    //         providerCustomerID: "test-customer-1",
    //         providerID: PaymentProvider.CHECKOUT,
    //       },
    //     ],
    //     partners: [
    //       {
    //         partnerID: "partner-1",
    //       },
    //     ],
    //     isAdmin: false,
    //     paymentMethods: [
    //       {
    //         paymentProviderID: "Checkout",
    //         paymentToken: "fake-token",
    //         first6Digits: "123456",
    //         last4Digits: "7890",
    //         imageUri: "fake-uri",
    //         cardName: "Fake card",
    //         cardType: "VISA",
    //       },
    //     ],
    //     cryptoWallets: [
    //       {
    //         walletName: "Test wallet",
    //         address: walletAddress,
    //         status: WalletStatus.PENDING,
    //         isPrivate: false,
    //       },
    //     ],
    //   });

    //   const flaggedWallet: CryptoWallet = {
    //     walletName: "Test wallet",
    //     address: walletAddress,
    //     status: WalletStatus.FLAGGED,
    //     isPrivate: false,
    //   };
    //   const updatedConsumer = Consumer.createConsumer({
    //     ...consumer.props,
    //     cryptoWallets: [flaggedWallet],
    //   });

    //   const expiryDate = new Date();
    //   expiryDate.setMinutes(expiryDate.getMinutes() + 5);

    //   when(mockOtpRepo.getOTP(consumer.props.email, "CONSUMER")).thenResolve(
    //     Otp.createOtp({
    //       _id: "fake-otp-id",
    //       emailOrPhone: consumer.props.email,
    //       otp: otp,
    //       otpExpiryTime: expiryDate.getTime(),
    //       identityType: "CONSUMER",
    //     }),
    //   );

    //   when(consumerRepo.getConsumer(consumer.props._id)).thenResolve(consumer);
    //   when(mockOtpRepo.deleteOTP("fake-otp-id")).thenResolve();

    //   when(consumerRepo.updateConsumer(anything())).thenResolve(updatedConsumer);
    //   //when();

    //   expect(async () => {
    //     await consumerService.confirmWalletUpdateOTP(consumer, walletAddress, otp);
    //   }).rejects.toThrow(BadRequestException);

    //   when(consumerRepo.getConsumer(consumer.props._id)).thenResolve(updatedConsumer);

    //   expect(await consumerService.getConsumer(consumer.props._id)).toEqual(updatedConsumer);

    //   //expect()

    //   //expect(response).toStrictEqual(updatedConsumer);

    //   //expect(consumerService.addOrUpdateCryptoWallet).toBeCalledTimes(1);
    // });

    it("throws Unauthorized exception when otp is wrong", async () => {
      const email = "mock-user@noba.com";
      const walletAddress = "fake-wallet-address";
      const otp = 123456;
      const wrongOtp = 234567;

      when(sanctionedCryptoWalletService.isWalletSanctioned(walletAddress)).thenResolve(false);
      const consumer = Consumer.createConsumer({
        _id: "mock-consumer-1",
        firstName: "Fake",
        lastName: "Name",
        email: email,
        displayEmail: email,
        paymentProviderAccounts: [
          {
            providerCustomerID: "test-customer-1",
            providerID: PaymentProvider.CHECKOUT,
          },
        ],
        partners: [
          {
            partnerID: "partner-1",
          },
        ],
        isAdmin: false,
        paymentMethods: [
          {
            type: PaymentMethodType.CARD,
            paymentProviderID: PaymentProvider.CHECKOUT,
            paymentToken: "fake-token",
            cardData: {
              first6Digits: "123456",
              last4Digits: "7890",
              cardType: "VISA",
            },
            imageUri: "fake-uri",
            name: "Fake card",
          },
        ],
        cryptoWallets: [
          {
            walletName: "Test wallet",
            address: walletAddress,
            status: WalletStatus.PENDING,
            isPrivate: false,
          },
        ],
      });

      when(mockOtpRepo.getOTP(consumer.props.email, "CONSUMER")).thenResolve(
        Otp.createOtp({
          _id: "fake-otp-id",
          emailOrPhone: consumer.props.email,
          otp: otp,
          otpExpiryTime: new Date().getTime(),
          identityType: "CONSUMER",
        }),
      );

      try {
        await consumerService.confirmWalletUpdateOTP(consumer, walletAddress, wrongOtp);
      } catch (e) {
        expect(e).toBeInstanceOf(UnauthorizedException);
      }
    });
  });

  describe("getCryptoWallet", () => {
    it("gets crypto wallet for consumer given address", async () => {
      const email = "mock-user@noba.com";
      const walletAddress = "fake-wallet-address";

      when(sanctionedCryptoWalletService.isWalletSanctioned(walletAddress)).thenResolve(false);
      const consumer = Consumer.createConsumer({
        _id: "mock-consumer-1",
        firstName: "Fake",
        lastName: "Name",
        email: email,
        displayEmail: email,
        paymentProviderAccounts: [
          {
            providerCustomerID: "test-customer-1",
            providerID: PaymentProvider.CHECKOUT,
          },
        ],
        partners: [
          {
            partnerID: "partner-1",
          },
        ],
        isAdmin: false,
        paymentMethods: [
          {
            type: PaymentMethodType.CARD,
            paymentProviderID: PaymentProvider.CHECKOUT,
            paymentToken: "fake-token",
            cardData: {
              first6Digits: "123456",
              last4Digits: "7890",
              cardType: "VISA",
            },
            imageUri: "fake-uri",
            name: "Fake card",
          },
        ],
        cryptoWallets: [
          {
            walletName: "Test wallet",
            address: walletAddress,
            status: WalletStatus.PENDING,
            isPrivate: false,
          },
        ],
      });

      const response = await consumerService.getCryptoWallet(consumer, walletAddress);
      expect(response).toStrictEqual(consumer.props.cryptoWallets[0]);
    });

    it("returns null when walletAddress does not exist for consumer", async () => {
      const email = "mock-user@noba.com";
      const walletAddress = "fake-wallet-address";

      const consumer = Consumer.createConsumer({
        _id: "mock-consumer-1",
        firstName: "Fake",
        lastName: "Name",
        email: email,
        displayEmail: email,
        paymentProviderAccounts: [
          {
            providerCustomerID: "test-customer-1",
            providerID: PaymentProvider.CHECKOUT,
          },
        ],
        partners: [
          {
            partnerID: "partner-1",
          },
        ],
        isAdmin: false,
        paymentMethods: [
          {
            type: PaymentMethodType.CARD,
            paymentProviderID: PaymentProvider.CHECKOUT,
            paymentToken: "fake-token",
            cardData: {
              first6Digits: "123456",
              last4Digits: "7890",
              cardType: "VISA",
            },
            imageUri: "fake-uri",
            name: "Fake card",
          },
        ],
        cryptoWallets: [
          {
            walletName: "Test wallet",
            address: walletAddress,
            status: WalletStatus.PENDING,
            isPrivate: false,
          },
        ],
      });

      const response = await consumerService.getCryptoWallet(consumer, "new-wallet-address");
      expect(response).toStrictEqual(null);
    });
  });

  describe("removeCryptoWallet", () => {
    it("Removes crypto wallet for user", async () => {
      const email = "mock-user@noba.com";
      const walletAddress = "fake-wallet-address";

      when(sanctionedCryptoWalletService.isWalletSanctioned(walletAddress)).thenResolve(false);
      const consumer = Consumer.createConsumer({
        _id: "mock-consumer-1",
        firstName: "Fake",
        lastName: "Name",
        email: email,
        displayEmail: email,
        paymentProviderAccounts: [
          {
            providerCustomerID: "test-customer-1",
            providerID: PaymentProvider.CHECKOUT,
          },
        ],
        partners: [
          {
            partnerID: "partner-1",
          },
        ],
        isAdmin: false,
        paymentMethods: [
          {
            type: PaymentMethodType.CARD,
            paymentProviderID: PaymentProvider.CHECKOUT,
            paymentToken: "fake-token",
            cardData: {
              first6Digits: "123456",
              last4Digits: "7890",
              cardType: "VISA",
            },
            imageUri: "fake-uri",
            name: "Fake card",
          },
        ],
        cryptoWallets: [
          {
            walletName: "Test wallet",
            address: walletAddress,
            status: WalletStatus.PENDING,
            isPrivate: false,
          },
        ],
      });

      const updatedConsumer = Consumer.createConsumer({
        ...consumer.props,
        cryptoWallets: [],
      });

      when(consumerRepo.getConsumer(consumer.props._id)).thenResolve(consumer);
      when(consumerRepo.updateConsumer(anything())).thenResolve(updatedConsumer);

      const response = await consumerService.removeCryptoWallet(consumer, walletAddress, "partner-1");

      expect(response).toStrictEqual(updatedConsumer);
      verify(consumerRepo.updateConsumer(deepEqual(updatedConsumer))).once();
    });
  });

  describe("addZeroHashParticipantCode", () => {
    it("should add zeroHash participation code to user", async () => {
      const email = "fake+consumer@noba.com";
      const consumer = Consumer.createConsumer({
        _id: "mock-consumer-1",
        firstName: "Fake",
        lastName: "Name",
        email: email,
        displayEmail: email,
        paymentProviderAccounts: [
          {
            providerCustomerID: "test-customer-1",
            providerID: PaymentProvider.CHECKOUT,
          },
        ],
        partners: [
          {
            partnerID: "partner-1",
          },
        ],
        isAdmin: false,
        paymentMethods: [],
        cryptoWallets: [],
      });

      const zhParticipantCode = "fake-zh-participation-code";

      when(consumerRepo.getConsumer(consumer.props._id)).thenResolve(consumer);
      when(consumerRepo.updateConsumer(anything())).thenResolve(
        Consumer.createConsumer({
          ...consumer.props,
          zhParticipantCode: zhParticipantCode,
        }),
      );

      const response = await consumerService.addZeroHashParticipantCode(consumer.props._id, zhParticipantCode);
      expect(response.props.zhParticipantCode).toBe(zhParticipantCode);
      verify(
        consumerRepo.updateConsumer(
          deepEqual(
            Consumer.createConsumer({
              ...consumer.props,
              zhParticipantCode: zhParticipantCode,
            }),
          ),
        ),
      ).once();
    });
  });

  describe("addOrUpdateCryptoWallet", () => {
    it("should add a second address if address exists for another partnerID", async () => {
      const partner1Id = "fake-partner-id-1";
      const partner2Id = "fake-partner-id-2";

      const cryptoWallet: CryptoWallet = {
        address: "fake-wallet-address",
        status: WalletStatus.APPROVED,
        partnerID: partner1Id,
        isPrivate: false,
      };
      const consumer = Consumer.createConsumer({
        _id: "mock-consumer-1",
        firstName: "Fake",
        lastName: "Name",
        email: "fake+email@noba.com",
        displayEmail: "fake+email@noba.com",
        paymentProviderAccounts: [
          {
            providerCustomerID: "test-customer-1",
            providerID: PaymentProvider.CHECKOUT,
          },
        ],
        partners: [
          {
            partnerID: partner1Id,
          },
        ],
        isAdmin: false,
        paymentMethods: [],
        cryptoWallets: [cryptoWallet],
      });

      const updatedConsumer = Consumer.createConsumer({
        ...consumer.props,
        cryptoWallets: [cryptoWallet, { ...cryptoWallet, partnerID: partner2Id }],
      });

      const partner: Partner = Partner.createPartner({
        _id: partner2Id,
        name: "Fake Partner",
        config: {
          privateWallets: false,
        } as any,
      });
      when(partnerService.getPartner(partner2Id)).thenResolve(partner);

      when(consumerRepo.getConsumer(consumer.props._id)).thenResolve(consumer);
      when(consumerRepo.updateConsumer(deepEqual(updatedConsumer))).thenResolve(updatedConsumer);
      const response = await consumerService.addOrUpdateCryptoWallet(consumer, {
        ...cryptoWallet,
        partnerID: partner2Id,
      });

      expect(response).toBe(updatedConsumer);
    });

    it("should override the 'isPrivate' field based on the 'partnerID'", async () => {
      const email = "fake.consumer@noba.com";
      const partnerId = "fake-partner-id";
      const consumerId = "mock_consumer_id";

      const consumer = Consumer.createConsumer({
        _id: consumerId,
        firstName: "Mock",
        lastName: "Consumer",
        email: email,
        displayEmail: email,
        paymentProviderAccounts: [
          {
            providerCustomerID: "test-customer-1",
            providerID: PaymentProvider.CHECKOUT,
          },
        ],
        partners: [
          {
            partnerID: partnerId,
          },
        ],
        isAdmin: false,
        paymentMethods: [],
        cryptoWallets: [],
      });
      when(consumerRepo.getConsumer(consumerId)).thenResolve(consumer);

      const partner: Partner = Partner.createPartner({
        _id: partnerId,
        name: "Fake Partner",
        config: {
          privateWallets: true,
        } as any,
      });
      when(partnerService.getPartner(partnerId)).thenResolve(partner);

      const newWallet: CryptoWallet = {
        address: "wallet-address",
        // "privateWallets" is set to "true" in the partner object.
        isPrivate: false,
        status: WalletStatus.APPROVED,
        partnerID: partnerId,
      };

      const updatedConsumer: Consumer = consumer;
      updatedConsumer.props.cryptoWallets.push({
        address: "wallet-address",
        status: WalletStatus.APPROVED,
        partnerID: partnerId,
        isPrivate: true,
      });
      when(consumerRepo.updateConsumer(anything())).thenResolve(updatedConsumer);

      const returnedConsumer = await consumerService.addOrUpdateCryptoWallet(consumer, newWallet);

      expect(returnedConsumer).toEqual(updatedConsumer);
      const [updateConsumerCallParams] = capture(consumerRepo.updateConsumer).last();
      expect(updateConsumerCallParams.props.cryptoWallets).toHaveLength(1);
      expect(updateConsumerCallParams.props.cryptoWallets[0]).toEqual({
        address: "wallet-address",
        status: WalletStatus.APPROVED,
        partnerID: partnerId,
        isPrivate: true,
      });
    });

    it("should set 'isPrivate' to 'false' if 'privateWallet' config is missing in 'partner", async () => {
      const email = "fake.consumer@noba.com";
      const partnerId = "fake-partner-id";
      const consumerId = "mock_consumer_id";

      const consumer = Consumer.createConsumer({
        _id: consumerId,
        firstName: "Mock",
        lastName: "Consumer",
        email: email,
        displayEmail: email,
        paymentProviderAccounts: [
          {
            providerCustomerID: "test-customer-1",
            providerID: PaymentProvider.CHECKOUT,
          },
        ],
        partners: [
          {
            partnerID: partnerId,
          },
        ],
        isAdmin: false,
        paymentMethods: [],
        cryptoWallets: [],
      });
      when(consumerRepo.getConsumer(consumerId)).thenResolve(consumer);

      const partner: Partner = Partner.createPartner({
        _id: partnerId,
        name: "Fake Partner",
      });
      when(partnerService.getPartner(partnerId)).thenResolve(partner);

      const newWallet: CryptoWallet = {
        address: "wallet-address",
        // "privateWallets" is 'NOT' set in the partner object.
        isPrivate: false,
        status: WalletStatus.APPROVED,
        partnerID: partnerId,
      };

      const updatedConsumer: Consumer = consumer;
      updatedConsumer.props.cryptoWallets.push({
        address: "wallet-address",
        status: WalletStatus.APPROVED,
        partnerID: partnerId,
        isPrivate: true,
      });
      when(consumerRepo.updateConsumer(anything())).thenResolve(updatedConsumer);

      const returnedConsumer = await consumerService.addOrUpdateCryptoWallet(consumer, newWallet);

      expect(returnedConsumer).toEqual(updatedConsumer);
      const [updateConsumerCallParams] = capture(consumerRepo.updateConsumer).last();
      expect(updateConsumerCallParams.props.cryptoWallets).toHaveLength(1);
      expect(updateConsumerCallParams.props.cryptoWallets[0]).toEqual({
        address: "wallet-address",
        status: WalletStatus.APPROVED,
        partnerID: partnerId,
        isPrivate: true,
      });
    });

    it("should append to CryptWallets list if the wallet is new", async () => {
      const email = "fake.consumer@noba.com";
      const partnerId = "fake-partner-id";
      const consumerId = "mock_consumer_id";

      const consumer = Consumer.createConsumer({
        _id: consumerId,
        firstName: "Mock",
        lastName: "Consumer",
        email: email,
        displayEmail: email,
        paymentProviderAccounts: [
          {
            providerCustomerID: "test-customer-1",
            providerID: PaymentProvider.CHECKOUT,
          },
        ],
        partners: [
          {
            partnerID: partnerId,
          },
        ],
        isAdmin: false,
        paymentMethods: [],
        cryptoWallets: [
          {
            address: "fake_existing_wallet_address",
            isPrivate: false,
            status: WalletStatus.APPROVED,
            partnerID: partnerId,
          },
        ],
      });
      when(consumerRepo.getConsumer(consumerId)).thenResolve(consumer);

      const partner: Partner = Partner.createPartner({
        _id: partnerId,
        name: "Fake Partner",
        config: {
          privateWallets: true,
        } as any,
      });
      when(partnerService.getPartner(partnerId)).thenResolve(partner);

      const newWallet: CryptoWallet = {
        address: "new-wallet-address",
        // "privateWallets" is set to "true" in the partner object.
        isPrivate: false,
        status: WalletStatus.PENDING,
        partnerID: partnerId,
      };

      const updatedConsumer: Consumer = consumer;
      updatedConsumer.props.cryptoWallets.push({
        address: "new-wallet-address",
        status: WalletStatus.PENDING,
        partnerID: partnerId,
        isPrivate: true,
      });
      when(consumerRepo.updateConsumer(anything())).thenResolve(updatedConsumer);

      const returnedConsumer = await consumerService.addOrUpdateCryptoWallet(consumer, newWallet);

      expect(returnedConsumer).toEqual(updatedConsumer);
      const [updateConsumerCallParams] = capture(consumerRepo.updateConsumer).last();
      expect(updateConsumerCallParams.props.cryptoWallets).toContainEqual({
        address: "new-wallet-address",
        status: WalletStatus.PENDING,
        partnerID: partnerId,
        isPrivate: true,
      });
      expect(updateConsumerCallParams.props.cryptoWallets).toContainEqual(consumer.props.cryptoWallets[0]);
    });

    it("should update the 'status' field of CryptoWallet if it's already there", async () => {
      const email = "fake.consumer@noba.com";
      const partnerId = "fake-partner-id";
      const consumerId = "mock_consumer_id";

      const consumer = Consumer.createConsumer({
        _id: consumerId,
        firstName: "Mock",
        lastName: "Consumer",
        email: email,
        displayEmail: email,
        paymentProviderAccounts: [
          {
            providerCustomerID: "test-customer-1",
            providerID: PaymentProvider.CHECKOUT,
          },
        ],
        partners: [
          {
            partnerID: partnerId,
          },
        ],
        isAdmin: false,
        paymentMethods: [],
        cryptoWallets: [
          {
            address: "fake_existing_wallet_address",
            isPrivate: false,
            status: WalletStatus.PENDING,
            partnerID: partnerId,
          },
        ],
      });
      when(consumerRepo.getConsumer(consumerId)).thenResolve(consumer);

      const partner: Partner = Partner.createPartner({
        _id: partnerId,
        name: "Fake Partner",
        config: {
          privateWallets: false,
        } as any,
      });
      when(partnerService.getPartner(partnerId)).thenResolve(partner);

      const newWallet: CryptoWallet = {
        address: "fake_existing_wallet_address",
        isPrivate: false,
        status: WalletStatus.REJECTED,
        partnerID: partnerId,
      };

      const updatedConsumer: Consumer = consumer;
      when(consumerRepo.updateConsumer(anything())).thenResolve(updatedConsumer);

      const returnedConsumer = await consumerService.addOrUpdateCryptoWallet(consumer, newWallet);

      expect(returnedConsumer).toEqual(updatedConsumer);
      const [updateConsumerCallParams] = capture(consumerRepo.updateConsumer).last();
      expect(updateConsumerCallParams.props.cryptoWallets).toHaveLength(1);
      expect(updateConsumerCallParams.props.cryptoWallets).toContainEqual({
        address: "fake_existing_wallet_address",
        status: WalletStatus.REJECTED,
        partnerID: partnerId,
        isPrivate: false,
      });
    });
  });
});

function constructAddPaymentMethodResponse(
  consumer: Consumer,
  paymentMethodStatus: PaymentMethodStatus,
): AddCreditCardPaymentMethodResponse {
  const updatedConsumer = Consumer.createConsumer({
    ...consumer.props,
    paymentMethods: [
      {
        type: PaymentMethodType.CARD,
        cardData: {
          first6Digits: "123456",
          last4Digits: "7890",
        },
        imageUri: "fake-uri",
        paymentToken: "fake-token",
        paymentProviderID: PaymentProvider.CHECKOUT,
      },
    ],
  });

  const checkoutResponseData: CheckoutResponseData = {
    paymentMethodStatus: paymentMethodStatus,
    responseCode: "fake-code",
    responseSummary: "fake-summary",
  };

  return {
    checkoutResponseData: checkoutResponseData,
    updatedConsumerData: updatedConsumer.props,
    newPaymentMethod: updatedConsumer.props.paymentMethods[0],
  };
}<|MERGE_RESOLUTION|>--- conflicted
+++ resolved
@@ -551,14 +551,9 @@
               mask: "7890",
               accountType: "checking",
             },
-<<<<<<< HEAD
             paymentProviderID: PaymentProvider.CHECKOUT,
             paymentToken: plaidCheckoutProcessorToken,
-=======
->>>>>>> 31316eca
             imageUri: "https://noba.com",
-            paymentProviderID: PaymentProvider.CHECKOUT,
-            paymentToken: plaidCheckoutProcessorToken,
             status: PaymentMethodStatus.APPROVED,
           },
         ],
