import { BadRequestException, Inject, Injectable, NotFoundException, UnauthorizedException } from "@nestjs/common";
import { WINSTON_MODULE_PROVIDER } from "nest-winston";
import { Logger } from "winston";
import { KmsKeyType } from "../../config/configtypes/KmsConfigs";
import { Result } from "../../core/logic/Result";
import { IOTPRepo } from "../auth/repo/OTPRepo";
import { PaymentService } from "../psp/payment.service";
import { AddPaymentMethodResponse } from "../psp/domain/AddPaymentMethodResponse";
import { KmsService } from "../common/kms.service";
import { SanctionedCryptoWalletService } from "../common/sanctionedcryptowallet.service";
import { Partner } from "../partner/domain/Partner";
import { PartnerService } from "../partner/partner.service";
import { Transaction } from "../transactions/domain/Transaction";
import { CardFailureExceptionText } from "./CardProcessingException";
import { Consumer, ConsumerProps } from "./domain/Consumer";
import { CryptoWallet } from "./domain/CryptoWallet";
import { PaymentMethod } from "./domain/PaymentMethod";
import { FiatTransactionStatus, PaymentRequestResponse } from "./domain/Types";
import { UserVerificationStatus } from "./domain/UserVerificationStatus";
import { PaymentMethodStatus, WalletStatus } from "./domain/VerificationStatus";
import { AddPaymentMethodDTO, PaymentType } from "./dto/AddPaymentMethodDTO";
import { IConsumerRepo } from "./repos/ConsumerRepo";
import { NotificationService } from "../notifications/notification.service";
import { NotificationEventType } from "../notifications/domain/NotificationTypes";
import { PaymentProvider } from "./domain/PaymentProvider";
import { Utils } from "../../core/utils/Utils";
import { UserPhoneUpdateRequest } from "./dto/PhoneVerificationDTO";
import { consumerIdentityIdentifier } from "../auth/domain/IdentityType";
import { SMSService } from "../common/sms.service";
import { Otp } from "../auth/domain/Otp";
import { UserEmailUpdateRequest } from "./dto/EmailVerificationDTO";
<<<<<<< HEAD
import BadWordFilter from "bad-words-es";
=======
import { STATIC_DEV_OTP } from "../../config/ConfigurationUtils";
import { CustomConfigService } from "../../core/utils/AppConfigModule";
>>>>>>> f9471ee6

@Injectable()
export class ConsumerService {
  @Inject(WINSTON_MODULE_PROVIDER)
  private readonly logger: Logger;

  @Inject("ConsumerRepo")
  private readonly consumerRepo: IConsumerRepo;

  @Inject()
  private readonly notificationService: NotificationService;

  @Inject()
  private readonly kmsService: KmsService;

  @Inject()
  private readonly paymentService: PaymentService;

  @Inject()
  private readonly sanctionedCryptoWalletService: SanctionedCryptoWalletService;

  @Inject("OTPRepo")
  private readonly otpRepo: IOTPRepo;

  @Inject()
  private readonly partnerService: PartnerService;

  @Inject()
  private readonly smsService: SMSService;

  private otpOverride: number;

  constructor(private readonly configService: CustomConfigService) {
    this.otpOverride = this.configService.get(STATIC_DEV_OTP);
  }

  async getConsumer(consumerID: string): Promise<Consumer> {
    return this.consumerRepo.getConsumer(consumerID);
  }

<<<<<<< HEAD
  private analyseHandle(handle: string): void {
    // Only alpha-numeric characters and "_" (underscore) is allowed.
    const regex = new RegExp("^[a-z0-9][a-z0-9_]{2,14}$");
    if (handle.length < 3 || handle.length > 15) {
      throw new BadRequestException("'handle' should be between 3 and 15 charcters long.");
    }
    if (!regex.test(handle)) {
      throw new BadRequestException(
        "'handle' can't start with an '_' (underscore) and can only contain alphanumeric characters & '_' (underscore).",
      );
    }

    const filter = new BadWordFilter({ placeHolder: "$" });
    const cleanedHandle = filter.clean(handle);
    if (cleanedHandle.indexOf("$") !== -1) {
      throw new BadRequestException("Specified 'handle' is reserved. Please choose a different one.");
    }
  }

  // Note that this depicts the current state & is not locking the handle
  // (like booking applications).
  // So, it may happen that the function returned 'true' but when called
  // 'updateConsumer' with the same 'handle', it throws BadRequestException.
  async isHandleAvailable(handle: string): Promise<boolean> {
    this.analyseHandle(handle);
    return (await this.consumerRepo.isHandleTaken(handle)) === false;
=======
  private generateOTP(): number {
    return this.otpOverride ?? Utils.generateOTP();
>>>>>>> f9471ee6
  }

  // get's consumer object if consumer already exists, otherwise creates a new consumer if createIfNotExists is true
  async getOrCreateConsumerConditionally(
    emailOrPhone: string,
    partnerID: string,
    partnerUserID?: string,
  ): Promise<Consumer> {
    const isEmail = Utils.isEmail(emailOrPhone);
    const email = isEmail ? emailOrPhone : null;
    const phone = !isEmail ? emailOrPhone : null;

    const consumerResult = await this.findConsumerByEmailOrPhone(emailOrPhone);
    if (consumerResult.isFailure) {
      const newConsumer = Consumer.createConsumer({
        email: email ? email.toLowerCase() : undefined,
        displayEmail: email ?? undefined,
        phone,
        partners: [
          {
            partnerID: partnerID,
            partnerUserID: partnerUserID,
          },
        ],
      });
      const result = await this.consumerRepo.createConsumer(newConsumer);
      if (isEmail) {
        await this.notificationService.sendNotification(NotificationEventType.SEND_WELCOME_MESSAGE_EVENT, partnerID, {
          email: emailOrPhone,
          firstName: result.props.firstName,
          lastName: result.props.lastName,
          nobaUserID: result.props._id,
        });
      }
      return result;
    } else if (
      consumerResult.getValue().props.partners.filter(partner => partner.partnerID === partnerID).length === 0
    ) {
      return this.updateConsumer({
        ...consumerResult.getValue().props,
        partners: [
          ...consumerResult.getValue().props.partners,
          {
            partnerID: partnerID,
            partnerUserID: partnerUserID,
          },
        ],
      });
    }

    return consumerResult.getValue();
  }

  async updateConsumer(consumerProps: Partial<ConsumerProps>): Promise<Consumer> {
    const consumer = await this.getConsumer(consumerProps._id);
    if (consumerProps.handle !== undefined && consumerProps.handle !== null) {
      this.analyseHandle(consumerProps.handle);
    }
    const updatedConsumer = await this.consumerRepo.updateConsumer(
      Consumer.createConsumer({
        ...consumer.props,
        ...consumerProps,
      }),
    );
    return updatedConsumer;
  }

  async sendOtpToPhone(phone: string) {
    const otp = this.generateOTP();
    await this.otpRepo.deleteAllOTPsForUser(phone, consumerIdentityIdentifier);
    await this.smsService.sendSMS(phone, `${otp} is your one-time password to verify your phone number with Noba.`);
    const otpObject = Otp.createOtp({
      emailOrPhone: Utils.stripSpaces(phone),
      identityType: consumerIdentityIdentifier,
      otp,
    });
    this.otpRepo.saveOTPObject(otpObject);
  }

  async updateConsumerPhone(consumer: Consumer, reqData: UserPhoneUpdateRequest): Promise<Consumer> {
    const otpResult = await this.otpRepo.getOTP(reqData.phone, consumerIdentityIdentifier);

    if (otpResult.props.otp !== reqData.otp) {
      throw new BadRequestException("OTP is incorrect");
    }

    const updatedConsumer = await this.updateConsumer({
      _id: consumer.props._id,
      phone: reqData.phone,
    });
    return updatedConsumer;
  }

  async sendOtpToEmail(email: string, consumer: Consumer, partnerID: string) {
    const otp = this.generateOTP();
    await this.otpRepo.deleteAllOTPsForUser(email, consumerIdentityIdentifier);
    await this.otpRepo.saveOTP(email, otp, consumerIdentityIdentifier);

    await this.notificationService.sendNotification(NotificationEventType.SEND_OTP_EVENT, partnerID, {
      email: email,
      otp: otp.toString(),
      firstName: consumer.props.firstName ?? undefined,
    });
  }

  async updateConsumerEmail(consumer: Consumer, reqData: UserEmailUpdateRequest): Promise<Consumer> {
    const otpResult = await this.otpRepo.getOTP(reqData.email, consumerIdentityIdentifier);

    if (otpResult.props.otp !== reqData.otp) {
      throw new BadRequestException("OTP is incorrect");
    }

    const updatedConsumer = await this.updateConsumer({
      _id: consumer.props._id,
      email: reqData.email.toLowerCase(),
      displayEmail: reqData.email,
    });

    if (!consumer.props.email) {
      //email being added for the first time
      this.logger.info(`User email updated for first time sending welcome note, userId: ${consumer.props._id}`);
      await this.notificationService.sendNotification(NotificationEventType.SEND_WELCOME_MESSAGE_EVENT, undefined, {
        email: updatedConsumer.props.email,
        firstName: updatedConsumer.props.firstName,
        lastName: updatedConsumer.props.lastName,
        nobaUserID: updatedConsumer.props._id,
      });
    }

    return updatedConsumer;
  }

  async findConsumerByEmailOrPhone(emailOrPhone: string): Promise<Result<Consumer>> {
    const isEmail = Utils.isEmail(emailOrPhone);
    const consumerResult = isEmail
      ? await this.consumerRepo.getConsumerByEmail(emailOrPhone.toLowerCase())
      : await this.consumerRepo.getConsumerByPhone(emailOrPhone);
    return consumerResult;
  }

  async findConsumerById(consumerId: string): Promise<Consumer> {
    return this.consumerRepo.getConsumer(consumerId);
  }

  async addPaymentMethod(consumer: Consumer, paymentMethod: AddPaymentMethodDTO, partnerId: string): Promise<Consumer> {
    const addPaymentMethodResponse: AddPaymentMethodResponse = await this.paymentService.addPaymentMethod(
      consumer,
      paymentMethod,
      partnerId,
    );

    if (addPaymentMethodResponse.updatedConsumerData) {
      const result = await this.updateConsumer(addPaymentMethodResponse.updatedConsumerData);

      if (paymentMethod.type === PaymentType.CARD) {
        if (addPaymentMethodResponse.checkoutResponseData.paymentMethodStatus === PaymentMethodStatus.UNSUPPORTED) {
          // Do we want to send a different email here too? Currently just throw up to the UI as a 400.
          // Note that we are intentionally saving the payment method with this UNSUPPORTED status as
          // we may want to let the user know some day when their bank allows crypto.
          throw new BadRequestException(CardFailureExceptionText.NO_CRYPTO);
        }

        await this.notificationService.sendNotification(NotificationEventType.SEND_CARD_ADDED_EVENT, partnerId, {
          firstName: consumer.props.firstName,
          lastName: consumer.props.lastName,
          nobaUserID: consumer.props._id,
          email: consumer.props.displayEmail,
          cardNetwork: addPaymentMethodResponse.newPaymentMethod.cardData.cardType,
          last4Digits: addPaymentMethodResponse.newPaymentMethod.cardData.last4Digits,
        });
      }

      return result;
    }
  }

  async requestPayment(consumer: Consumer, transaction: Transaction): Promise<PaymentRequestResponse> {
    // TODO: Check BIN list here
    /*
    let response: CheckoutResponseData;
    // Before calling checkout, check against our BIN list
    const validity = await this.creditCardService.isBINSupported(paymentMethod.cardNumber);
    if (validity == BINValidity.NOT_SUPPORTED) {
      // Bypass checkout call entirely
      throw new BadRequestException(CardFailureExceptionText.NO_CRYPTO);
    }
    */

    const paymentMethod = consumer.getPaymentMethodByID(transaction.props.fiatPaymentInfo.paymentMethodID);

    if (paymentMethod === null) {
      throw new BadRequestException("Payment method does not exist for user");
    }

    if (paymentMethod.paymentProviderID === PaymentProvider.CHECKOUT) {
      return this.paymentService.requestCheckoutPayment(consumer, transaction, paymentMethod);
    } else {
      this.logger.error(
        `Error in making payment as payment provider ${
          paymentMethod.paymentProviderID
        } is not supported. Consumer: ${JSON.stringify(consumer)}, Transaction: ${JSON.stringify(transaction)}`,
      );
      throw new BadRequestException(`Payment provider ${paymentMethod.paymentProviderID} is not supported`);
    }
  }

  async removePaymentMethod(consumer: Consumer, paymentToken: string, partnerId: string): Promise<Consumer> {
    const paymentMethod = consumer.props.paymentMethods.filter(
      paymentMethod => paymentMethod.paymentToken === paymentToken,
    );
    if (paymentMethod.length === 0 || paymentMethod[0].status === PaymentMethodStatus.DELETED) {
      throw new NotFoundException("Payment Method id not found");
    }
    const paymentProviderID = paymentMethod[0].paymentProviderID;
    if (paymentProviderID === PaymentProvider.CHECKOUT) {
      await this.paymentService.removePaymentMethod(paymentToken);
    } else {
      throw new NotFoundException("Payment provider not found");
    }

    const filteredPaymentMethods = consumer.props.paymentMethods.filter(
      paymentMethod => paymentMethod.paymentToken !== paymentToken,
    );

    const deletedPaymentMethod = paymentMethod[0];

    deletedPaymentMethod.status = PaymentMethodStatus.DELETED;
    deletedPaymentMethod.isDefault = false;

    const updatedConsumer: ConsumerProps = {
      ...consumer.props,
      paymentMethods: [...filteredPaymentMethods, deletedPaymentMethod],
    };

    const result = await this.updateConsumer(updatedConsumer);

    await this.notificationService.sendNotification(NotificationEventType.SEND_CARD_DELETED_EVENT, partnerId, {
      firstName: consumer.props.firstName,
      lastName: consumer.props.lastName,
      nobaUserID: consumer.props._id,
      email: consumer.props.displayEmail,
      cardNetwork: paymentMethod[0].cardData.cardType,
      last4Digits: paymentMethod[0].cardData.last4Digits,
    });
    return result;
  }

  async getFiatPaymentStatus(paymentId: string, paymentProvider: PaymentProvider): Promise<FiatTransactionStatus> {
    if (paymentProvider === PaymentProvider.CHECKOUT) {
      return this.paymentService.getFiatPaymentStatus(paymentId);
    } else {
      throw new BadRequestException("Payment provider is not supported");
    }
  }

  async getPaymentMethodProvider(consumerId: string, paymentToken: string): Promise<PaymentProvider> {
    const consumer = await this.getConsumer(consumerId);
    const paymentMethod = consumer.props.paymentMethods.filter(
      paymentMethod =>
        paymentMethod.paymentToken === paymentToken && paymentMethod.status !== PaymentMethodStatus.DELETED,
    );
    if (paymentMethod.length === 0) {
      throw new NotFoundException(`Payment method with token ${paymentToken} not found for consumer: ${consumerId}`);
    }

    return paymentMethod[0].paymentProviderID as PaymentProvider;
  }

  async updatePaymentMethod(consumerID: string, paymentMethod: PaymentMethod): Promise<Consumer> {
    const consumer = await this.getConsumer(consumerID);
    const otherPaymentMethods = consumer.props.paymentMethods.filter(
      existingPaymentMethod => existingPaymentMethod.paymentToken !== paymentMethod.paymentToken,
    );

    const currentPaymentMethod = consumer.props.paymentMethods.filter(
      currentMethod =>
        currentMethod.paymentToken === paymentMethod.paymentToken &&
        currentMethod.status !== PaymentMethodStatus.DELETED,
    );

    if (currentPaymentMethod.length === 0) {
      throw new BadRequestException(
        `Payment method with token ${paymentMethod.paymentToken} does not exist for consumer`,
      );
    }

    let updatedPaymentMethods = [...otherPaymentMethods, paymentMethod];

    if (paymentMethod.isDefault) {
      const existingDefaultPaymentMethod = otherPaymentMethods.filter(method => method.isDefault)[0];
      const existingNonDefaultPaymentMethods = otherPaymentMethods.filter(method => !method.isDefault);
      if (existingDefaultPaymentMethod) {
        existingDefaultPaymentMethod.isDefault = false;
        updatedPaymentMethods = [...existingNonDefaultPaymentMethods, existingDefaultPaymentMethod, paymentMethod];
      }
    }

    return await this.updateConsumer({
      ...consumer.props,
      paymentMethods: updatedPaymentMethods,
    });
  }

  async sendWalletVerificationOTP(consumer: Consumer, walletAddress: string, partnerId: string) {
    const otp: number = Math.floor(100000 + Math.random() * 900000);
    await this.otpRepo.deleteAllOTPsForUser(consumer.props.email, consumerIdentityIdentifier);
    await this.otpRepo.saveOTP(consumer.props.email, otp, consumerIdentityIdentifier, partnerId);
    await this.notificationService.sendNotification(
      NotificationEventType.SEND_WALLET_UPDATE_VERIFICATION_CODE_EVENT,
      partnerId,
      {
        email: consumer.props.displayEmail,
        otp: otp.toString(),
        walletAddress: walletAddress,
        firstName: consumer.props.firstName,
        nobaUserID: consumer.props._id,
      },
    );
  }

  async confirmWalletUpdateOTP(consumer: Consumer, walletAddress: string, otp: number, partnerID: string) {
    // Verify if the otp is correct
    const cryptoWallet = this.getCryptoWallet(consumer, walletAddress, partnerID);

    if (cryptoWallet === null) {
      throw new BadRequestException("Crypto wallet does not exist for user");
    }

    const actualOtp = await this.otpRepo.getOTP(consumer.props.email, consumerIdentityIdentifier, partnerID);
    const currentDateTime: number = new Date().getTime();

    if (actualOtp.props.otp !== otp || currentDateTime > actualOtp.props.otpExpiryTime) {
      // If otp doesn't match or if it is expired then raise unauthorized exception
      throw new UnauthorizedException();
    } else {
      // Just delete the OTP and proceed further
      await this.otpRepo.deleteOTP(actualOtp.props._id); // Delete the OTP
    }

    // mark the wallet verified

    const isSanctionedWallet = await this.sanctionedCryptoWalletService.isWalletSanctioned(cryptoWallet.address);
    if (isSanctionedWallet) {
      // Flag the wallet if it is a sanctioned wallet address.
      cryptoWallet.status = WalletStatus.FLAGGED;
      this.logger.error(
        `Failed to add a sanctioned wallet: ${cryptoWallet.address} for consumer: ${consumer.props._id}`,
      );
      await this.addOrUpdateCryptoWallet(consumer, cryptoWallet);
      throw new BadRequestException({ message: "Failed to add wallet: sanctioned wallet" });
    }
    cryptoWallet.status = WalletStatus.APPROVED;

    return await this.addOrUpdateCryptoWallet(consumer, cryptoWallet);
  }

  getCryptoWallet(consumer: Consumer, address: string, partnerID: string): CryptoWallet {
    const cryptoWallets = consumer.props.cryptoWallets.filter(
      wallet => wallet.address === address && wallet.partnerID === partnerID && wallet.status !== WalletStatus.DELETED,
    );

    if (cryptoWallets.length === 0) {
      return null;
    }

    return cryptoWallets[0];
  }

  async addOrUpdateCryptoWallet(consumer: Consumer, cryptoWallet: CryptoWallet): Promise<Consumer> {
    let allCryptoWallets = consumer.props.cryptoWallets;

    const selectedWallet = allCryptoWallets.filter(
      wallet => wallet.address === cryptoWallet.address && wallet.partnerID === cryptoWallet.partnerID,
    );

    const remainingWallets = allCryptoWallets.filter(
      wallet => !(wallet.address === cryptoWallet.address && wallet.partnerID === cryptoWallet.partnerID),
    );
    // Send the verification OTP to the user
    if (cryptoWallet.status == WalletStatus.PENDING) {
      await this.sendWalletVerificationOTP(consumer, cryptoWallet.address, cryptoWallet.partnerID);
    }
    const partner: Partner = await this.partnerService.getPartner(cryptoWallet.partnerID);
    if (partner.props.config === null || partner.props.config === undefined) {
      partner.props.config = {} as any;
    }
    // By default the wallet is private.
    cryptoWallet.isPrivate =
      partner.props.config.privateWallets === null || partner.props.config.privateWallets === undefined
        ? true
        : partner.props.config.privateWallets;

    // It's an add
    if (selectedWallet.length === 0) {
      allCryptoWallets.push(cryptoWallet);
    } else {
      allCryptoWallets = [...remainingWallets, cryptoWallet];
    }

    const updatedConsumer = await this.updateConsumer({
      ...consumer.props,
      cryptoWallets: allCryptoWallets,
    });
    return updatedConsumer;
  }

  async removeCryptoWallet(consumer: Consumer, cryptoWalletAddress: string, partnerID: string): Promise<Consumer> {
    // You can have the same wallet for multiple partners so we want to be sure to only delete the one for the
    // current partner.
    const otherCryptoWallets = consumer.props.cryptoWallets.filter(
      existingCryptoWallet =>
        existingCryptoWallet.address !== cryptoWalletAddress || existingCryptoWallet.partnerID !== partnerID,
    );

    const currentWallet = consumer.props.cryptoWallets.filter(
      cryptoWallet => cryptoWallet.address === cryptoWalletAddress && cryptoWallet.partnerID === partnerID,
    )[0];

    if (!currentWallet) {
      throw new NotFoundException("Crypto wallet not found for user");
    }

    currentWallet.status = WalletStatus.DELETED;

    const updatedConsumer = await this.updateConsumer({
      ...consumer.props,
      cryptoWallets: [...otherCryptoWallets, currentWallet],
    });
    return updatedConsumer;
  }

  // Be VERY cautious about using this. We should only need it to send to ZeroHash.
  async getDecryptedSSN(consumer: ConsumerProps) {
    return await this.kmsService.decryptString(consumer.socialSecurityNumber, KmsKeyType.SSN);
  }

  async addZeroHashParticipantCode(consumerID: string, zeroHashParticipantCode: string): Promise<Consumer> {
    const consumer = await this.getConsumer(consumerID);

    return await this.updateConsumer({
      ...consumer.props,
      zhParticipantCode: zeroHashParticipantCode,
    });
  }

  getVerificationStatus(consumer: Consumer): UserVerificationStatus {
    // TODO: Write logic for verification status based on current modifications of users verification data
    throw new Error("Method not implemented");
  }
}<|MERGE_RESOLUTION|>--- conflicted
+++ resolved
@@ -29,12 +29,9 @@
 import { SMSService } from "../common/sms.service";
 import { Otp } from "../auth/domain/Otp";
 import { UserEmailUpdateRequest } from "./dto/EmailVerificationDTO";
-<<<<<<< HEAD
 import BadWordFilter from "bad-words-es";
-=======
 import { STATIC_DEV_OTP } from "../../config/ConfigurationUtils";
 import { CustomConfigService } from "../../core/utils/AppConfigModule";
->>>>>>> f9471ee6
 
 @Injectable()
 export class ConsumerService {
@@ -75,7 +72,6 @@
     return this.consumerRepo.getConsumer(consumerID);
   }
 
-<<<<<<< HEAD
   private analyseHandle(handle: string): void {
     // Only alpha-numeric characters and "_" (underscore) is allowed.
     const regex = new RegExp("^[a-z0-9][a-z0-9_]{2,14}$");
@@ -102,10 +98,10 @@
   async isHandleAvailable(handle: string): Promise<boolean> {
     this.analyseHandle(handle);
     return (await this.consumerRepo.isHandleTaken(handle)) === false;
-=======
+  }
+
   private generateOTP(): number {
     return this.otpOverride ?? Utils.generateOTP();
->>>>>>> f9471ee6
   }
 
   // get's consumer object if consumer already exists, otherwise creates a new consumer if createIfNotExists is true
