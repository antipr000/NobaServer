--- conflicted
+++ resolved
@@ -38,10 +38,6 @@
   }
 
   // TODO: Move all the payload related logic to a single file.
-<<<<<<< HEAD
-  async validate(_: Request, payload: any, headers: Headers): Promise<AuthenticatedUser> {
-    console.log(headers);
-=======
   async validate(request: Request, payload: any): Promise<AuthenticatedUser> {
     const apiKey = request.headers[X_NOBA_API_KEY.toLowerCase()];
     const signature = request.headers[X_NOBA_SIGNATURE.toLowerCase()];
@@ -54,7 +50,6 @@
       request.url.split("?")[0], // Only take URI path, no parameters
       JSON.stringify(request.body),
     );
->>>>>>> 1438ebf5
     return this.getIdentityDomain(payload.id, payload.identityType, payload.partnerId);
   }
 
