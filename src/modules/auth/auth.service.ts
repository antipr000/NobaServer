import { Inject, Injectable, Logger, UnauthorizedException } from "@nestjs/common";
import { JwtService } from "@nestjs/jwt";
import { WINSTON_MODULE_PROVIDER } from "nest-winston";
<<<<<<< HEAD
import { VerifyOtpResponseDTO } from "./dto/VerifyOtpReponse";
=======
import { IOTPRepo } from "./repo/OTPRepo";
import { Otp } from "./domain/Otp";
import { LoginResponseDTO } from "./dto/LoginResponse";
>>>>>>> 818a16a9
import { NotificationService } from "../notifications/notification.service";
import { SMSService } from "../common/sms.service";
import { CustomConfigService } from "../../core/utils/AppConfigModule";
import { NotificationEventType } from "../notifications/domain/NotificationTypes";
import { Utils } from "../../core/utils/Utils";
import { STATIC_DEV_OTP } from "../../config/ConfigurationUtils";
<<<<<<< HEAD
import { OTPService } from "../common/otp.service";
=======
import { ITokenRepo } from "./repo/TokenRepo";
import { Token } from "./domain/Token";
>>>>>>> 818a16a9

@Injectable()
export abstract class AuthService {
  @Inject(WINSTON_MODULE_PROVIDER)
  private readonly logger: Logger;

  @Inject()
  private readonly otpService: OTPService;

  @Inject("TokenRepo")
  private readonly tokenRepo: ITokenRepo;

  @Inject()
  private readonly notificationService: NotificationService;

  @Inject()
  private readonly smsService: SMSService;

  @Inject()
  private readonly jwtService: JwtService;

  private otpOverride: number;

  constructor(private readonly configService: CustomConfigService) {
    this.otpOverride = this.configService.get(STATIC_DEV_OTP);
  }

  async validateAndGetUserId(emailOrPhone: string, enteredOtp: number): Promise<string> {
    const isOtpValid: boolean = await this.otpService.checkIfOTPIsValidAndCleanup(
      emailOrPhone,
      this.getIdentityType(),
      enteredOtp,
    );
    if (!isOtpValid) {
      throw new UnauthorizedException();
    } else {
      return this.getUserId(emailOrPhone);
    }
  }

  async validateToken(rawToken: string, userID: string): Promise<boolean> {
    try {
      const token: Token = await this.tokenRepo.getToken(rawToken, userID);
      return token.isMatching(rawToken);
    } catch (error) {
      this.logger.error(`Error while fetching token: ${rawToken} for user: ${userID}, error: ${error}`);
    }

    return false;
  }

  async invalidateToken(rawToken: string, userID: string): Promise<void> {
    await this.tokenRepo.deleteToken(rawToken, userID);
  }

  async generateAccessToken(id: string, includeRefreshToken?: boolean): Promise<LoginResponseDTO> {
    let refreshToken = "";
    if (includeRefreshToken) {
      const { rawToken, saltifiedToken } = Token.generateToken(id);
      refreshToken = rawToken;
      const token = Token.createTokenObject({ _id: saltifiedToken, userID: id });
      await this.tokenRepo.saveToken(token);
    }
    const payload = {
      id: id,
      identityType: this.getIdentityType(),
    };
    return {
<<<<<<< HEAD
      accessToken: this.jwtService.sign(payload),
      userID: id,
=======
      access_token: this.jwtService.sign(payload),
      user_id: id,
      refresh_token: refreshToken,
>>>>>>> 818a16a9
    };
  }

  async saveOtp(emailOrPhone: string, otp: number): Promise<void> {
    await this.otpService.saveOTP(emailOrPhone, this.getIdentityType(), otp);
  }

  async sendOtp(emailOrPhone: string, otp: string): Promise<void> {
    const isEmail = Utils.isEmail(emailOrPhone);
    if (isEmail) {
      await this.notificationService.sendNotification(NotificationEventType.SEND_OTP_EVENT, {
        email: emailOrPhone,
        otp: otp,
      });
    } else {
      await this.smsService.sendSMS(emailOrPhone, `${otp} is your one-time password for Noba login.`);
    }
  }

  generateOTP(): number {
    return this.otpOverride ?? Utils.generateOTP();
  }

  async verifyUserExistence(emailOrPhone: string): Promise<boolean> {
    return await this.isUserSignedUp(emailOrPhone);
  }

  protected abstract getIdentityType();

  protected abstract getUserId(emailOrPhone: string): Promise<string>;
  protected abstract isUserSignedUp(emailOrPhone: string): Promise<boolean>;
}<|MERGE_RESOLUTION|>--- conflicted
+++ resolved
@@ -1,33 +1,21 @@
 import { Inject, Injectable, Logger, UnauthorizedException } from "@nestjs/common";
 import { JwtService } from "@nestjs/jwt";
 import { WINSTON_MODULE_PROVIDER } from "nest-winston";
-<<<<<<< HEAD
-import { VerifyOtpResponseDTO } from "./dto/VerifyOtpReponse";
-=======
-import { IOTPRepo } from "./repo/OTPRepo";
-import { Otp } from "./domain/Otp";
 import { LoginResponseDTO } from "./dto/LoginResponse";
->>>>>>> 818a16a9
 import { NotificationService } from "../notifications/notification.service";
 import { SMSService } from "../common/sms.service";
 import { CustomConfigService } from "../../core/utils/AppConfigModule";
 import { NotificationEventType } from "../notifications/domain/NotificationTypes";
 import { Utils } from "../../core/utils/Utils";
 import { STATIC_DEV_OTP } from "../../config/ConfigurationUtils";
-<<<<<<< HEAD
 import { OTPService } from "../common/otp.service";
-=======
 import { ITokenRepo } from "./repo/TokenRepo";
 import { Token } from "./domain/Token";
->>>>>>> 818a16a9
 
 @Injectable()
 export abstract class AuthService {
   @Inject(WINSTON_MODULE_PROVIDER)
   private readonly logger: Logger;
-
-  @Inject()
-  private readonly otpService: OTPService;
 
   @Inject("TokenRepo")
   private readonly tokenRepo: ITokenRepo;
@@ -88,14 +76,9 @@
       identityType: this.getIdentityType(),
     };
     return {
-<<<<<<< HEAD
       accessToken: this.jwtService.sign(payload),
       userID: id,
-=======
-      access_token: this.jwtService.sign(payload),
-      user_id: id,
-      refresh_token: refreshToken,
->>>>>>> 818a16a9
+      refreshToken: refreshToken,
     };
   }
 
