import { Inject, Logger } from "@nestjs/common";
import { IOTPRepo } from "./OTPRepo";
import { Otp, OtpProps } from "../domain/Otp";
import { OtpMapper } from "../mapper/OtpMapper";
import { otpConstants } from "../constants";
import { Inject, Injectable, NotFoundException } from "@nestjs/common";
import { convertDBResponseToJsObject } from "../../../../src/infra/mongodb/MongoDBUtils";
<<<<<<< HEAD
import { DBProvider } from "../../../infraproviders/DBProvider";

@Injectable()
export class MongoDBOtpRepo implements IOTPRepo {
  @Inject()
  private readonly dbProvider: DBProvider;
=======
import { WINSTON_MODULE_PROVIDER } from "nest-winston";

@Injectable()
export class MongoDBOtpRepo implements IOTPRepo {
  @Inject(WINSTON_MODULE_PROVIDER)
  private readonly logger: Logger;
>>>>>>> c932c9b7

  private readonly otpMapper: OtpMapper = new OtpMapper();

  async getOTP(emailOrPhone: string, identityType: string): Promise<Otp> {
    const otpModel = await this.dbProvider.getOtpModel();
    const result = await otpModel.findOne({ emailOrPhone: emailOrPhone, identityType: identityType }).exec();
    if (result === undefined || result === null) {
      throw new NotFoundException(`"${emailOrPhone}" is not registered. Please register!`);
    }
    const otpProps: OtpProps = convertDBResponseToJsObject(result);
    return this.otpMapper.toDomain(otpProps);
  }

  async getAllOTPsForUser(emailOrPhone: string, identityType: string): Promise<Otp[]> {
    const otpModel = await this.dbProvider.getOtpModel();
    const result = await otpModel.find({ emailOrPhone: emailOrPhone, identityType: identityType }).exec();
    const otpProps: OtpProps[] = convertDBResponseToJsObject(result);
    return otpProps.map(otpResult => this.otpMapper.toDomain(otpResult));
  }

  async saveOTP(emailID: string, otp: number, identityType: string): Promise<void> {
    const expiryTime = new Date(new Date().getTime() + otpConstants.EXPIRY_TIME_IN_MINUTES * 60000);
    const otpInstance = Otp.createOtp({
      emailOrPhone: emailID,
      otp: otp,
      otpExpiryTime: expiryTime.getTime(),
      identityType: identityType,
    });

    const otpModel = await this.dbProvider.getOtpModel();
    try {
      await otpModel.create(otpInstance.props);
    } catch (e) {
      // Already exists. We should update now
      await otpModel.findByIdAndUpdate(emailID, otpInstance.props);
    }
  }

  async deleteOTP(id: string): Promise<void> {
    try {
<<<<<<< HEAD
      const otpModel = await this.dbProvider.getOtpModel();
      await otpModel.deleteOne({ _id: id });
=======
      OtpModel.deleteOne({ _id: id });
    } catch (e) {
      // If unable to find, it's unusable anyway. Still log as this could be a bigger issue.
      console.log(e);
    }
  }

  async deleteAllOTPsForUser(emailOrPhone: string, identityType: string): Promise<void> {
    try {
      await OtpModel.deleteMany({ emailOrPhone: emailOrPhone, identityType: identityType });
>>>>>>> c932c9b7
    } catch (e) {
      // If unable to find, it's unusable anyway. Still log as this could be a bigger issue.
      console.log(e);
    }
  }

  async deleteAllExpiredOTPs(): Promise<void> {
    try {
<<<<<<< HEAD
      const otpModel = await this.dbProvider.getOtpModel();
      const expiredOTPs = await otpModel.deleteMany({ expiryTime: { $lt: new Date().getTime() } });
=======
      const date = new Date().getTime();
      const result = await OtpModel.deleteMany({ otpExpiryTime: { $lt: date } });
      this.logger.debug(`Deleted ${result.deletedCount} OTPs with expiration timestamp < ${date}`);
>>>>>>> c932c9b7
    } catch (e) {
      // If unable to find, it's unusable anyway. Still log as this could be a bigger issue.
      console.log(e);
    }
  }
}<|MERGE_RESOLUTION|>--- conflicted
+++ resolved
@@ -5,21 +5,16 @@
 import { otpConstants } from "../constants";
 import { Inject, Injectable, NotFoundException } from "@nestjs/common";
 import { convertDBResponseToJsObject } from "../../../../src/infra/mongodb/MongoDBUtils";
-<<<<<<< HEAD
 import { DBProvider } from "../../../infraproviders/DBProvider";
+import { WINSTON_MODULE_PROVIDER } from "nest-winston";
 
 @Injectable()
 export class MongoDBOtpRepo implements IOTPRepo {
   @Inject()
   private readonly dbProvider: DBProvider;
-=======
-import { WINSTON_MODULE_PROVIDER } from "nest-winston";
 
-@Injectable()
-export class MongoDBOtpRepo implements IOTPRepo {
   @Inject(WINSTON_MODULE_PROVIDER)
   private readonly logger: Logger;
->>>>>>> c932c9b7
 
   private readonly otpMapper: OtpMapper = new OtpMapper();
 
@@ -60,11 +55,8 @@
 
   async deleteOTP(id: string): Promise<void> {
     try {
-<<<<<<< HEAD
       const otpModel = await this.dbProvider.getOtpModel();
       await otpModel.deleteOne({ _id: id });
-=======
-      OtpModel.deleteOne({ _id: id });
     } catch (e) {
       // If unable to find, it's unusable anyway. Still log as this could be a bigger issue.
       console.log(e);
@@ -73,8 +65,8 @@
 
   async deleteAllOTPsForUser(emailOrPhone: string, identityType: string): Promise<void> {
     try {
-      await OtpModel.deleteMany({ emailOrPhone: emailOrPhone, identityType: identityType });
->>>>>>> c932c9b7
+      const otpModel = await this.dbProvider.getOtpModel();
+      await otpModel.deleteMany({ emailOrPhone: emailOrPhone, identityType: identityType });
     } catch (e) {
       // If unable to find, it's unusable anyway. Still log as this could be a bigger issue.
       console.log(e);
@@ -83,14 +75,10 @@
 
   async deleteAllExpiredOTPs(): Promise<void> {
     try {
-<<<<<<< HEAD
       const otpModel = await this.dbProvider.getOtpModel();
-      const expiredOTPs = await otpModel.deleteMany({ expiryTime: { $lt: new Date().getTime() } });
-=======
       const date = new Date().getTime();
-      const result = await OtpModel.deleteMany({ otpExpiryTime: { $lt: date } });
+      const result = await otpModel.deleteMany({ otpExpiryTime: { $lt: date } });
       this.logger.debug(`Deleted ${result.deletedCount} OTPs with expiration timestamp < ${date}`);
->>>>>>> c932c9b7
     } catch (e) {
       // If unable to find, it's unusable anyway. Still log as this could be a bigger issue.
       console.log(e);
