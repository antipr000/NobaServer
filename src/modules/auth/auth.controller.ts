--- conflicted
+++ resolved
@@ -1,18 +1,14 @@
-<<<<<<< HEAD
-import { BadRequestException, Body, Controller, ForbiddenException, HttpStatus, Inject, Post } from "@nestjs/common";
-=======
 import {
   BadRequestException,
   Body,
+  Headers,
   Controller,
   ForbiddenException,
-  Headers,
   HttpStatus,
   Inject,
   Post,
   UnauthorizedException,
 } from "@nestjs/common";
->>>>>>> 818a16a9
 import {
   ApiForbiddenResponse,
   ApiHeaders,
@@ -37,6 +33,7 @@
 import { getCommonHeaders } from "../../core/utils/CommonHeaders";
 import { Utils } from "../../core/utils/Utils";
 import { NewAccessTokenRequestDTO } from "./dto/NewAccessTokenRequest";
+import { VerifyOtpResponseDTO } from "./dto/VerifyOtpReponse";
 
 @Controller("auth")
 @ApiTags("Authentication")
@@ -82,11 +79,7 @@
   @ApiOperation({ summary: "Submits the one-time passcode (OTP) to retreive an API access token" })
   @ApiResponse({ status: HttpStatus.OK, type: LoginResponseDTO, description: "API access token" })
   @ApiUnauthorizedResponse({ description: "Invalid OTP" })
-<<<<<<< HEAD
   async verifyOtp(@Body() requestBody: VerifyOtpRequestDTO): Promise<VerifyOtpResponseDTO> {
-=======
-  async verifyOtp(@Body() requestBody: VerifyOtpRequestDTO, @Headers() headers): Promise<LoginResponseDTO> {
->>>>>>> 818a16a9
     const isEmail = Utils.isEmail(requestBody.emailOrPhone);
     const authService: AuthService = this.getAuthService(requestBody.identityType);
 
