import { Injectable, BadRequestException, Inject, InternalServerErrorException } from "@nestjs/common";
import Checkout from "checkout-sdk-node";
import { WINSTON_MODULE_PROVIDER } from "nest-winston";
import { Logger } from "winston";
import { CheckoutConfigs } from "../../config/configtypes/CheckoutConfigs";
import { CHECKOUT_CONFIG_KEY } from "../../config/ConfigurationUtils";
import { CustomConfigService } from "../../core/utils/AppConfigModule";
import { Consumer, ConsumerProps } from "../consumer/domain/Consumer";
import { PaymentMethod, PaymentMethodType } from "../consumer/domain/PaymentMethod";
import { AddPaymentMethodDTO, PaymentType } from "../consumer/dto/AddPaymentMethodDTO";
import { PaymentMethodStatus } from "../consumer/domain/VerificationStatus";
import {
  REASON_CODE_SOFT_DECLINE_BANK_ERROR,
  REASON_CODE_SOFT_DECLINE_BANK_ERROR_ALERT_NOBA,
  REASON_CODE_SOFT_DECLINE_CARD_ERROR,
  REASON_CODE_SOFT_DECLINE_NO_CRYPTO,
} from "../transactions/domain/CheckoutConstants";
import { CardFailureExceptionText, CardProcessingException } from "../consumer/CardProcessingException";
import { BINValidity, CardType, CreditCardDTO } from "../common/dto/CreditCardDTO";
import { CreditCardService } from "../common/creditcard.service";
import { CheckoutResponseData } from "../common/domain/CheckoutResponseData";
import { AddCreditCardPaymentMethodResponse, AddInstrumentRequest } from "../common/domain/AddPaymentMethodResponse";
import { Transaction } from "../transactions/domain/Transaction";
import { PaymentRequestResponse, CheckoutPaymentStatus, FiatTransactionStatus } from "../consumer/domain/Types";
import { Utils } from "../../core/utils/Utils";
import { NotificationService } from "../notifications/notification.service";
import { NotificationEventType } from "../notifications/domain/NotificationTypes";
import { PaymentProvider } from "../consumer/domain/PaymentProvider";
import { CreditCardBinData } from "../common/domain/CreditCardBinData";
import creditCardType from "credit-card-type";

type CheckoutResponse = {
  response_code: string;
  response_summary: string;
  risk: {
    flagged: boolean;
  };
};

function getCodeTypeFromCardScheme(scheme: string): string {
  switch (scheme) {
    case "visa":
      return "CVV";
    case "mastercard":
      return "CVC";
    case "american-express":
      return "CID";
    case "diners-club":
      return "CVV";
    case "discover":
      return "CID";
    case "jcb":
      return "CVV";
    case "unionpay":
      return "CVN";
    case "maestro":
      return "CVV";
  }
}

@Injectable()
export class CheckoutService {
  private readonly checkoutApi: Checkout;

  @Inject(WINSTON_MODULE_PROVIDER)
  private readonly logger: Logger;

  @Inject()
  private readonly notificationService: NotificationService;

  @Inject()
  private readonly creditCardService: CreditCardService;

  constructor(private configService: CustomConfigService) {
    const checkoutSecretKey = configService.get<CheckoutConfigs>(CHECKOUT_CONFIG_KEY).secretKey;
    const checkoutPublicKey = configService.get<CheckoutConfigs>(CHECKOUT_CONFIG_KEY).publicKey;
    this.checkoutApi = new Checkout(checkoutSecretKey, {
      pk: checkoutPublicKey,
    });
  }

  public async createCheckoutCustomer(consumer: Consumer): Promise<string> {
    // TODO: Move this to the service layer as this is business logic.
    const checkoutCustomerData = consumer.props.paymentProviderAccounts.filter(
      paymentProviderAccount => paymentProviderAccount.providerID === PaymentProvider.CHECKOUT,
    );

    if (checkoutCustomerData.length !== 0) return checkoutCustomerData[0].providerCustomerID;

    // New customer. Create customer id
    try {
      const checkoutCustomer = await this.checkoutApi.customers.create({
        email: consumer.props.email,
        metadata: {
          coupon_code: this.configService.get<CheckoutConfigs>(CHECKOUT_CONFIG_KEY).couponCode,
          partner_id: this.configService.get<CheckoutConfigs>(CHECKOUT_CONFIG_KEY).partnerId,
        },
      });

      return checkoutCustomer["id"];
    } catch (e) {
      if (e.body["error_codes"].filter(errorCode => errorCode === "customer_email_already_exists").length > 0) {
        // existing customer
        const checkoutCustomer = await this.checkoutApi.customers.get(consumer.props.email);
        return checkoutCustomer["id"];
      } else {
        throw new BadRequestException("Failed to create checkout customer");
      }
    }
  }

  public async addInstrument(request: AddInstrumentRequest): Promise<string> {
    try {
      const instrument = await this.checkoutApi.instruments.create({
        token: request.checkoutToken,
        customer: {
          id: request.checkoutCustomerID,
        },
      });

      return instrument["id"];
    } catch (err) {
      console.log(err);
      this.logger.error(`Checkout intrument creation failed - ${JSON.stringify(err)}`);
      throw err;
    }
  }

  public async performOneDollarACHTransaction(paymentToken: string) {
    try {
      const checkoutResponse = await this.checkoutApi.payments.request({
        amount: "1", // 1 cent (amount field is denominated in cents not a decimal dollar)
        currency: "USD", // TODO: Figure out if we need to move to non hardcoded value
        processing_channel_id: "pc_ka6ij3qluenufp5eovqqtw4xdu",
        source: {
          type: "provider_token",
          token: paymentToken,
          payment_method: "ach",
          account_holder: {
            type: "individual",
          },
        },
      });
      console.log(checkoutResponse);
    } catch (err) {
      console.log(err);
      throw err;
    }
  }

  public async addCreditCardPaymentMethod(
    consumer: Consumer,
    paymentMethod: AddPaymentMethodDTO,
    partnerId: string,
  ): Promise<AddCreditCardPaymentMethodResponse> {
    if (paymentMethod.type !== PaymentType.CARD) {
      this.logger.error(
        `"addCreditCardPaymentMethod" was called for payment method type "${paymentMethod.type}" which is unexpected.`,
      );
      throw new InternalServerErrorException("Internal server error. Please try again.");
    }

    const checkoutCustomerID: string = await this.createCheckoutCustomer(consumer);
    const checkoutCustomerData = consumer.props.paymentProviderAccounts.filter(
      paymentProviderAccount => paymentProviderAccount.providerID === PaymentProvider.CHECKOUT,
    );
    const hasCustomerIDSaved = checkoutCustomerData.length > 0;

    let creditCardBinData: CreditCardDTO;
    let instrumentID: string;
    let scheme: string;
    let checkoutResponse;
    let bin: string;
    let issuer: string;
    let cardType: string;

    try {
      // To add payment method, we first need to tokenize the card
      // Token is only valid for 15 mins
      const token = await this.checkoutApi.tokens.request({
        type: "card",
        number: paymentMethod.cardDetails.cardNumber,
        expiry_month: paymentMethod.cardDetails.expiryMonth,
        expiry_year: paymentMethod.cardDetails.expiryYear,
        cvv: paymentMethod.cardDetails.cvv,
      });

      // Now create instrument
      const instrument = await this.checkoutApi.instruments.create({
        // infered type "token",
        token: token["token"], // Generated by Checkout.Frames
        customer: {
          id: checkoutCustomerID,
        },
      });

      console.log(instrument);
      instrumentID = instrument["id"];
      scheme = instrument["scheme"];
      bin = instrument["bin"];
      issuer = instrument["issuer"] ?? "";
      cardType = instrument["card_type"];
    } catch (err) {
      this.logger.error(`Failed to add card card: ${err}`);
      throw new BadRequestException({ message: "Failed to add card" });
    }

    // Check if this card already exists for the consumer
    const existingPaymentMethod = consumer.getPaymentMethodByID(instrumentID);
    if (existingPaymentMethod) {
      throw new BadRequestException({ message: "Card already added" });
    }

    // Before calling checkout, check against our BIN list
    const validity = await this.creditCardService.isBINSupported(bin);
    if (validity == BINValidity.NOT_SUPPORTED) {
      // Bypass checkout call entirely
      throw new BadRequestException(CardFailureExceptionText.NO_CRYPTO);
    } else if (validity === BINValidity.SUPPORTED) {
      checkoutResponse = {
        response_code: "10000",
        response_summary: "Approved",
        risk: {
          flagged: false,
        },
      };

      creditCardBinData = await this.creditCardService.getBINDetails(bin);
    } else {
      // Record not in our BIN list. We will make the $1 charge
      try {
        // Check if added payment method is valid
        checkoutResponse = await this.checkoutApi.payments.request({
          amount: 1, // 1 cent (amount field is denominated in cents not a decimal dollar)
          currency: "USD", // TODO: Figure out if we need to move to non hardcoded value
          source: {
            type: "id",
            id: instrumentID,
          },
          description: "Noba Customer card validation at UTC " + Date.now(),
          metadata: {
            order_id: "test_order_1",
          },
          capture: false,
        });

        creditCardBinData = CreditCardBinData.createCreditCardBinDataObject({
          issuer: issuer.toLocaleLowerCase().split(" ").join("_"),
          bin: bin,
          type: cardType.toLocaleLowerCase() === "credit" ? CardType.CREDIT : CardType.DEBIT,
          network: scheme,
          supported: BINValidity.UNKNOWN,
          digits: paymentMethod.cardDetails.cardNumber.length,
          cvvDigits: paymentMethod.cardDetails.cvv.length,
        }).props;
      } catch (err) {
        //pass
        this.logger.error(`Error validating card instrument ${instrumentID}: ${err}`);
        throw new BadRequestException("Card validation error");
      }
    }

    let response: CheckoutResponseData;
    try {
      response = await this.handleCheckoutResponse(
        consumer,
        checkoutResponse,
        instrumentID,
        paymentMethod.cardDetails.cardNumber,
        "verification",
        "verification",
        partnerId,
        creditCardBinData,
      );
    } catch (e) {
      if (e instanceof CardProcessingException) {
        throw new BadRequestException(e.disposition);
      } else {
        throw new BadRequestException("Unable to add card at this time");
      }
    }

    if (response.paymentMethodStatus === PaymentMethodStatus.REJECTED) {
      await this.notificationService.sendNotification(
        NotificationEventType.SEND_CARD_ADDITION_FAILED_EVENT,
        partnerId,
        {
          firstName: consumer.props.firstName,
          lastName: consumer.props.lastName,
          nobaUserID: consumer.props._id,
          email: consumer.props.displayEmail,
          last4Digits: paymentMethod.cardDetails.cardNumber.substring(paymentMethod.cardDetails.cardNumber.length - 4),
        },
      );
      throw new BadRequestException(CardFailureExceptionText.DECLINE);
    } else if (response.paymentMethodStatus === PaymentMethodStatus.FLAGGED) {
      // TODO - we don't currently have a use case for FLAGGED
    } else {
      const newPaymentMethod: PaymentMethod = {
        name: paymentMethod.name,
        type: PaymentMethodType.CARD,
        cardData: {
          cardType: scheme,
          first6Digits: paymentMethod.cardDetails.cardNumber.substring(0, 6),
          last4Digits: paymentMethod.cardDetails.cardNumber.substring(paymentMethod.cardDetails.cardNumber.length - 4),
          authCode: response.responseCode,
          authReason: response.responseSummary,
        },
        imageUri: paymentMethod.imageUri,
        paymentProviderID: PaymentProvider.CHECKOUT,
        paymentToken: instrumentID,
      };

      if (response.paymentMethodStatus) {
        newPaymentMethod.status = response.paymentMethodStatus;
      }

      let updatedConsumerProps: ConsumerProps;
      if (hasCustomerIDSaved) {
        updatedConsumerProps = {
          ...consumer.props,
          paymentMethods: [...consumer.props.paymentMethods, newPaymentMethod],
        };
      } else {
        updatedConsumerProps = {
          ...consumer.props,
          paymentMethods: [...consumer.props.paymentMethods, newPaymentMethod],
          paymentProviderAccounts: [
            ...consumer.props.paymentProviderAccounts,
            {
              providerID: PaymentProvider.CHECKOUT,
              providerCustomerID: checkoutCustomerID,
            },
          ],
        };
      }
      return {
        checkoutResponseData: response,
        updatedConsumerData: updatedConsumerProps,
        newPaymentMethod: newPaymentMethod,
      };
    }
    return {
      checkoutResponseData: response,
    };
  }

  async requestCheckoutPayment(
    consumer: Consumer,
    transaction: Transaction,
    paymentMethod: PaymentMethod,
  ): Promise<PaymentRequestResponse> {
    let checkoutResponse;
    let bin: string;

    let checkoutSource = {};
    if (paymentMethod.type === PaymentMethodType.CARD) {
      checkoutSource = {
        type: "id",
        id: transaction.props.paymentMethodID,
      };
    } else if (paymentMethod.type === PaymentMethodType.ACH) {
      checkoutSource = {
        type: "provider_token",
        payment_method: "ach",
        token: paymentMethod.paymentToken,
        account_holder: {
          type: "individual",
        },
      };
    }

    try {
      checkoutResponse = await this.checkoutApi.payments.request(
        {
          amount: Utils.roundTo2DecimalNumber(transaction.props.leg1Amount) * 100, // this is amount in cents so if we write 1 here it means 0.01 USD
          currency: transaction.props.leg1,
          source: checkoutSource,
          description: "Noba Customer Payment at UTC " + Date.now(),
          metadata: {
            order_id: transaction.props._id,
          },
        },
        /*idempotencyKey=*/ transaction.props._id,
      );
    } catch (err) {
      this.logger.error(
        `Exception while requesting checkout payment for transaction id ${transaction.props._id}: ${err.message}`,
      );
      throw err;
    }

    if (paymentMethod.type === PaymentMethodType.CARD) {
      bin = checkoutResponse["source"]["bin"];
      let creditCardBinData = await this.creditCardService.getBINDetails(bin);

<<<<<<< HEAD
      if (creditCardBinData === null) {
        // Record is not in our db. Fetch payment method details from checkout and add entry
        const paymentMethodResponse = await this.checkoutApi.instruments.get(transaction.props.paymentMethodID);
        const cardType = paymentMethodResponse["card_type"];
        const bin = paymentMethodResponse["bin"];
        const scheme = paymentMethodResponse["scheme"];
        const issuer = paymentMethodResponse["issuer"] ?? "";
=======
    if (creditCardBinData === null) {
      // Record is not in our db. Fetch payment method details from checkout and add entry
      const paymentMethodResponse = await this.checkoutApi.instruments.get(transaction.props.paymentMethodID);
      const cardType = paymentMethodResponse["card_type"];
      const bin = paymentMethodResponse["bin"];
      const scheme = paymentMethodResponse["scheme"];
      const issuer = paymentMethodResponse["issuer"]; // We will not always have an issuer in the instrument response
>>>>>>> e5a3be1e

        const possibleCards = creditCardType(bin);

        if (possibleCards.length > 1) {
          console.log("More than one possible card type for given bin: " + JSON.stringify(possibleCards));
        }

        const card = possibleCards[0];

<<<<<<< HEAD
        creditCardBinData = {
          issuer: issuer.toLocaleLowerCase().split(" ").join("_"),
          bin: bin,
          type: cardType.toLocaleLowerCase() === "credit" ? CardType.CREDIT : CardType.DEBIT,
          network: scheme,
          supported: BINValidity.SUPPORTED,
          digits: card.lengths[0],
          cvvDigits: card.code[getCodeTypeFromCardScheme(card.type)],
        };

        creditCardBinData = await this.creditCardService.addBinData(creditCardBinData);
      }
=======
      creditCardBinData = {
        issuer: issuer,
        bin: bin,
        type:
          cardType === null || cardType === undefined
            ? undefined
            : cardType.toLocaleLowerCase() === "credit"
            ? CardType.CREDIT
            : CardType.DEBIT,
        network: scheme,
        supported: BINValidity.SUPPORTED,
        digits: card.lengths[0],
        cvvDigits: card.code[getCodeTypeFromCardScheme(card.type)],
      };

      this.logger.info(`Adding BIN data: ${JSON.stringify(creditCardBinData, null, 1)}`);
      creditCardBinData = await this.creditCardService.addBinData(creditCardBinData);
    }
>>>>>>> e5a3be1e

      const response = await this.handleCheckoutResponse(
        consumer,
        checkoutResponse,
        transaction.props.paymentMethodID,
        null,
        transaction.props.sessionKey,
        transaction.props.transactionID,
        transaction.props.partnerID,
        creditCardBinData,
      );

      switch (response.paymentMethodStatus) {
        case PaymentMethodStatus.APPROVED:
          return { status: response.paymentMethodStatus, paymentID: checkoutResponse["id"] };
        case PaymentMethodStatus.REJECTED:
          return {
            status: response.paymentMethodStatus,
            responseCode: response.responseCode,
            responseSummary: response.responseSummary,
          };
        case PaymentMethodStatus.FLAGGED:
        // TODO: Don't yet have a use for this?
      }
    } else if (paymentMethod.type === PaymentMethodType.ACH) {
      // TODO(Plaid) Handle various statuses and response codes: https://www.checkout-docs-private-beta.com/docs/four/ach
      console.log(`Response from Checkout: ${JSON.stringify(checkoutResponse, null, 1)}`);
      const status = checkoutResponse["status"];
      if (status === "Pending") {
        return {
          status: status,
          responseCode: checkoutResponse["responseCode"],
        };
      }
    }
  }

  async getFiatPaymentStatus(paymentId: string): Promise<FiatTransactionStatus> {
    try {
      const payment = await this.checkoutApi.payments.get(paymentId);
      const status: CheckoutPaymentStatus = payment.status;
      if (status === "Authorized" || status === "Paid") return FiatTransactionStatus.AUTHORIZED;
      if (status === "Captured" || status === "Partially Captured") return FiatTransactionStatus.CAPTURED;
      if (status === "Pending") return FiatTransactionStatus.PENDING;

      this.logger.error(`Payment ${paymentId} failed fiat processing with status ${status}`);
      return FiatTransactionStatus.FAILED;
    } catch (err) {
      throw new Error("Error while checking payment status from payment id " + paymentId + " " + err);
    }
  }

  async removePaymentMethod(paymentToken: string): Promise<void> {
    await this.checkoutApi.instruments.delete(paymentToken);
  }

  private async handleCheckoutResponse(
    consumer: Consumer,
    checkoutResponse: CheckoutResponse,
    instrumentID: string,
    cardNumber: string,
    sessionID: string,
    transactionID: string,
    partnerID: string,
    binData: CreditCardDTO,
  ): Promise<CheckoutResponseData> {
    const response: CheckoutResponseData = new CheckoutResponseData();
    response.responseCode = checkoutResponse["response_code"];
    response.responseSummary = checkoutResponse["response_summary"];
    let sendNobaEmail = false;

    try {
      const creditCardBinData = await this.creditCardService.getBINDetails(binData.bin);
      if (!response.responseCode) {
        this.logger.error(`No response code received validating card instrument ${instrumentID}`);
        throw new CardProcessingException(CardFailureExceptionText.ERROR);
      } else if (response.responseCode.startsWith("10")) {
        // If reqeust payment was successful
        response.paymentMethodStatus = PaymentMethodStatus.APPROVED;
        if (cardNumber !== null) {
          if (creditCardBinData === null) {
            // Record is not there in our db. Add it
            binData.supported = BINValidity.SUPPORTED;
            await this.creditCardService.addBinData(binData);
          } else {
            // Record is already there. Update bin validity
            creditCardBinData.supported = BINValidity.SUPPORTED;
            await this.creditCardService.updateBinData(creditCardBinData);
          }
        }
      } else if (response.responseCode.startsWith("20")) {
        // Soft decline, with several categories
        if (REASON_CODE_SOFT_DECLINE_CARD_ERROR.indexOf(response.responseCode) > -1) {
          // Card error, possibly bad number, user should confirm details
          throw new CardProcessingException(
            CardFailureExceptionText.SOFT_DECLINE,
            response.responseCode,
            response.responseSummary,
          );
        } else if (REASON_CODE_SOFT_DECLINE_BANK_ERROR.indexOf(response.responseCode) > -1) {
          throw new CardProcessingException(
            CardFailureExceptionText.SOFT_DECLINE,
            response.responseCode,
            response.responseSummary,
          );
        } else if (REASON_CODE_SOFT_DECLINE_NO_CRYPTO.indexOf(response.responseCode) > -1) {
          if (creditCardBinData === null) {
            // Bin data is not there. Add it
            binData.supported = BINValidity.NOT_SUPPORTED;
            await this.creditCardService.addBinData(binData);
          } else {
            creditCardBinData.supported = BINValidity.NOT_SUPPORTED;
            await this.creditCardService.updateBinData(creditCardBinData);
          }
          throw new CardProcessingException(
            CardFailureExceptionText.NO_CRYPTO,
            response.responseCode,
            response.responseSummary,
          );
        } else if (REASON_CODE_SOFT_DECLINE_BANK_ERROR_ALERT_NOBA.indexOf(response.responseCode) > -1) {
          sendNobaEmail = true;
          throw new CardProcessingException(
            CardFailureExceptionText.SOFT_DECLINE,
            response.responseCode,
            response.responseSummary,
          );
        } else {
          this.logger.error(`Unknown checkout response: ${response.responseCode} - ${response.responseSummary}`);
          throw new CardProcessingException(
            CardFailureExceptionText.SOFT_DECLINE,
            response.responseCode,
            response.responseSummary,
          );
        }
      } else if (response.responseCode.startsWith("30")) {
        // Hard decline
        sendNobaEmail = true;
        response.paymentMethodStatus = PaymentMethodStatus.REJECTED;
      } else if (response.responseCode.startsWith("40") || checkoutResponse["risk"]["flagged"]) {
        // Risk
        sendNobaEmail = true;
        response.paymentMethodStatus = PaymentMethodStatus.REJECTED;
      } else {
        // Should never get here, but log if we do
        this.logger.error(
          `Unknown response code '${response.responseCode}' received when validating card instrument ${instrumentID}`,
        );
        throw new CardProcessingException(
          CardFailureExceptionText.ERROR,
          response.responseCode,
          response.responseSummary,
        );
      }
    } finally {
      if (sendNobaEmail) {
        await this.notificationService.sendNotification(NotificationEventType.SEND_HARD_DECLINE_EVENT, partnerID, {
          firstName: consumer.props.firstName,
          lastName: consumer.props.lastName,
          nobaUserID: consumer.props._id,
          email: consumer.props.displayEmail,
          sessionID: sessionID,
          transactionID: transactionID,
          paymentToken: instrumentID,
          processor: PaymentProvider.CHECKOUT,
          responseCode: response.responseCode,
          responseSummary: response.responseCode,
        });
      }
    }

    return response;
  }
}<|MERGE_RESOLUTION|>--- conflicted
+++ resolved
@@ -394,23 +394,13 @@
       bin = checkoutResponse["source"]["bin"];
       let creditCardBinData = await this.creditCardService.getBINDetails(bin);
 
-<<<<<<< HEAD
       if (creditCardBinData === null) {
         // Record is not in our db. Fetch payment method details from checkout and add entry
         const paymentMethodResponse = await this.checkoutApi.instruments.get(transaction.props.paymentMethodID);
         const cardType = paymentMethodResponse["card_type"];
         const bin = paymentMethodResponse["bin"];
         const scheme = paymentMethodResponse["scheme"];
-        const issuer = paymentMethodResponse["issuer"] ?? "";
-=======
-    if (creditCardBinData === null) {
-      // Record is not in our db. Fetch payment method details from checkout and add entry
-      const paymentMethodResponse = await this.checkoutApi.instruments.get(transaction.props.paymentMethodID);
-      const cardType = paymentMethodResponse["card_type"];
-      const bin = paymentMethodResponse["bin"];
-      const scheme = paymentMethodResponse["scheme"];
-      const issuer = paymentMethodResponse["issuer"]; // We will not always have an issuer in the instrument response
->>>>>>> e5a3be1e
+        const issuer = paymentMethodResponse["issuer"]; // We will not always have an issuer in the instrument response
 
         const possibleCards = creditCardType(bin);
 
@@ -420,39 +410,24 @@
 
         const card = possibleCards[0];
 
-<<<<<<< HEAD
         creditCardBinData = {
-          issuer: issuer.toLocaleLowerCase().split(" ").join("_"),
+          issuer: issuer,
           bin: bin,
-          type: cardType.toLocaleLowerCase() === "credit" ? CardType.CREDIT : CardType.DEBIT,
+          type:
+            cardType === null || cardType === undefined
+              ? undefined
+              : cardType.toLocaleLowerCase() === "credit"
+              ? CardType.CREDIT
+              : CardType.DEBIT,
           network: scheme,
           supported: BINValidity.SUPPORTED,
           digits: card.lengths[0],
           cvvDigits: card.code[getCodeTypeFromCardScheme(card.type)],
         };
 
+        this.logger.info(`Adding BIN data: ${JSON.stringify(creditCardBinData, null, 1)}`);
         creditCardBinData = await this.creditCardService.addBinData(creditCardBinData);
       }
-=======
-      creditCardBinData = {
-        issuer: issuer,
-        bin: bin,
-        type:
-          cardType === null || cardType === undefined
-            ? undefined
-            : cardType.toLocaleLowerCase() === "credit"
-            ? CardType.CREDIT
-            : CardType.DEBIT,
-        network: scheme,
-        supported: BINValidity.SUPPORTED,
-        digits: card.lengths[0],
-        cvvDigits: card.code[getCodeTypeFromCardScheme(card.type)],
-      };
-
-      this.logger.info(`Adding BIN data: ${JSON.stringify(creditCardBinData, null, 1)}`);
-      creditCardBinData = await this.creditCardService.addBinData(creditCardBinData);
-    }
->>>>>>> e5a3be1e
 
       const response = await this.handleCheckoutResponse(
         consumer,
