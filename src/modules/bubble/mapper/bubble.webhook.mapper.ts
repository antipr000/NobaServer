--- conflicted
+++ resolved
@@ -1,19 +1,12 @@
 import { Payroll } from "../../../modules/employer/domain/Payroll";
 import {
   DisbursementDTO,
-<<<<<<< HEAD
   EnrichedDisbursementDTO,
+  EmployeeResponseDTO,
   PaginatedEmployeeResponseDTO,
   PayrollDTO,
 } from "../dto/bubble.webhook.controller.dto";
 import { EnrichedDisbursement, PayrollDisbursement } from "../../../modules/employer/domain/PayrollDisbursement";
-=======
-  EmployeeResponseDTO,
-  PaginatedEmployeeResponseDTO,
-  PayrollDTO,
-} from "../dto/bubble.webhook.controller.dto";
-import { PayrollDisbursement } from "../../../modules/employer/domain/PayrollDisbursement";
->>>>>>> 5de0583a
 import { PaginatedResult } from "../../../core/infra/PaginationTypes";
 import { Employee } from "../../../modules/employee/domain/Employee";
 
@@ -43,7 +36,16 @@
     };
   }
 
-<<<<<<< HEAD
+  toEmployeeResponseDTO(employee: Employee): EmployeeResponseDTO {
+    return {
+      id: employee.id,
+      allocationAmount: employee.allocationAmount,
+      allocationCurrency: employee.allocationCurrency,
+      status: employee.status,
+      employerID: employee.employerID,
+    };
+  }
+
   toEnrichedDisbursementDTO(enrichedDisbursement: EnrichedDisbursement): EnrichedDisbursementDTO {
     return {
       id: enrichedDisbursement.id,
@@ -53,15 +55,6 @@
       firstName: enrichedDisbursement.firstName,
       lastName: enrichedDisbursement.lastName,
       lastUpdated: enrichedDisbursement.lastUpdated,
-=======
-  toEmployeeResponseDTO(employee: Employee): EmployeeResponseDTO {
-    return {
-      id: employee.id,
-      allocationAmount: employee.allocationAmount,
-      allocationCurrency: employee.allocationCurrency,
-      status: employee.status,
-      employerID: employee.employerID,
->>>>>>> 5de0583a
     };
   }
 
