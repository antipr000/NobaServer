import { TestingModule, Test } from "@nestjs/testing";
import { anything, capture, instance, when } from "ts-mockito";
import { getWinstonModule } from "../../../core/utils/WinstonModule";
import { getAppConfigModule } from "../../../core/utils/AppConfigModule";
import { AdminService } from "../admin.service";
import { Admin } from "../domain/Admin";
import { AdminController } from "../admin.controller";
import { AdminMapper } from "../mappers/AdminMapper";
import { NobaAdminDTO } from "../dto/NobaAdminDTO";
import { ConflictException, ForbiddenException, NotFoundException } from "@nestjs/common";
import { getMockAdminServiceWithDefaults } from "../mocks/MockAdminService";
import { UpdateNobaAdminDTO } from "../dto/UpdateNobaAdminDTO";
import { DeleteNobaAdminDTO } from "../dto/DeleteNobaAdminDTO";
import { PartnerAdmin } from "../../../../src/modules/partner/domain/PartnerAdmin";
import { User } from "../../../../src/modules/user/domain/User";
import { PartnerAdminService } from "../../../../src/modules/partner/partneradmin.service";
import { getMockPartnerAdminServiceWithDefaults } from "../../../../src/modules/partner/mocks/mock.partner.admin.service";
import { AddPartnerAdminRequestDTO } from "../../../../src/modules/partner/dto/AddPartnerAdminRequestDTO";
import { PartnerService } from "../../partner/partner.service";
import { getMockPartnerServiceWithDefaults } from "../../partner/mocks/mock.partner.service";
import { AddPartnerRequestDTO } from "../dto/AddPartnerRequestDTO";
import { Partner } from "../../partner/domain/Partner";
import { PartnerDTO } from "../../partner/dto/PartnerDTO";

const EXISTING_ADMIN_EMAIL = "abc@noba.com";
const NEW_ADMIN_EMAIL = "xyz@noba.com";
const LOGGED_IN_ADMIN_EMAIL = "authenticated@noba.com";

describe("AdminController", () => {
  jest.setTimeout(2000);

  let adminController: AdminController;
  let mockAdminService: AdminService;
  let mockPartnerAdminService: PartnerAdminService;
  let mockPartnerService: PartnerService;

  beforeEach(async () => {
    process.env = {
      ...process.env,
      NODE_ENV: "development",
      CONFIGS_DIR: __dirname.split("/src")[0] + "/appconfigs",
    };

    mockAdminService = getMockAdminServiceWithDefaults();
    mockPartnerAdminService = getMockPartnerAdminServiceWithDefaults();
    mockPartnerService = getMockPartnerServiceWithDefaults();

    const app: TestingModule = await Test.createTestingModule({
      imports: [getWinstonModule(), getAppConfigModule()],
      controllers: [AdminController],
      providers: [
        {
          provide: AdminService,
          useFactory: () => instance(mockAdminService),
        },
        {
          provide: PartnerAdminService,
          useFactory: () => instance(mockPartnerAdminService),
        },
        {
          provide: PartnerService,
          useFactory: () => instance(mockPartnerService),
        },
        AdminMapper,
      ],
    }).compile();

    adminController = app.get<AdminController>(AdminController);
  });

  describe("createNobaAdmin", () => {
    it("Consumers shouldn't be able to create a new NobaAdmin", async () => {
      const newNobaAdmin: NobaAdminDTO = {
        email: NEW_ADMIN_EMAIL,
        role: "BASIC",
        name: "Admin",
      };
      const authenticatedConsumer: User = User.createUser({
        _id: "XXXXXXXXXX",
        email: LOGGED_IN_ADMIN_EMAIL,
      });

      try {
        await adminController.createNobaAdmin({ user: authenticatedConsumer }, newNobaAdmin);
        expect(true).toBe(false);
      } catch (err) {
        expect(err).toBeInstanceOf(ForbiddenException);
      }
    });

    it("PartnerAdmin with most priveged role shouldn't be able to create a new NobaAdmin", async () => {
      const newNobaAdmin: NobaAdminDTO = {
        email: NEW_ADMIN_EMAIL,
        role: "BASIC",
        name: "Admin",
      };
      const authenticatedParterAdmin: PartnerAdmin = PartnerAdmin.createPartnerAdmin({
        _id: "XXXXXXXXXX",
        email: LOGGED_IN_ADMIN_EMAIL,
        role: "ALL",
        partnerId: "PPPPPPPPPP",
      });

      try {
        await adminController.createNobaAdmin({ user: authenticatedParterAdmin }, newNobaAdmin);
        expect(true).toBe(false);
      } catch (err) {
        expect(err).toBeInstanceOf(ForbiddenException);
      }
    });

    it("NobaAdmin with 'BASIC' role shouldn't be able to create a new NobaAdmin", async () => {
      const newNobaAdmin: NobaAdminDTO = {
        email: NEW_ADMIN_EMAIL,
        role: "BASIC",
        name: "Admin",
      };
      const authenticatedNobaAdmin: Admin = Admin.createAdmin({
        _id: "XXXXXXXXXX",
        email: LOGGED_IN_ADMIN_EMAIL,
        role: "BASIC",
      });

      try {
        await adminController.createNobaAdmin({ user: authenticatedNobaAdmin }, newNobaAdmin);
        expect(true).toBe(false);
      } catch (err) {
        expect(err).toBeInstanceOf(ForbiddenException);
      }
    });

    it("NobaAdmin with 'INTERMEDIATE' role shouldn't be able to create a new NobaAdmin", async () => {
      const newNobaAdmin: NobaAdminDTO = {
        email: NEW_ADMIN_EMAIL,
        role: "BASIC",
        name: "Admin",
      };
      const authenticatedNobaAdmin: Admin = Admin.createAdmin({
        _id: "XXXXXXXXXX",
        email: LOGGED_IN_ADMIN_EMAIL,
        role: "INTERMEDIATE",
      });

      try {
        await adminController.createNobaAdmin({ user: authenticatedNobaAdmin }, newNobaAdmin);
        expect(true).toBe(false);
      } catch (err) {
        expect(err).toBeInstanceOf(ForbiddenException);
      }
    });

    it("NobaAdmin with 'ADMIN' role should be able to create a new NobaAdmin", async () => {
      const newNobaAdmin: NobaAdminDTO = {
        email: NEW_ADMIN_EMAIL,
        role: "BASIC",
        name: "Admin",
      };
      const authenticatedNobaAdmin: Admin = Admin.createAdmin({
        _id: "XXXXXXXXXX",
        email: LOGGED_IN_ADMIN_EMAIL,
        role: "ADMIN",
      });

      when(mockAdminService.addNobaAdmin(anything())).thenResolve(
        Admin.createAdmin({
          _id: "1111111111",
          email: newNobaAdmin.email,
          name: newNobaAdmin.name,
          role: newNobaAdmin.role,
        }),
      );

      const result: NobaAdminDTO = await adminController.createNobaAdmin(
        { user: authenticatedNobaAdmin },
        newNobaAdmin,
      );
      const addNobaAdminArgument: Admin = capture(mockAdminService.addNobaAdmin).last()[0];

      expect(result._id).toBeDefined();
      expect(result.email).toEqual(newNobaAdmin.email);
      expect(result.name).toEqual(newNobaAdmin.name);
      expect(result.role).toEqual(newNobaAdmin.role);

      expect(addNobaAdminArgument.props.email).toEqual(newNobaAdmin.email);
      expect(addNobaAdminArgument.props.name).toEqual(newNobaAdmin.name);
      expect(addNobaAdminArgument.props.role).toEqual(newNobaAdmin.role);
    });

    it("should return AlreadyExists error if email matches with an existing NobaAdmin", async () => {
      const newNobaAdmin: NobaAdminDTO = {
        email: EXISTING_ADMIN_EMAIL,
        role: "BASIC",
        name: "Admin",
      };
      const authenticatedNobaAdmin: Admin = Admin.createAdmin({
        _id: "XXXXXXXXXX",
        email: LOGGED_IN_ADMIN_EMAIL,
        role: "ADMIN",
      });

      when(mockAdminService.addNobaAdmin(anything())).thenResolve(undefined);

      try {
        await adminController.createNobaAdmin({ user: authenticatedNobaAdmin }, newNobaAdmin);
        expect(true).toBe(false);
      } catch (err) {
        expect(err).toBeInstanceOf(ConflictException);
      }
    });
  });

  describe("updateNobaAdminPrivileges", () => {
    it("Consumer shouldn't be able to update the role of the an admin", async () => {
      const ADMIN_ID = "1111111111";
      const UPDATED_ROLE = "INTERMEDIATE";
      const authenticatedConsumer: User = User.createUser({
        _id: "XXXXXXXXXX",
        email: LOGGED_IN_ADMIN_EMAIL,
      });

      try {
        const request: UpdateNobaAdminDTO = {
          role: UPDATED_ROLE,
        };
        await adminController.updateNobaAdmin({ user: authenticatedConsumer }, ADMIN_ID, request);
        expect(true).toBe(false);
      } catch (err) {
        expect(err).toBeInstanceOf(ForbiddenException);
      }
    });

    it("PartnerAdmin with most privileged role shouldn't be able to update the role of the an admin", async () => {
      const ADMIN_ID = "1111111111";
      const UPDATED_ROLE = "INTERMEDIATE";
      const authenticatedParterAdmin: PartnerAdmin = PartnerAdmin.createPartnerAdmin({
        _id: "XXXXXXXXXX",
        email: LOGGED_IN_ADMIN_EMAIL,
        role: "ALL",
        partnerId: "PPPPPPPPPP",
      });

      try {
        const request: UpdateNobaAdminDTO = {
          role: UPDATED_ROLE,
        };
        await adminController.updateNobaAdmin({ user: authenticatedParterAdmin }, ADMIN_ID, request);
        expect(true).toBe(false);
      } catch (err) {
        expect(err).toBeInstanceOf(ForbiddenException);
      }
    });

    it("NobaAdmin with 'BASIC' role shouldn't be able to update the role of the an admin", async () => {
      const ADMIN_ID = "1111111111";
      const UPDATED_ROLE = "INTERMEDIATE";
      const authenticatedNobaAdmin: Admin = Admin.createAdmin({
        _id: "XXXXXXXXXX",
        email: LOGGED_IN_ADMIN_EMAIL,
        role: "BASIC",
      });

      try {
        const request: UpdateNobaAdminDTO = {
          role: UPDATED_ROLE,
        };
        await adminController.updateNobaAdmin({ user: authenticatedNobaAdmin }, ADMIN_ID, request);
        expect(true).toBe(false);
      } catch (err) {
        expect(err).toBeInstanceOf(ForbiddenException);
      }
    });

    it("NobaAdmin with 'INTERMEDIATE' role shouldn't be able to update the role of the an admin", async () => {
      const ADMIN_ID = "1111111111";
      const UPDATED_ROLE = "INTERMEDIATE";
      const authenticatedNobaAdmin: Admin = Admin.createAdmin({
        _id: "XXXXXXXXXX",
        email: LOGGED_IN_ADMIN_EMAIL,
        role: "INTERMEDIATE",
      });

      try {
        const request: UpdateNobaAdminDTO = {
          role: UPDATED_ROLE,
        };
        await adminController.updateNobaAdmin({ user: authenticatedNobaAdmin }, ADMIN_ID, request);
        expect(true).toBe(false);
      } catch (err) {
        expect(err).toBeInstanceOf(ForbiddenException);
      }
    });

    it("NobaAdmin with 'ADMIN' role should be able to update the role of the an admin", async () => {
      const TARGET_ADMIN_ID = "1111111111";
      const TARGET_ADMIN_EMAIL = "admin.to.update@noba.com";
      const UPDATED_ROLE = "INTERMEDIATE";
      const CURRENT_ROLE = "BASIC";

      const authenticatedNobaAdmin: Admin = Admin.createAdmin({
        _id: "XXXXXXXXXX",
        email: LOGGED_IN_ADMIN_EMAIL,
        role: "ADMIN",
      });

      when(mockAdminService.getAdminById(TARGET_ADMIN_ID))
        .thenResolve(Admin.createAdmin({
          _id: TARGET_ADMIN_ID,
          name: "Admin",
          email: TARGET_ADMIN_EMAIL,
          role: CURRENT_ROLE,
        }));

      when(mockAdminService.updateNobaAdmin(TARGET_ADMIN_ID, UPDATED_ROLE, "Admin"))
        .thenResolve(Admin.createAdmin({
          _id: TARGET_ADMIN_ID,
          name: "Admin",
          email: TARGET_ADMIN_EMAIL,
          role: UPDATED_ROLE,
        }));

      const request: UpdateNobaAdminDTO = {
        role: UPDATED_ROLE,
      };
      const result =
        await adminController.updateNobaAdmin(
          { user: authenticatedNobaAdmin }, TARGET_ADMIN_ID, request);

      expect(result).toEqual({
        _id: TARGET_ADMIN_ID,
        name: "Admin",
        email: TARGET_ADMIN_EMAIL,
        role: UPDATED_ROLE,
      });
    });

    it("NobaAdmin with 'ADMIN' role should be able to update the 'name' of the an admin", async () => {
      const TARGET_ADMIN_ID = "1111111111";
      const TARGET_ADMIN_EMAIL = "admin.to.update@noba.com";
      const UPDATED_NAME = "New Admin Name";
      const CURRENT_NAME = "Admin Name";

      const authenticatedNobaAdmin: Admin = Admin.createAdmin({
        _id: "XXXXXXXXXX",
        email: LOGGED_IN_ADMIN_EMAIL,
        role: "ADMIN",
      });

      when(mockAdminService.getAdminById(TARGET_ADMIN_ID))
        .thenResolve(Admin.createAdmin({
          _id: TARGET_ADMIN_ID,
          name: CURRENT_NAME,
          email: TARGET_ADMIN_EMAIL,
          role: "BASIC",
        }));

      when(mockAdminService.updateNobaAdmin(TARGET_ADMIN_ID, "BASIC", UPDATED_NAME))
        .thenResolve(Admin.createAdmin({
          _id: TARGET_ADMIN_ID,
          name: UPDATED_NAME,
          email: TARGET_ADMIN_EMAIL,
          role: "BASIC",
        }));

      const request: UpdateNobaAdminDTO = {
        name: UPDATED_NAME,
      };
      const result =
        await adminController.updateNobaAdmin(
          { user: authenticatedNobaAdmin }, TARGET_ADMIN_ID, request);

      expect(result).toEqual({
        _id: TARGET_ADMIN_ID,
        name: UPDATED_NAME,
        email: TARGET_ADMIN_EMAIL,
        role: "BASIC",
      });
    });

    it("NobaAdmin with 'ADMIN' role should be able to update both 'name' & 'role' of the an admin", async () => {
      const TARGET_ADMIN_ID = "1111111111";
      const TARGET_ADMIN_EMAIL = "admin.to.update@noba.com";

      const UPDATED_NAME = "New Admin Name";
      const CURRENT_NAME = "Admin Name";
      const UPDATE_ROLE = "BASIC";
      const CURRENT_ROLE = "INTERMEDIATE";

      const authenticatedNobaAdmin: Admin = Admin.createAdmin({
        _id: "XXXXXXXXXX",
        email: LOGGED_IN_ADMIN_EMAIL,
        role: "ADMIN",
      });

      when(mockAdminService.getAdminById(TARGET_ADMIN_ID))
        .thenResolve(Admin.createAdmin({
          _id: TARGET_ADMIN_ID,
          name: CURRENT_NAME,
          email: TARGET_ADMIN_EMAIL,
          role: CURRENT_ROLE,
        }));

      when(mockAdminService.updateNobaAdmin(TARGET_ADMIN_ID, UPDATE_ROLE, UPDATED_NAME))
        .thenResolve(Admin.createAdmin({
          _id: TARGET_ADMIN_ID,
          name: UPDATED_NAME,
          email: TARGET_ADMIN_EMAIL,
          role: UPDATE_ROLE,
        }));

      const request: UpdateNobaAdminDTO = {
        name: UPDATED_NAME,
        role: UPDATE_ROLE
      };
      const result =
        await adminController.updateNobaAdmin(
          { user: authenticatedNobaAdmin }, TARGET_ADMIN_ID, request);

      expect(result).toEqual({
        _id: TARGET_ADMIN_ID,
        name: UPDATED_NAME,
        email: TARGET_ADMIN_EMAIL,
        role: UPDATE_ROLE,
      });
    });


    it("NobaAdmin shouldn't be able to update it's own role", async () => {
      const ADMIN_ID = "1111111111";
      const UPDATED_ROLE = "INTERMEDIATE";
      const authenticatedNobaAdmin: Admin = Admin.createAdmin({
        _id: ADMIN_ID,
        email: LOGGED_IN_ADMIN_EMAIL,
        role: "ADMIN",
      });

      try {
        const request: UpdateNobaAdminDTO = {
          role: UPDATED_ROLE,
        };
        await adminController.updateNobaAdmin({ user: authenticatedNobaAdmin }, ADMIN_ID, request);
        expect(true).toBe(false);
      } catch (err) {
        console.log(err);
        expect(err).toBeInstanceOf(ForbiddenException);
      }
    });

    it("should throw 'NotFoundException' error if AdminId doesn't exists.", async () => {
      const ADMIN_ID = "1111111111";
      const authenticatedNobaAdmin: Admin = Admin.createAdmin({
        _id: "XXXXXXXXXX",
        email: LOGGED_IN_ADMIN_EMAIL,
        role: "ADMIN",
      });

      when(mockAdminService.getAdminById(ADMIN_ID)).thenReject(new NotFoundException());

      try {
        const request: UpdateNobaAdminDTO = {
          role: "INTERMEDIATE",
        };
        await adminController.updateNobaAdmin({ user: authenticatedNobaAdmin }, ADMIN_ID, request);
        expect(true).toBe(false);
      } catch (err) {
        expect(err).toBeInstanceOf(NotFoundException);
      }
    });
  });

  describe("deleteNobaAdmin", () => {
    it("Consumers shouldn't be able to delete any NobaAdmin", async () => {
      const authenticatedConsumer: User = User.createUser({
        _id: "XXXXXXXXXX",
        email: LOGGED_IN_ADMIN_EMAIL,
      });
      try {
        await adminController.deleteNobaAdmin({ user: authenticatedConsumer }, "id");
        expect(true).toBe(false);
      } catch (err) {
        console.log(err);
        expect(err).toBeInstanceOf(ForbiddenException);
      }
    });

    it("PartnerAdmin with 'most' privileged role shouldn't be able to delete any NobaAdmin", async () => {
      const authenticatedParterAdmin: PartnerAdmin = PartnerAdmin.createPartnerAdmin({
        _id: "XXXXXXXXXX",
        email: LOGGED_IN_ADMIN_EMAIL,
        role: "ALL",
        partnerId: "PPPPPPPPPP",
      });

      try {
        await adminController.deleteNobaAdmin({ user: authenticatedParterAdmin }, "id");
        expect(true).toBe(false);
      } catch (err) {
        console.log(err);
        expect(err).toBeInstanceOf(ForbiddenException);
      }
    });

    it("NobaAdmin with 'BASIC' role shouldn't be able to delete any NobaAdmin", async () => {
      const authenticatedNobaAdmin: Admin = Admin.createAdmin({
        _id: "XXXXXXXXXX",
        email: LOGGED_IN_ADMIN_EMAIL,
        role: "BASIC",
      });

      try {
        await adminController.deleteNobaAdmin({ user: authenticatedNobaAdmin }, "id");
        expect(true).toBe(false);
      } catch (err) {
        console.log(err);
        expect(err).toBeInstanceOf(ForbiddenException);
      }
    });

    it("NobaAdmin with 'INTERMEDIATE' role shouldn't be able to delete any NobaAdmin", async () => {
      const authenticatedNobaAdmin: Admin = Admin.createAdmin({
        _id: "XXXXXXXXXX",
        email: LOGGED_IN_ADMIN_EMAIL,
        role: "INTERMEDIATE",
      });

      try {
        await adminController.deleteNobaAdmin({ user: authenticatedNobaAdmin }, "id");
        expect(true).toBe(false);
      } catch (err) {
        console.log(err);
        expect(err).toBeInstanceOf(ForbiddenException);
      }
    });

    it("NobaAdmin with 'ADMIN' role should delete the specified NobaAdmin & returns it's ID", async () => {
      const authenticatedNobaAdmin: Admin = Admin.createAdmin({
        _id: "XXXXXXXXXX",
        email: LOGGED_IN_ADMIN_EMAIL,
        role: "ADMIN",
      });

      const adminId = "1111111111";
      when(mockAdminService.deleteNobaAdmin(adminId)).thenResolve(adminId);

      const result: DeleteNobaAdminDTO = await adminController.deleteNobaAdmin(
        { user: authenticatedNobaAdmin },
        adminId,
      );

      expect(result._id).toEqual(adminId);
    });

    it("should throw 'NotFoundException' if user with ID doesn't exists", async () => {
      const authenticatedNobaAdmin: Admin = Admin.createAdmin({
        _id: "XXXXXXXXXX",
        email: LOGGED_IN_ADMIN_EMAIL,
        role: "ADMIN",
      });

      const adminId = "1111111111";
      when(mockAdminService.deleteNobaAdmin(adminId)).thenReject(new NotFoundException());

      try {
        await adminController.deleteNobaAdmin({ user: authenticatedNobaAdmin }, adminId);
        expect(true).toBe(false);
      } catch (err) {
        expect(err).toBeInstanceOf(NotFoundException);
      }
    });

    it("NobaAdmin shouldn't be able to delete it's own account", async () => {
      const authenticatedNobaAdmin: Admin = Admin.createAdmin({
        _id: "XXXXXXXXXX",
        email: LOGGED_IN_ADMIN_EMAIL,
        role: "BASIC",
      });

      try {
        await adminController.deleteNobaAdmin({ user: authenticatedNobaAdmin }, authenticatedNobaAdmin.props._id);
        expect(true).toBe(false);
      } catch (err) {
        console.log(err);
        expect(err).toBeInstanceOf(ForbiddenException);
      }
    });
  });

  describe("addAdminsForPartners", () => {
    it("Consumers shouldn't be able to create a new PartnerAdmin", async () => {
      const consumerId = "CCCCCCCCCC";
      const partnerId = "PPPPPPPPPP";
      const newPartnerAdminEmail = "partner.admin@noba.com";

      const requestingConsumer = User.createUser({
        _id: consumerId,
        email: "consumer@noba.com",
        name: "Consumer A",
      });

      const addPartnerAdminRequest: AddPartnerAdminRequestDTO = {
        email: newPartnerAdminEmail,
        name: "Partner Admin A",
        role: "ALL",
      };

      try {
<<<<<<< HEAD
        await adminController.addAdminsForPartners(
          partnerId, addPartnerAdminRequest, { user: requestingConsumer });
=======
        await adminController.addAdminsForPartners(adminId, partnerId, addPartnerAdminRequest, {
          user: requestingConsumer,
        });
>>>>>>> 8c5a1eed

        expect(true).toBe(false);
      } catch (err) {
        expect(err).toBeInstanceOf(ForbiddenException);
      }
    });

    it("PartnerAdmin with 'ALL' privileges shouldn't be able to create a new PartnerAdmin using ADMIN API", async () => {
      const partnerAdminId = "PAPAPAPAPPA";
      const partnerId = "PPPPPPPPPP";
      const newPartnerAdminEmail = "partner.admin@noba.com";

      const requestingPartnerAdmin = PartnerAdmin.createPartnerAdmin({
        _id: partnerAdminId,
        email: "partner.admin@noba.com",
        name: "Partner Admin",
        partnerId: partnerId,
        role: "ALL",
      });

      const addPartnerAdminRequest: AddPartnerAdminRequestDTO = {
        email: newPartnerAdminEmail,
        name: "Partner Admin A",
        role: "ALL",
      };

      try {
<<<<<<< HEAD
        await adminController.addAdminsForPartners(
          partnerId, addPartnerAdminRequest, { user: requestingPartnerAdmin });
=======
        await adminController.addAdminsForPartners(adminId, partnerId, addPartnerAdminRequest, {
          user: requestingPartnerAdmin,
        });
>>>>>>> 8c5a1eed

        expect(true).toBe(false);
      } catch (err) {
        expect(err).toBeInstanceOf(ForbiddenException);
      }
    });

    it("NobaAdmin with 'BASIC' role shouldn't be able to create a new PartnerAdmin", async () => {
      const adminId = "AAAAAAAAAA";
      const partnerId = "PPPPPPPPPP";
      const newPartnerAdminEmail = "partner.admin@noba.com";

      const requestingNobaAdmin = Admin.createAdmin({
        _id: adminId,
        email: "admin@noba.com",
        role: "BASIC",
      });

      const addPartnerAdminRequest: AddPartnerAdminRequestDTO = {
        email: newPartnerAdminEmail,
        name: "Partner Admin A",
        role: "ALL",
      };

      try {
<<<<<<< HEAD
        await adminController.addAdminsForPartners(
          partnerId, addPartnerAdminRequest, { user: requestingNobaAdmin });
=======
        await adminController.addAdminsForPartners(adminId, partnerId, addPartnerAdminRequest, {
          user: requestingNobaAdmin,
        });
>>>>>>> 8c5a1eed

        expect(true).toBe(false);
      } catch (err) {
        expect(err).toBeInstanceOf(ForbiddenException);
      }
    });

    it("NobaAdmin with 'INTERMEDIATE' role should be able to create a new PartnerAdmin", async () => {
      const partnerId = "PPPPPPPPPP";
      const newPartnerAdminEmail = "partner.admin@noba.com";
      const newPartnerAdminName = "Partner Admin A";
      const newPartnerAdminRole = "ALL";

      const requestingNobaAdmin = Admin.createAdmin({
        _id: "AAAAAAAAAA",
        email: "admin@noba.com",
        role: "INTERMEDIATE",
      });

<<<<<<< HEAD
      when(mockPartnerAdminService.addAdminForPartner(partnerId, newPartnerAdminEmail, newPartnerAdminName, newPartnerAdminRole))
        .thenResolve(PartnerAdmin.createPartnerAdmin({
=======
      when(mockPartnerAdminService.addPartnerAdmin(partnerId, newPartnerAdminEmail)).thenResolve(
        PartnerAdmin.createPartnerAdmin({
>>>>>>> 8c5a1eed
          _id: "PAPAPAPAPA",
          email: newPartnerAdminEmail,
          role: newPartnerAdminRole,
          partnerId: partnerId,
<<<<<<< HEAD
          name: newPartnerAdminName,
        }));
=======
        }),
      );
>>>>>>> 8c5a1eed

      const addPartnerAdminRequest: AddPartnerAdminRequestDTO = {
        email: newPartnerAdminEmail,
        name: newPartnerAdminName,
        role: newPartnerAdminRole,
      };
<<<<<<< HEAD
      const result = await adminController.addAdminsForPartners(
        partnerId, addPartnerAdminRequest, { user: requestingNobaAdmin });
=======
      const result = await adminController.addAdminsForPartners(adminId, partnerId, addPartnerAdminRequest, {
        user: requestingNobaAdmin,
      });
>>>>>>> 8c5a1eed

      expect(result).toEqual({
        _id: "PAPAPAPAPA",
        email: newPartnerAdminEmail,
        role: newPartnerAdminRole,
        partnerId: partnerId,
        name: newPartnerAdminName,
      });
    });

    it("NobaAdmin with 'ADMIN' role should be able to create a new PartnerAdmin", async () => {
      const adminId = "AAAAAAAAAA";

      const partnerId = "PPPPPPPPPP";
      const newPartnerAdminEmail = "partner.admin@noba.com";
      const newPartnerAdminName = "Partner Admin A";
      const newPartnerAdminRole = "ALL";

      const requestingNobaAdmin = Admin.createAdmin({
        _id: adminId,
        email: "admin@noba.com",
        role: "INTERMEDIATE",
      });

<<<<<<< HEAD
      when(mockPartnerAdminService.addAdminForPartner(partnerId, newPartnerAdminEmail, newPartnerAdminName, newPartnerAdminRole))
        .thenResolve(PartnerAdmin.createPartnerAdmin({
=======
      when(mockPartnerAdminService.addPartnerAdmin(partnerId, newPartnerAdminEmail)).thenResolve(
        PartnerAdmin.createPartnerAdmin({
>>>>>>> 8c5a1eed
          _id: "PAPAPAPAPA",
          email: newPartnerAdminEmail,
          role: newPartnerAdminRole,
          partnerId: partnerId,
<<<<<<< HEAD
          name: newPartnerAdminName,
        }));
=======
        }),
      );
>>>>>>> 8c5a1eed

      const addPartnerAdminRequest: AddPartnerAdminRequestDTO = {
        email: newPartnerAdminEmail,
        name: newPartnerAdminName,
        role: newPartnerAdminRole,
      };
<<<<<<< HEAD
      const result = await adminController.addAdminsForPartners(
        partnerId, addPartnerAdminRequest, { user: requestingNobaAdmin });
=======
      const result = await adminController.addAdminsForPartners(adminId, partnerId, addPartnerAdminRequest, {
        user: requestingNobaAdmin,
      });
>>>>>>> 8c5a1eed

      expect(result).toEqual({
        _id: "PAPAPAPAPA",
        email: newPartnerAdminEmail,
        role: newPartnerAdminRole,
        partnerId: partnerId,
        name: newPartnerAdminName,
      });
    });
  });

  describe("deleteAdminsForPartners", () => {
    it("Consumers shouldn't be able to delete a PartnerAdmin", async () => {
      const consumerId = "CCCCCCCCCC";
      const partnerId = "PPPPPPPPPP";
      const partnerAdminId = "partner.admin@noba.com";

      const requestingConsumer = User.createUser({
        _id: consumerId,
        email: "consumer@noba.com",
        name: "Consumer A"
      });

      try {
        await adminController.deleteAdminsForPartners(
          partnerId, partnerAdminId, { user: requestingConsumer });

        expect(true).toBe(false);
      } catch (err) {
        expect(err).toBeInstanceOf(ForbiddenException);
      }
    });

    it("PartnerAdmin with 'ALL' privileges shouldn't be able to delete a PartnerAdmin using ADMIN API", async () => {
      const partnerAdminId = "AAAAAAAAAAA";
      const partnerId = "PPPPPPPPPP";

      const requestingPartnerAdmin = PartnerAdmin.createPartnerAdmin({
        _id: "PAPAPAPAPPA",
        email: "partner.admin@noba.com",
        name: "Partner Admin",
        partnerId: partnerId,
        role: "ALL"
      });

      try {
        await adminController.deleteAdminsForPartners(
          partnerId, partnerAdminId, { user: requestingPartnerAdmin });

        expect(true).toBe(false);
      } catch (err) {
        expect(err).toBeInstanceOf(ForbiddenException);
      }
    });

    it("NobaAdmin with 'BASIC' role shouldn't be able to delete a PartnerAdmin", async () => {
      const adminId = "AAAAAAAAAA";
      const partnerId = "PPPPPPPPPP";
      const partnerAdminId = "PAPAPAPAPAPA";

      const requestingNobaAdmin = Admin.createAdmin({
        _id: adminId,
        email: "admin@noba.com",
        role: "BASIC"
      });

      try {
        await adminController.deleteAdminsForPartners(
          partnerId, partnerAdminId, { user: requestingNobaAdmin });

        expect(true).toBe(false);
      } catch (err) {
        expect(err).toBeInstanceOf(ForbiddenException);
      }
    });

    it("NobaAdmin with 'INTERMEDIATE' role should be able to create a new PartnerAdmin", async () => {
      const partnerId = "PPPPPPPPPP";
      const partnerAdminId = "PAPAPAPAPAPA";
      const partnerAdminEmail = "partner.admin@noba.com";
      const partnerAdminName = "Partner Admin A";
      const partnerAdminRole = "ALL";

      const requestingNobaAdmin = Admin.createAdmin({
        _id: "AAAAAAAAAA",
        email: "admin@noba.com",
        role: "INTERMEDIATE"
      });

      when(mockPartnerAdminService.deleteAdminForPartner(partnerId, partnerAdminId))
        .thenResolve(PartnerAdmin.createPartnerAdmin({
          _id: partnerAdminId,
          email: partnerAdminEmail,
          role: partnerAdminRole,
          partnerId: partnerId,
          name: partnerAdminName,
        }));

      const result = await adminController.deleteAdminsForPartners(
        partnerId, partnerAdminId, { user: requestingNobaAdmin });

      expect(result).toEqual({
        _id: partnerAdminId,
        email: partnerAdminEmail,
        role: partnerAdminRole,
        partnerId: partnerId,
        name: partnerAdminName,
      });
    });

    it("NobaAdmin with 'ADMIN' role should be able to create a new PartnerAdmin", async () => {
      const adminId = "AAAAAAAAAA";

      const partnerId = "PPPPPPPPPP";
      const partnerAdminId = "PAPAPAPAPAPA";
      const partnerAdminEmail = "partner.admin@noba.com";
      const partnerAdminName = "Partner Admin A";
      const partnerAdminRole = "ALL";

      const requestingNobaAdmin = Admin.createAdmin({
        _id: adminId,
        email: "admin@noba.com",
        role: "INTERMEDIATE"
      });

      when(mockPartnerAdminService.deleteAdminForPartner(partnerId, partnerAdminId))
        .thenResolve(PartnerAdmin.createPartnerAdmin({
          _id: partnerAdminId,
          email: partnerAdminEmail,
          role: partnerAdminRole,
          partnerId: partnerId,
          name: partnerAdminName,
        }));

      const result = await adminController.deleteAdminsForPartners(
        partnerId, partnerAdminId, { user: requestingNobaAdmin });

      expect(result).toEqual({
        _id: partnerAdminId,
        email: partnerAdminEmail,
        role: partnerAdminRole,
        partnerId: partnerId,
        name: partnerAdminName,
      });
    });

    it("should throw 'NotFoundException' if given PartnerAdminId exists with some other PartnerId", async () => {
      const adminId = "AAAAAAAAAA";
      const partnerId = "PPPPPPPPPP";
      const partnerAdminId = "PAPAPAPAPAPA";

      const requestingNobaAdmin = Admin.createAdmin({
        _id: adminId,
        email: "admin@noba.com",
        role: "INTERMEDIATE"
      });

      when(mockPartnerAdminService.deleteAdminForPartner(partnerId, partnerAdminId))
        .thenReject(new NotFoundException());

      try {
        await adminController.deleteAdminsForPartners(
          partnerId, partnerAdminId, { user: requestingNobaAdmin });

        expect(true).toBe(false);
      } catch (err) {
        expect(err).toBeInstanceOf(NotFoundException);
      }
    });
  });

  describe("registerPartner", () => {
    it("Consumers shouldn't be able to register a new Partner", async () => {
      const consumerId = "CCCCCCCCCC";
      const newPartnerName = "Noba Partner";

      const requestingConsumer = User.createUser({
        _id: consumerId,
        email: "consumer@noba.com",
        name: "Consumer A",
      });

      try {
        const addPartnerRequest: AddPartnerRequestDTO = {
          name: newPartnerName,
        };
<<<<<<< HEAD
        await adminController.registerPartner(
          addPartnerRequest, { user: requestingConsumer });
=======
        await adminController.registerPartner(adminId, addPartnerRequest, { user: requestingConsumer });
>>>>>>> 8c5a1eed

        expect(true).toBe(false);
      } catch (err) {
        expect(err).toBeInstanceOf(ForbiddenException);
      }
    });

    it("PartnerAdmin with 'ALL' privileges shouldn't be able to register a new Partner", async () => {
      const partnerId = "PPPPPPPPPP";
      const partnerAdminId = "PAPAPAPAPA";
      const newPartnerName = "Noba Partner";

      const requestingPartnerAdmin = PartnerAdmin.createPartnerAdmin({
        _id: partnerAdminId,
        email: "partner.admin@noba.com",
        name: "Partner Admin",
        partnerId: partnerId,
        role: "ALL",
      });

      try {
        const addPartnerRequest: AddPartnerRequestDTO = {
          name: newPartnerName,
        };
<<<<<<< HEAD
        await adminController.registerPartner(
          addPartnerRequest, { user: requestingPartnerAdmin });
=======
        await adminController.registerPartner(adminId, addPartnerRequest, { user: requestingPartnerAdmin });
>>>>>>> 8c5a1eed

        expect(true).toBe(false);
      } catch (err) {
        expect(err).toBeInstanceOf(ForbiddenException);
      }
    });

    it("NobaAdmin with 'BASIC' role shouldn't be able to register a new Partner", async () => {
      const adminId = "AAAAAAAAAA";
      const newPartnerName = "Noba Partner";

      const requestingNobaAdmin = Admin.createAdmin({
        _id: adminId,
        email: "admin@noba.com",
        role: "BASIC",
      });

      try {
        const addPartnerRequest: AddPartnerRequestDTO = {
          name: newPartnerName,
        };
<<<<<<< HEAD
        await adminController.registerPartner(
          addPartnerRequest, { user: requestingNobaAdmin });
=======
        await adminController.registerPartner(adminId, addPartnerRequest, { user: requestingNobaAdmin });
>>>>>>> 8c5a1eed

        expect(true).toBe(false);
      } catch (err) {
        expect(err).toBeInstanceOf(ForbiddenException);
      }
    });

    it("NobaAdmin with 'INTERMEDIATE' role should be able to register a new Partner", async () => {
      const adminId = "AAAAAAAAAA";
      const createdPartnerId = "PPPPPPPPPP";
      const newPartnerName = "Noba Partner";

      const requestingNobaAdmin = Admin.createAdmin({
        _id: adminId,
        email: "admin@noba.com",
        role: "INTERMEDIATE",
      });

      when(mockPartnerService.createPartner(newPartnerName)).thenResolve(
        Partner.createPartner({
          _id: createdPartnerId,
          name: newPartnerName,
        }),
      );

      const addPartnerRequest: AddPartnerRequestDTO = {
        name: newPartnerName,
      };
<<<<<<< HEAD
      const result: PartnerDTO = await adminController.registerPartner(
        addPartnerRequest, { user: requestingNobaAdmin });
=======
      const result: PartnerDTO = await adminController.registerPartner(adminId, addPartnerRequest, {
        user: requestingNobaAdmin,
      });
>>>>>>> 8c5a1eed

      expect(result).toEqual({
        _id: createdPartnerId,
        name: newPartnerName,
      });
    });

    it("NobaAdmin with 'ADMIN' role should be able to register a new Partner", async () => {
      const adminId = "AAAAAAAAAA";
      const createdPartnerId = "PPPPPPPPPP";
      const newPartnerName = "Noba Partner";

      const requestingNobaAdmin = Admin.createAdmin({
        _id: adminId,
        email: "admin@noba.com",
        role: "ADMIN",
      });

      when(mockPartnerService.createPartner(newPartnerName)).thenResolve(
        Partner.createPartner({
          _id: createdPartnerId,
          name: newPartnerName,
        }),
      );

      const addPartnerRequest: AddPartnerRequestDTO = {
        name: newPartnerName,
      };
<<<<<<< HEAD
      const result: PartnerDTO = await adminController.registerPartner(
        addPartnerRequest, { user: requestingNobaAdmin });
=======
      const result: PartnerDTO = await adminController.registerPartner(adminId, addPartnerRequest, {
        user: requestingNobaAdmin,
      });
>>>>>>> 8c5a1eed

      expect(result).toEqual({
        _id: createdPartnerId,
        name: newPartnerName,
      });
    });
  });
});<|MERGE_RESOLUTION|>--- conflicted
+++ resolved
@@ -603,14 +603,8 @@
       };
 
       try {
-<<<<<<< HEAD
         await adminController.addAdminsForPartners(
           partnerId, addPartnerAdminRequest, { user: requestingConsumer });
-=======
-        await adminController.addAdminsForPartners(adminId, partnerId, addPartnerAdminRequest, {
-          user: requestingConsumer,
-        });
->>>>>>> 8c5a1eed
 
         expect(true).toBe(false);
       } catch (err) {
@@ -638,14 +632,8 @@
       };
 
       try {
-<<<<<<< HEAD
         await adminController.addAdminsForPartners(
           partnerId, addPartnerAdminRequest, { user: requestingPartnerAdmin });
-=======
-        await adminController.addAdminsForPartners(adminId, partnerId, addPartnerAdminRequest, {
-          user: requestingPartnerAdmin,
-        });
->>>>>>> 8c5a1eed
 
         expect(true).toBe(false);
       } catch (err) {
@@ -671,14 +659,8 @@
       };
 
       try {
-<<<<<<< HEAD
         await adminController.addAdminsForPartners(
           partnerId, addPartnerAdminRequest, { user: requestingNobaAdmin });
-=======
-        await adminController.addAdminsForPartners(adminId, partnerId, addPartnerAdminRequest, {
-          user: requestingNobaAdmin,
-        });
->>>>>>> 8c5a1eed
 
         expect(true).toBe(false);
       } catch (err) {
@@ -698,38 +680,22 @@
         role: "INTERMEDIATE",
       });
 
-<<<<<<< HEAD
       when(mockPartnerAdminService.addAdminForPartner(partnerId, newPartnerAdminEmail, newPartnerAdminName, newPartnerAdminRole))
         .thenResolve(PartnerAdmin.createPartnerAdmin({
-=======
-      when(mockPartnerAdminService.addPartnerAdmin(partnerId, newPartnerAdminEmail)).thenResolve(
-        PartnerAdmin.createPartnerAdmin({
->>>>>>> 8c5a1eed
           _id: "PAPAPAPAPA",
           email: newPartnerAdminEmail,
           role: newPartnerAdminRole,
           partnerId: partnerId,
-<<<<<<< HEAD
           name: newPartnerAdminName,
         }));
-=======
-        }),
-      );
->>>>>>> 8c5a1eed
 
       const addPartnerAdminRequest: AddPartnerAdminRequestDTO = {
         email: newPartnerAdminEmail,
         name: newPartnerAdminName,
         role: newPartnerAdminRole,
       };
-<<<<<<< HEAD
       const result = await adminController.addAdminsForPartners(
         partnerId, addPartnerAdminRequest, { user: requestingNobaAdmin });
-=======
-      const result = await adminController.addAdminsForPartners(adminId, partnerId, addPartnerAdminRequest, {
-        user: requestingNobaAdmin,
-      });
->>>>>>> 8c5a1eed
 
       expect(result).toEqual({
         _id: "PAPAPAPAPA",
@@ -754,38 +720,22 @@
         role: "INTERMEDIATE",
       });
 
-<<<<<<< HEAD
       when(mockPartnerAdminService.addAdminForPartner(partnerId, newPartnerAdminEmail, newPartnerAdminName, newPartnerAdminRole))
         .thenResolve(PartnerAdmin.createPartnerAdmin({
-=======
-      when(mockPartnerAdminService.addPartnerAdmin(partnerId, newPartnerAdminEmail)).thenResolve(
-        PartnerAdmin.createPartnerAdmin({
->>>>>>> 8c5a1eed
           _id: "PAPAPAPAPA",
           email: newPartnerAdminEmail,
           role: newPartnerAdminRole,
           partnerId: partnerId,
-<<<<<<< HEAD
           name: newPartnerAdminName,
         }));
-=======
-        }),
-      );
->>>>>>> 8c5a1eed
 
       const addPartnerAdminRequest: AddPartnerAdminRequestDTO = {
         email: newPartnerAdminEmail,
         name: newPartnerAdminName,
         role: newPartnerAdminRole,
       };
-<<<<<<< HEAD
       const result = await adminController.addAdminsForPartners(
         partnerId, addPartnerAdminRequest, { user: requestingNobaAdmin });
-=======
-      const result = await adminController.addAdminsForPartners(adminId, partnerId, addPartnerAdminRequest, {
-        user: requestingNobaAdmin,
-      });
->>>>>>> 8c5a1eed
 
       expect(result).toEqual({
         _id: "PAPAPAPAPA",
@@ -972,12 +922,8 @@
         const addPartnerRequest: AddPartnerRequestDTO = {
           name: newPartnerName,
         };
-<<<<<<< HEAD
         await adminController.registerPartner(
           addPartnerRequest, { user: requestingConsumer });
-=======
-        await adminController.registerPartner(adminId, addPartnerRequest, { user: requestingConsumer });
->>>>>>> 8c5a1eed
 
         expect(true).toBe(false);
       } catch (err) {
@@ -1002,12 +948,8 @@
         const addPartnerRequest: AddPartnerRequestDTO = {
           name: newPartnerName,
         };
-<<<<<<< HEAD
         await adminController.registerPartner(
           addPartnerRequest, { user: requestingPartnerAdmin });
-=======
-        await adminController.registerPartner(adminId, addPartnerRequest, { user: requestingPartnerAdmin });
->>>>>>> 8c5a1eed
 
         expect(true).toBe(false);
       } catch (err) {
@@ -1029,12 +971,8 @@
         const addPartnerRequest: AddPartnerRequestDTO = {
           name: newPartnerName,
         };
-<<<<<<< HEAD
         await adminController.registerPartner(
           addPartnerRequest, { user: requestingNobaAdmin });
-=======
-        await adminController.registerPartner(adminId, addPartnerRequest, { user: requestingNobaAdmin });
->>>>>>> 8c5a1eed
 
         expect(true).toBe(false);
       } catch (err) {
@@ -1063,14 +1001,8 @@
       const addPartnerRequest: AddPartnerRequestDTO = {
         name: newPartnerName,
       };
-<<<<<<< HEAD
       const result: PartnerDTO = await adminController.registerPartner(
         addPartnerRequest, { user: requestingNobaAdmin });
-=======
-      const result: PartnerDTO = await adminController.registerPartner(adminId, addPartnerRequest, {
-        user: requestingNobaAdmin,
-      });
->>>>>>> 8c5a1eed
 
       expect(result).toEqual({
         _id: createdPartnerId,
@@ -1099,14 +1031,8 @@
       const addPartnerRequest: AddPartnerRequestDTO = {
         name: newPartnerName,
       };
-<<<<<<< HEAD
       const result: PartnerDTO = await adminController.registerPartner(
         addPartnerRequest, { user: requestingNobaAdmin });
-=======
-      const result: PartnerDTO = await adminController.registerPartner(adminId, addPartnerRequest, {
-        user: requestingNobaAdmin,
-      });
->>>>>>> 8c5a1eed
 
       expect(result).toEqual({
         _id: createdPartnerId,
