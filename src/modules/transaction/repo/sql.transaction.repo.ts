--- conflicted
+++ resolved
@@ -22,7 +22,7 @@
   constructor(
     private readonly prismaService: PrismaService,
     @Inject(WINSTON_MODULE_PROVIDER) private readonly logger: Logger,
-  ) {}
+  ) { }
 
   async createTransaction(transaction: Transaction): Promise<Transaction> {
     validateInputTransaction(transaction);
@@ -130,7 +130,6 @@
     try {
       const returnedTransactions: PrismaTransactionModel[] = await this.prismaService.transaction.findMany({
         where: {
-<<<<<<< HEAD
           OR: [
             {
               creditConsumerID: consumerID,
@@ -139,12 +138,6 @@
               debitConsumerID: consumerID,
             },
           ],
-=======
-          debitConsumerID: consumerID,
-          OR: {
-            creditConsumerID: consumerID,
-          },
->>>>>>> d96a7902
         },
         include: {
           debitConsumer: false,
