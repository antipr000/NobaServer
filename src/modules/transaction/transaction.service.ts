--- conflicted
+++ resolved
@@ -44,12 +44,7 @@
     consumer: Consumer,
     sessionKey: string,
   ): Promise<string> {
-<<<<<<< HEAD
-    let transaction: Transaction = new Transaction();
-    transaction.id = Entity.getNewID();
-=======
     let transaction: InputTransaction;
->>>>>>> 3b940895
     transaction.transactionRef = Utils.generateLowercaseUUID(true);
     if (orderDetails.creditConsumerIDOrTag) {
       let consumerID: string;
@@ -93,7 +88,6 @@
     transaction.workflowName = orderDetails.workflowName;
     const savedTransaction: Transaction = await this.transactionRepo.createTransaction(transaction);
 
-<<<<<<< HEAD
     switch (orderDetails.workflowName) {
       case WorkflowName.CONSUMER_WALLET_TRANSFER:
         this.workflowExecutor.executeConsumerWalletTransferWorkflow(
@@ -116,14 +110,6 @@
           orderDetails.creditAmount,
           transaction.id,
         );
-=======
-    switch (savedTransaction.workflowName) {
-      case WorkflowName.BANK_TO_NOBA_WALLET:
-        // execute workflow here
-        break;
-      case WorkflowName.NOBA_WALLET_TO_BANK:
-        // execute workflow here
->>>>>>> 3b940895
         break;
       default:
         throw new ServiceException({
