--- conflicted
+++ resolved
@@ -92,19 +92,13 @@
   }
 
   async initiateTransaction(request: InitiateTransactionRequest): Promise<Transaction> {
-<<<<<<< HEAD
     // Should figure out a better way to check against union typed enums
     if (
       request.type !== WorkflowName.CARD_WITHDRAWAL &&
       request.type !== WorkflowName.CARD_REVERSAL &&
+      request.type !== WorkflowName.PAYROLL_DEPOSIT &&
       request.type !== WorkflowName.CREDIT_ADJUSTMENT &&
       request.type !== WorkflowName.DEBIT_ADJUSTMENT
-=======
-    if (
-      request.type !== WorkflowName.CARD_WITHDRAWAL &&
-      request.type !== WorkflowName.CARD_REVERSAL &&
-      request.type !== WorkflowName.PAYROLL_DEPOSIT
->>>>>>> 3f2bedb2
     ) {
       throw new ServiceException({
         errorCode: ServiceErrorCode.NOT_IMPLEMENTED,
