--- conflicted
+++ resolved
@@ -109,13 +109,10 @@
       request.type !== WorkflowName.CARD_WITHDRAWAL &&
       request.type !== WorkflowName.CARD_REVERSAL &&
       request.type !== WorkflowName.PAYROLL_DEPOSIT &&
-<<<<<<< HEAD
+      request.type !== WorkflowName.CARD_CREDIT_ADJUSTMENT &&
+      request.type !== WorkflowName.CARD_DEBIT_ADJUSTMENT &&
       request.type !== WorkflowName.CREDIT_ADJUSTMENT &&
       request.type !== WorkflowName.DEBIT_ADJUSTMENT
-=======
-      request.type !== WorkflowName.CARD_CREDIT_ADJUSTMENT &&
-      request.type !== WorkflowName.CARD_DEBIT_ADJUSTMENT
->>>>>>> fdcaba30
     ) {
       throw new ServiceException({
         errorCode: ServiceErrorCode.NOT_IMPLEMENTED,
@@ -140,14 +137,6 @@
         inputTransaction = await this.createInputTransactionForPayrollDepositRequest(request.payrollDepositRequest);
         break;
 
-<<<<<<< HEAD
-      case WorkflowName.CREDIT_ADJUSTMENT:
-        inputTransaction = await this.createInputTransactionForCreditAdjustmentRequest(request.creditAdjustmentRequest);
-        break;
-
-      case WorkflowName.DEBIT_ADJUSTMENT:
-        inputTransaction = await this.createInputTransactionForDebitAdjustmentRequest(request.debitAdjustmentRequest);
-=======
       case WorkflowName.CARD_CREDIT_ADJUSTMENT:
         inputTransaction = this.createInputTransactionForCardCreditAdjustmentRequest(
           request.cardCreditAdjustmentRequest,
@@ -156,7 +145,14 @@
 
       case WorkflowName.CARD_DEBIT_ADJUSTMENT:
         inputTransaction = this.createInputTransactionForCardDebitAdjustmentRequest(request.cardDebitAdjustmentRequest);
->>>>>>> fdcaba30
+        break;
+
+      case WorkflowName.CREDIT_ADJUSTMENT:
+        inputTransaction = await this.createInputTransactionForCreditAdjustmentRequest(request.creditAdjustmentRequest);
+        break;
+
+      case WorkflowName.DEBIT_ADJUSTMENT:
+        inputTransaction = await this.createInputTransactionForDebitAdjustmentRequest(request.debitAdjustmentRequest);
         break;
     }
 
@@ -403,37 +399,6 @@
     };
   }
 
-<<<<<<< HEAD
-  private async createInputTransactionForCreditAdjustmentRequest(
-    request: CreditAdjustmentTransactionRequest,
-  ): Promise<InputTransaction> {
-    return {
-      workflowName: WorkflowName.CREDIT_ADJUSTMENT,
-      exchangeRate: null,
-      memo: request.memo,
-      transactionRef: Utils.generateLowercaseUUID(true),
-      transactionFees: [],
-      sessionKey: WorkflowName.CREDIT_ADJUSTMENT,
-      creditAmount: request.creditAmount,
-      creditCurrency: request.creditCurrency,
-      creditConsumerID: request.creditConsumerID,
-    };
-  }
-
-  private async createInputTransactionForDebitAdjustmentRequest(
-    request: DebitAdjustmentTransactionRequest,
-  ): Promise<InputTransaction> {
-    return {
-      workflowName: WorkflowName.DEBIT_ADJUSTMENT,
-      exchangeRate: null,
-      memo: request.memo,
-      transactionRef: Utils.generateLowercaseUUID(true),
-      transactionFees: [],
-      sessionKey: WorkflowName.DEBIT_ADJUSTMENT,
-      debitAmount: request.debitAmount,
-      debitCurrency: request.debitCurrency,
-      debitConsumerID: request.debitConsumerID,
-=======
   private createInputTransactionForCardCreditAdjustmentRequest(
     request: CardCreditAdjustmentTransactionRequest,
   ): InputTransaction {
@@ -467,7 +432,38 @@
       exchangeRate: request.exchangeRate,
       sessionKey: "CARD_ADJUSTMENTS",
       transactionFees: [],
->>>>>>> fdcaba30
+    };
+  }
+
+  private async createInputTransactionForCreditAdjustmentRequest(
+    request: CreditAdjustmentTransactionRequest,
+  ): Promise<InputTransaction> {
+    return {
+      workflowName: WorkflowName.CREDIT_ADJUSTMENT,
+      exchangeRate: null,
+      memo: request.memo,
+      transactionRef: Utils.generateLowercaseUUID(true),
+      transactionFees: [],
+      sessionKey: WorkflowName.CREDIT_ADJUSTMENT,
+      creditAmount: request.creditAmount,
+      creditCurrency: request.creditCurrency,
+      creditConsumerID: request.creditConsumerID,
+    };
+  }
+
+  private async createInputTransactionForDebitAdjustmentRequest(
+    request: DebitAdjustmentTransactionRequest,
+  ): Promise<InputTransaction> {
+    return {
+      workflowName: WorkflowName.DEBIT_ADJUSTMENT,
+      exchangeRate: null,
+      memo: request.memo,
+      transactionRef: Utils.generateLowercaseUUID(true),
+      transactionFees: [],
+      sessionKey: WorkflowName.DEBIT_ADJUSTMENT,
+      debitAmount: request.debitAmount,
+      debitCurrency: request.debitCurrency,
+      debitConsumerID: request.debitConsumerID,
     };
   }
 
