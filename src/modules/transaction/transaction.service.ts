import { Inject, Injectable } from "@nestjs/common";
import { InputTransaction, Transaction, TransactionStatus, UpdateTransaction } from "./domain/Transaction";
import { TransactionFilterOptionsDTO } from "./dto/TransactionFilterOptionsDTO";
import { InitiateTransactionDTO } from "./dto/CreateTransactionDTO";
import { ITransactionRepo } from "./repo/transaction.repo";
import { WINSTON_MODULE_PROVIDER } from "nest-winston";
import { Logger } from "winston";
import { TRANSACTION_REPO_PROVIDER } from "./repo/transaction.repo.module";
import { Utils } from "../../core/utils/Utils";
import { ConsumerService } from "../consumer/consumer.service";
import { ServiceErrorCode, ServiceException } from "../../core/exception/ServiceException";
import { PaginatedResult } from "../../core/infra/PaginationTypes";
import { Currency } from "./domain/TransactionTypes";
import { QuoteResponseDTO } from "./dto/QuoteResponseDTO";
import { ExchangeRateService } from "../common/exchangerate.service";
import { AddTransactionEventDTO, TransactionEventDTO } from "./dto/TransactionEventDTO";
import { InputTransactionEvent, TransactionEvent } from "./domain/TransactionEvent";
import { UpdateTransactionDTO } from "./dto/TransactionDTO";
import { TransactionVerification } from "../verification/domain/TransactionVerification";
import { VerificationService } from "../verification/verification.service";
import { KYCStatus } from "@prisma/client";
<<<<<<< HEAD
import { CustomConfigService } from "../../core/utils/AppConfigModule";
import { NobaConfigs } from "../../config/configtypes/NobaConfigs";
import { NOBA_CONFIG_KEY } from "../../config/ConfigurationUtils";
=======
import { WorkflowFactory } from "./factory/workflow.factory";
>>>>>>> ef4cbf25

@Injectable()
export class TransactionService {
  private depositFeeAmount: number;
  private depositFeePercentage: number;

  constructor(
    @Inject(TRANSACTION_REPO_PROVIDER) private readonly transactionRepo: ITransactionRepo,
    @Inject(WINSTON_MODULE_PROVIDER) private readonly logger: Logger,
    private readonly configService: CustomConfigService,
    private readonly consumerService: ConsumerService,
    private readonly exchangeRateService: ExchangeRateService,
    private readonly verificationService: VerificationService,
<<<<<<< HEAD
    private readonly monoService: MonoService,
  ) {
    this.depositFeeAmount = this.configService.get<NobaConfigs>(NOBA_CONFIG_KEY).transaction.depositFeeAmount;
    this.depositFeePercentage = this.configService.get<NobaConfigs>(NOBA_CONFIG_KEY).transaction.depositFeePercentage;
  }
=======
    private readonly transactionFactory: WorkflowFactory,
  ) {}
>>>>>>> ef4cbf25

  async getTransactionByTransactionRef(transactionRef: string, consumerID: string): Promise<Transaction> {
    const transaction: Transaction = await this.transactionRepo.getTransactionByTransactionRef(transactionRef);
    if (
      transaction === null ||
      (transaction.debitConsumerID !== consumerID && transaction.creditConsumerID !== consumerID)
    ) {
      throw new ServiceException({
        errorCode: ServiceErrorCode.DOES_NOT_EXIST,
        message: `Could not find transaction with transactionRef: ${transactionRef} for consumerID: ${consumerID}`,
      });
    }
    return transaction;
  }

  async getTransactionByTransactionID(transactionID: string): Promise<Transaction> {
    return await this.transactionRepo.getTransactionByID(transactionID);
  }

  async getFilteredTransactions(filter: TransactionFilterOptionsDTO): Promise<PaginatedResult<Transaction>> {
    return await this.transactionRepo.getFilteredTransactions(filter);
  }

  async initiateTransaction(
    transactionDetails: InitiateTransactionDTO,
    initiatingConsumer: string,
    sessionKey: string,
  ): Promise<Transaction> {
    // TODO: Add more validations around required amounts/currencies
    if (!initiatingConsumer) {
      throw new ServiceException({
        errorCode: ServiceErrorCode.SEMANTIC_VALIDATION,
        message: "Must have consumer to initiate transaction",
      });
    }
    const workflowImpl = this.transactionFactory.getWorkflowImplementation(transactionDetails.workflowName);

    transactionDetails = await workflowImpl.preprocessTransactionParams(transactionDetails, initiatingConsumer);

    const transaction: InputTransaction = {
      creditAmount: transactionDetails.creditAmount,
      creditCurrency: transactionDetails.creditCurrency,
      debitAmount: transactionDetails.debitAmount,
      debitCurrency: transactionDetails.debitCurrency,
      exchangeRate: transactionDetails.exchangeRate,
      workflowName: transactionDetails.workflowName,
      memo: transactionDetails.memo,
      sessionKey: sessionKey,
      transactionRef: Utils.generateLowercaseUUID(true),
    };

    try {
      // Ensure that consumers on both side of the transaction are in good standing
      if (transactionDetails.creditConsumerIDOrTag) {
        const consumer = await this.consumerService.getActiveConsumer(transactionDetails.creditConsumerIDOrTag);
        transaction.creditConsumerID = consumer.props.id;
      }

      if (transactionDetails.debitConsumerIDOrTag) {
        const consumer = await this.consumerService.getActiveConsumer(transactionDetails.debitConsumerIDOrTag);
        transaction.debitConsumerID = consumer.props.id;
      }
    } catch (error) {
      if (error instanceof ServiceException && error.errorCode === ServiceErrorCode.SEMANTIC_VALIDATION) {
        throw new ServiceException({
          // Rewrite semantic validations with the service's own terminology, otherwise let it bubble up
          errorCode: ServiceErrorCode.SEMANTIC_VALIDATION,
          message: "Unable to execute transaction at this time as user is invalid or unable to perform transactions.",
        });
      } else {
        throw error;
      }
    }

    if (transaction.creditConsumerID === transaction.debitConsumerID) {
      throw new ServiceException({
        errorCode: ServiceErrorCode.SEMANTIC_VALIDATION,
        message: "debit & credit cannot be same entity",
      });
    }

    const savedTransaction: Transaction = await this.transactionRepo.createTransaction(transaction);

    // Perform sanctions check
    try {
      // If it passes, simple return. If it fails, an exception will be thrown
      await this.validateForSanctions(initiatingConsumer, savedTransaction);
    } catch (e) {
      if (e instanceof ServiceException) {
        await this.transactionRepo.updateTransactionByTransactionID(savedTransaction.id, {
          status: TransactionStatus.FAILED,
        });
        throw e;
      }
    }

    await workflowImpl.initiateWorkflow(savedTransaction);

    return savedTransaction;
  }

  async calculateExchangeRate(
    amount: number,
    amountCurrency: Currency,
    desiredCurrency: Currency,
    workflowName: WorkflowName,
  ): Promise<QuoteResponseDTO> {
    if (Object.values(Currency).indexOf(amountCurrency) === -1) {
      throw new ServiceException({
        errorCode: ServiceErrorCode.SEMANTIC_VALIDATION,
        message: "Invalid base currency",
      });
    }

    if (Object.values(Currency).indexOf(desiredCurrency) === -1) {
      throw new ServiceException({
        errorCode: ServiceErrorCode.SEMANTIC_VALIDATION,
        message: "Invalid desired currency",
      });
    }

    const exchangeRateDTO = await this.exchangeRateService.getExchangeRateForCurrencyPair(
      amountCurrency,
      desiredCurrency,
    );

    if (!exchangeRateDTO) {
      throw new ServiceException({
        errorCode: ServiceErrorCode.DOES_NOT_EXIST,
        message: "No exchange rate found for currency pair",
      });
    }

    /* Investigate: 
    - Add global parameters to control processing fees
    - Add global parameters to control noba fees
    - Add consumer check for user promos
    - Add tier based fees
    */

    const nobaRate = exchangeRateDTO.nobaRate;

    let res: QuoteResponseDTO;

    switch (workflowName) {
      case WorkflowName.WALLET_TRANSFER:
        throw new ServiceException({
          errorCode: ServiceErrorCode.SEMANTIC_VALIDATION,
          message: "Wallet transfer not valid workflow for quote",
        });
      case WorkflowName.WALLET_WITHDRAWAL:
        if (desiredCurrency === Currency.COP) {
          // Noba rate = 5000
          const nobaFeeUSD = Math.min(amount * this.depositFeePercentage, this.depositFeeAmount);
          const nobaFeeCOP = nobaFeeUSD * nobaRate;

          const processingFeeCOP = 2975;
          const processingFeeUSD = processingFeeCOP / nobaRate;

          // Do fees get calculated postExchange or preExchange?
          const postExchangeAmount = amount * nobaRate;
          const postExchangeAmountWithBankFees = postExchangeAmount - nobaFeeCOP - processingFeeCOP;

          res = {
            nobaFee: Utils.roundTo2DecimalString(nobaFeeUSD),
            processingFee: Utils.roundTo2DecimalString(processingFeeUSD),
            totalFee: Utils.roundTo2DecimalString(nobaFeeUSD + processingFeeUSD),
            quoteAmount: Utils.roundTo2DecimalString(postExchangeAmount),
            quoteAmountWithFees: Utils.roundTo2DecimalString(postExchangeAmountWithBankFees),
            nobaRate: Utils.roundTo2DecimalString(nobaRate),
          };
        } else {
          throw new ServiceException({
            errorCode: ServiceErrorCode.SEMANTIC_VALIDATION,
            message: "Non-COP withdrawal not supported",
          });
        }

        break;
      case WorkflowName.WALLET_DEPOSIT:
        if (desiredCurrency === Currency.COP) {
          throw new ServiceException({
            errorCode: ServiceErrorCode.SEMANTIC_VALIDATION,
            message: "COP deposit not supported",
          });
        } else {
          // nobaRate = 1/5000
          const bankFeeCOP = 0.031535 * amount + 1071;
          const bankFeeUSD = bankFeeCOP * nobaRate;
          const nobaFeeUSD = Math.min(amount * nobaRate * this.depositFeePercentage, this.depositFeeAmount);
          const nobaFeeCOP = nobaFeeUSD / nobaRate;

          const postBankAmount = amount - bankFee;
          desiredAmountWithBankFees = postBankAmount / nobaRate;
        }
        break;
    }

    return res;
  }

  async updateTransaction(transactionID: string, transactionDetails: UpdateTransactionDTO): Promise<Transaction> {
    const transaction = await this.transactionRepo.getTransactionByID(transactionID);
    if (!transaction) {
      throw new ServiceException({
        errorCode: ServiceErrorCode.DOES_NOT_EXIST,
        message: "Transaction does not exist",
      });
    }

    // Only allow these two fields to be updated. Others are more sensitive and get updated by other methods.
    const transactionUpdate: UpdateTransaction = {
      ...(transactionDetails.status !== undefined && { status: transactionDetails.status }),
    };

    return await this.transactionRepo.updateTransactionByTransactionID(transactionID, transactionUpdate);
  }

  private async validateForSanctions(consumerID: string, transaction: Transaction) {
    // Check Sardine for sanctions
    const sardineTransactionInformation: TransactionVerification = {
      transactionID: transaction.id,
      debitConsumerID: transaction.debitConsumerID,
      creditConsumerID: transaction.creditConsumerID,
      workflowName: transaction.workflowName,
      debitAmount: transaction.debitAmount,
      debitCurrency: transaction.debitCurrency,
      creditAmount: transaction.creditAmount,
      creditCurrency: transaction.creditCurrency,
    };

    const consumer = await this.consumerService.getConsumer(consumerID);
    const result = await this.verificationService.transactionVerification(
      transaction.sessionKey,
      consumer,
      sardineTransactionInformation,
    );

    if (result.status !== KYCStatus.APPROVED) {
      this.logger.debug(
        `Failed to make transaction. Reason: KYC Provider has tagged the transaction as high risk. ${JSON.stringify(
          result,
        )}`,
      );

      this.addTransactionEvent(transaction.id, {
        message: "Transaction has been detected to be high risk",
      });

      throw new ServiceException({
        errorCode: ServiceErrorCode.UNABLE_TO_PROCESS,
      });
    }
  }

  async addTransactionEvent(
    transactionID: string,
    transactionEvent: AddTransactionEventDTO,
  ): Promise<TransactionEventDTO> {
    const transaction = await this.transactionRepo.getTransactionByID(transactionID);
    if (!transaction) {
      throw new ServiceException({
        errorCode: ServiceErrorCode.DOES_NOT_EXIST,
        message: "Transaction does not exist",
      });
    }

    const inputTransactionEvent: InputTransactionEvent = {
      transactionID: transaction.id,
      internal: transactionEvent.internal ?? true,
      message: transactionEvent.message,
      ...(transactionEvent.details !== undefined && { details: transactionEvent.details }),
      ...(transactionEvent.key !== undefined && { key: transactionEvent.key }),
      ...(transactionEvent.parameters !== undefined &&
        transactionEvent.parameters.length > 0 && {
          param1: transactionEvent.parameters[0],
        }),
      ...(transactionEvent.parameters !== undefined &&
        transactionEvent.parameters.length > 1 && {
          param2: transactionEvent.parameters[1],
        }),
      ...(transactionEvent.parameters !== undefined &&
        transactionEvent.parameters.length > 2 && {
          param3: transactionEvent.parameters[2],
        }),
      ...(transactionEvent.parameters !== undefined &&
        transactionEvent.parameters.length > 3 && {
          param4: transactionEvent.parameters[3],
        }),
      ...(transactionEvent.parameters !== undefined &&
        transactionEvent.parameters.length > 4 && {
          param5: transactionEvent.parameters[4],
        }),
    };

    const savedTransactionEvent: TransactionEvent = await this.transactionRepo.addTransactionEvent(
      inputTransactionEvent,
    );

    return {
      timestamp: savedTransactionEvent.timestamp,
      internal: savedTransactionEvent.internal,
      message: savedTransactionEvent.message,
      ...(savedTransactionEvent.details !== undefined && { details: savedTransactionEvent.details }),
      ...(savedTransactionEvent.key !== undefined && { key: savedTransactionEvent.key }),
      ...(savedTransactionEvent.param1 !== undefined && {
        parameters: Array.of(
          savedTransactionEvent.param1,
          savedTransactionEvent.param2,
          savedTransactionEvent.param3,
          savedTransactionEvent.param4,
          savedTransactionEvent.param5,
        ),
      }),
    };
  }

  async getTransactionEvents(transactionID: string, includeInternalEvents: boolean): Promise<TransactionEvent[]> {
    const transactionEvents: TransactionEvent[] = await this.transactionRepo.getTransactionEvents(
      transactionID,
      includeInternalEvents,
    );
    return transactionEvents;
  }
}<|MERGE_RESOLUTION|>--- conflicted
+++ resolved
@@ -19,13 +19,10 @@
 import { TransactionVerification } from "../verification/domain/TransactionVerification";
 import { VerificationService } from "../verification/verification.service";
 import { KYCStatus } from "@prisma/client";
-<<<<<<< HEAD
+import { WorkflowFactory } from "./factory/workflow.factory";
 import { CustomConfigService } from "../../core/utils/AppConfigModule";
 import { NobaConfigs } from "../../config/configtypes/NobaConfigs";
 import { NOBA_CONFIG_KEY } from "../../config/ConfigurationUtils";
-=======
-import { WorkflowFactory } from "./factory/workflow.factory";
->>>>>>> ef4cbf25
 
 @Injectable()
 export class TransactionService {
@@ -39,16 +36,11 @@
     private readonly consumerService: ConsumerService,
     private readonly exchangeRateService: ExchangeRateService,
     private readonly verificationService: VerificationService,
-<<<<<<< HEAD
-    private readonly monoService: MonoService,
+    private readonly transactionFactory: WorkflowFactory,
   ) {
     this.depositFeeAmount = this.configService.get<NobaConfigs>(NOBA_CONFIG_KEY).transaction.depositFeeAmount;
     this.depositFeePercentage = this.configService.get<NobaConfigs>(NOBA_CONFIG_KEY).transaction.depositFeePercentage;
   }
-=======
-    private readonly transactionFactory: WorkflowFactory,
-  ) {}
->>>>>>> ef4cbf25
 
   async getTransactionByTransactionRef(transactionRef: string, consumerID: string): Promise<Transaction> {
     const transaction: Transaction = await this.transactionRepo.getTransactionByTransactionRef(transactionRef);
