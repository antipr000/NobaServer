import { Inject, Injectable } from "@nestjs/common";
import { InputTransaction, Transaction, WorkflowName } from "./domain/Transaction";
import { Consumer } from "../consumer/domain/Consumer";
import { TransactionFilterOptionsDTO } from "./dto/TransactionFilterOptionsDTO";
import { InitiateTransactionDTO } from "./dto/CreateTransactionDTO";
import { ITransactionRepo } from "./repo/transaction.repo";
import { WINSTON_MODULE_PROVIDER } from "nest-winston";
import { Logger } from "winston";
import { TRANSACTION_REPO_PROVIDER } from "./repo/transaction.repo.module";
import { Utils } from "../../core/utils/Utils";
import { ConsumerService } from "../consumer/consumer.service";
import { BadRequestError } from "../../core/exception/CommonAppException";
import { WorkflowExecutor } from "../../infra/temporal/workflow.executor";
import { Entity } from "../../core/domain/Entity";
import { v4 } from "uuid";
import { ServiceErrorCode, ServiceException } from "../../core/exception/ServiceException";

@Injectable()
export class TransactionService {
  constructor(
    @Inject(TRANSACTION_REPO_PROVIDER) private readonly transactionRepo: ITransactionRepo,
    @Inject(WINSTON_MODULE_PROVIDER) private readonly logger: Logger,
    private readonly consumerService: ConsumerService,
    private readonly workflowExecutor: WorkflowExecutor,
  ) {}

  async getTransactionByTransactionRef(transactionRef: string, consumerID: string): Promise<Transaction> {
    const transaction: Transaction = await this.transactionRepo.getTransactionByTransactionRef(transactionRef);
    if (
      transaction === null ||
      (transaction.debitConsumerID !== consumerID && transaction.creditConsumerID !== consumerID)
    ) {
      return null;
    }
    return transaction;
  }

  async getFilteredTransactions(filter: TransactionFilterOptionsDTO): Promise<Transaction[]> {
    throw new Error("Not implemented!");
  }

  async initiateTransaction(
<<<<<<< HEAD
    orderDetails: InitiateTransactionDTO,
    consumer: Consumer, // How should this consumer actually be used?
=======
    transactionDetails: InitiateTransactionDTO,
    initiatingConsumer: Consumer,
>>>>>>> 942ac779
    sessionKey: string,
  ): Promise<string> {
    // Validate and populate defaults
    switch (transactionDetails.workflowName) {
      case WorkflowName.CREDIT_CONSUMER_WALLET:
        if (transactionDetails.debitConsumerIDOrTag) {
          throw new ServiceException({
            errorCode: ServiceErrorCode.SEMANTIC_VALIDATION,
            message: "debitConsumerIDOrTag cannot be set for CREDIT_CONSUMER_WALLET workflow",
          });
        }

        if (transactionDetails.debitAmount || transactionDetails.debitCurrency) {
          throw new ServiceException({
            errorCode: ServiceErrorCode.SEMANTIC_VALIDATION,
            message: "debitAmount and debitCurrency cannot be set for CREDIT_CONSUMER_WALLET workflow",
          });
        }

        transactionDetails.debitConsumerIDOrTag = undefined; // Gets populated with Noba master wallet
        transactionDetails.creditConsumerIDOrTag = initiatingConsumer.props.id;
        transactionDetails.debitAmount = transactionDetails.creditAmount;
        transactionDetails.debitCurrency = transactionDetails.creditCurrency;
        transactionDetails.exchangeRate = 1;
        break;
      case WorkflowName.DEBIT_CONSUMER_WALLET:
        if (transactionDetails.creditConsumerIDOrTag) {
          throw new ServiceException({
            errorCode: ServiceErrorCode.SEMANTIC_VALIDATION,
            message: "creditConsumerIDOrTag cannot be set for DEBIT_CONSUMER_WALLET workflow",
          });
        }

        if (transactionDetails.creditAmount || transactionDetails.creditCurrency) {
          throw new ServiceException({
            errorCode: ServiceErrorCode.SEMANTIC_VALIDATION,
            message: "creditAmount and creditCurrency cannot be set for DEBIT_CONSUMER_WALLET workflow",
          });
        }

        transactionDetails.debitConsumerIDOrTag = initiatingConsumer.props.id;
        transactionDetails.creditConsumerIDOrTag = undefined; // Gets populated with Noba master wallet
        transactionDetails.creditAmount = transactionDetails.debitAmount;
        transactionDetails.creditCurrency = transactionDetails.debitCurrency;
        transactionDetails.exchangeRate = 1;
        break;
      case WorkflowName.CONSUMER_WALLET_TRANSFER:
        if (transactionDetails.debitConsumerIDOrTag) {
          throw new ServiceException({
            errorCode: ServiceErrorCode.SEMANTIC_VALIDATION,
            message: "debitConsumerIDOrTag cannot be set for CONSUMER_WALLET_TRANSFER workflow",
          });
        }

        if (transactionDetails.debitAmount || transactionDetails.debitCurrency) {
          throw new ServiceException({
            errorCode: ServiceErrorCode.SEMANTIC_VALIDATION,
            message: "debitAmount and debitCurrency cannot be set for CONSUMER_WALLET_TRANSFER workflow",
          });
        }

        transactionDetails.debitConsumerIDOrTag = initiatingConsumer.props.id; // Debit consumer must always be the current consumer
        transactionDetails.debitAmount = transactionDetails.creditAmount;
        transactionDetails.debitCurrency = transactionDetails.creditCurrency;
        transactionDetails.exchangeRate = 1;
        break;
    }

    let transaction: InputTransaction = {
      creditAmount: transactionDetails.creditAmount,
      creditCurrency: transactionDetails.creditCurrency,
      debitAmount: transactionDetails.debitAmount,
      debitCurrency: transactionDetails.debitCurrency,
      exchangeRate: transactionDetails.exchangeRate,
      workflowName: transactionDetails.workflowName,
      transactionRef: Utils.generateLowercaseUUID(true),
    };

    if (transactionDetails.creditConsumerIDOrTag) {
      let consumerID: string;
      if (transactionDetails.creditConsumerIDOrTag.startsWith("$")) {
        consumerID = await this.consumerService.findConsumerIDByHandle(transactionDetails.creditConsumerIDOrTag);
        if (!consumerID) {
          throw new ServiceException({
            errorCode: ServiceErrorCode.SEMANTIC_VALIDATION,
            message: "creditConsumerIDOrTag is not a valid consumer",
          });
        }
      } else {
        const consumer = await this.consumerService.findConsumerById(transactionDetails.creditConsumerIDOrTag);
        if (!consumer) {
          throw new ServiceException({
            errorCode: ServiceErrorCode.SEMANTIC_VALIDATION,
            message: "creditConsumerIDOrTag is not a valid consumer",
          });
        }

        consumerID = consumer.props.id;
      }

      transaction.creditConsumerID = consumerID;
    }

    if (transactionDetails.debitConsumerIDOrTag) {
      let consumerID: string;
      if (transactionDetails.debitConsumerIDOrTag.startsWith("$")) {
        consumerID = await this.consumerService.findConsumerIDByHandle(transactionDetails.debitConsumerIDOrTag);
        if (!consumerID) {
          throw new ServiceException({
            errorCode: ServiceErrorCode.SEMANTIC_VALIDATION,
            message: "debitConsumerIDOrTag is not a valid consumer",
          });
        }
      } else {
        const consumer = await this.consumerService.findConsumerById(transactionDetails.debitConsumerIDOrTag);
        if (!consumer) {
          throw new ServiceException({
            errorCode: ServiceErrorCode.SEMANTIC_VALIDATION,
            message: "debitConsumerIDOrTag is not a valid consumer",
          });
        }
        consumerID = consumer.props.id;
      }

      transaction.debitConsumerID = consumerID;
    }

    if (!transaction.creditConsumerID && !transaction.debitConsumerID) {
      throw new ServiceException({
        errorCode: ServiceErrorCode.SEMANTIC_VALIDATION,
        message: "One of credit consumer id or debit consumer id must be set",
      });
    }

    transaction.workflowName = transactionDetails.workflowName;
    const savedTransaction: Transaction = await this.transactionRepo.createTransaction(transaction);

    switch (transactionDetails.workflowName) {
      case WorkflowName.CONSUMER_WALLET_TRANSFER:
        this.workflowExecutor.executeConsumerWalletTransferWorkflow(
          savedTransaction.debitConsumerID,
          savedTransaction.creditConsumerID,
          savedTransaction.debitAmount,
          savedTransaction.transactionRef,
        );
        break;
      case WorkflowName.DEBIT_CONSUMER_WALLET:
        if (transaction.creditConsumerID && transaction.debitConsumerID) {
          throw new ServiceException({
            errorCode: ServiceErrorCode.SEMANTIC_VALIDATION,
            message: "Both credit consumer and debit consumer cannot be set for a transaction",
          });
        }
        this.workflowExecutor.executeDebitConsumerWalletWorkflow(
<<<<<<< HEAD
          orderDetails.debitConsumerIDOrTag,
          orderDetails.debitAmount,
          transaction.transactionRef,
=======
          savedTransaction.debitConsumerID,
          savedTransaction.debitAmount,
          savedTransaction.transactionRef,
>>>>>>> 942ac779
        );
        break;
      case WorkflowName.CREDIT_CONSUMER_WALLET:
        if (transaction.creditConsumerID && transaction.debitConsumerID) {
          throw new ServiceException({
            errorCode: ServiceErrorCode.SEMANTIC_VALIDATION,
            message: "Both credit consumer and debit consumer cannot be set for a transaction",
          });
        }
        this.workflowExecutor.executeCreditConsumerWalletWorkflow(
<<<<<<< HEAD
          orderDetails.creditConsumerIDOrTag,
          orderDetails.creditAmount,
          transaction.transactionRef,
=======
          savedTransaction.creditConsumerID,
          savedTransaction.creditAmount,
          savedTransaction.transactionRef,
>>>>>>> 942ac779
        );
        break;
      default:
        throw new ServiceException({
          errorCode: ServiceErrorCode.SEMANTIC_VALIDATION,
          message: "Invalid workflow type",
        });
    }

    return savedTransaction.transactionRef;
  }

  async calculateExchangeRate(baseCurrency: string, targetCurrency: string): Promise<string> {
    throw new Error("Not implemented!");
  }
}<|MERGE_RESOLUTION|>--- conflicted
+++ resolved
@@ -40,13 +40,8 @@
   }
 
   async initiateTransaction(
-<<<<<<< HEAD
-    orderDetails: InitiateTransactionDTO,
-    consumer: Consumer, // How should this consumer actually be used?
-=======
     transactionDetails: InitiateTransactionDTO,
     initiatingConsumer: Consumer,
->>>>>>> 942ac779
     sessionKey: string,
   ): Promise<string> {
     // Validate and populate defaults
@@ -201,15 +196,9 @@
           });
         }
         this.workflowExecutor.executeDebitConsumerWalletWorkflow(
-<<<<<<< HEAD
-          orderDetails.debitConsumerIDOrTag,
-          orderDetails.debitAmount,
-          transaction.transactionRef,
-=======
           savedTransaction.debitConsumerID,
           savedTransaction.debitAmount,
           savedTransaction.transactionRef,
->>>>>>> 942ac779
         );
         break;
       case WorkflowName.CREDIT_CONSUMER_WALLET:
@@ -220,15 +209,9 @@
           });
         }
         this.workflowExecutor.executeCreditConsumerWalletWorkflow(
-<<<<<<< HEAD
-          orderDetails.creditConsumerIDOrTag,
-          orderDetails.creditAmount,
-          transaction.transactionRef,
-=======
           savedTransaction.creditConsumerID,
           savedTransaction.creditAmount,
           savedTransaction.transactionRef,
->>>>>>> 942ac779
         );
         break;
       default:
