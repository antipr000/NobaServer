--- conflicted
+++ resolved
@@ -1,8 +1,4 @@
-<<<<<<< HEAD
 import { BadRequestException, Body, Controller, Get, HttpStatus, Inject, Param, Patch } from "@nestjs/common";
-import { ApiBadRequestResponse, ApiNotFoundResponse, ApiOperation, ApiResponse, ApiTags } from "@nestjs/swagger";
-=======
-import { BadRequestException, Body, Controller, HttpStatus, Inject, Param, Patch } from "@nestjs/common";
 import {
   ApiBadRequestResponse,
   ApiBearerAuth,
@@ -11,24 +7,17 @@
   ApiResponse,
   ApiTags,
 } from "@nestjs/swagger";
-
->>>>>>> 0b052942
 import { TransactionService } from "./transaction.service";
 import { WINSTON_MODULE_PROVIDER } from "nest-winston";
 import { Logger } from "winston";
 import { UpdateTransactionRequestDTO } from "./dto/TransactionDTO";
-<<<<<<< HEAD
 import { WorkflowTransactionDTO } from "./dto/transaction.workflow.controller.dto";
 import { Transaction } from "./domain/Transaction";
 import { TransactionWorkflowMapper } from "./mapper/transaction.workflow.mapper";
+import { IsNoApiKeyNeeded } from "../auth/public.decorator";
 
 @Controller("wf/v1/transactions")
-=======
-import { IsNoApiKeyNeeded } from "../auth/public.decorator";
-
-@Controller("wf/v1")
 @ApiBearerAuth("JWT-auth")
->>>>>>> 0b052942
 @ApiTags("Workflow")
 @IsNoApiKeyNeeded()
 export class TransactionWorkflowController {
