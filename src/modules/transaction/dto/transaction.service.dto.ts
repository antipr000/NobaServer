import Joi from "joi";
import { KeysRequired } from "../../../modules/common/domain/Types";
import { WorkflowName } from "../domain/Transaction";

export type InitiateTransactionRequest = {
  // TODO: Replace `WorkflowName` with `TransactionType` enum.
  type: WorkflowName;

  cardWithdrawalRequest?: CardWithdrawalTransactionRequest;
  cardReversalRequest?: CardReversalTransactionRequest;
<<<<<<< HEAD
  creditAdjustmentRequest?: CreditAdjustmentTransactionRequest;
  debitAdjustmentRequest?: DebitAdjustmentTransactionRequest;
=======
  payrollDepositRequest?: PayrollDepositTransactionRequest;
>>>>>>> 3f2bedb2
};

export type CardWithdrawalTransactionRequest = {
  nobaTransactionID: string;
  debitConsumerID: string;
  debitAmountInUSD: number;
  exchangeRate: number;
  memo: string;
};

export type CardReversalTransactionRequest = {
  type: CardReversalTransactionType;
  nobaTransactionID: string;
  consumerID: string;
  amountInUSD: number;
  exchangeRate: number;
  memo: string;
};

<<<<<<< HEAD
export type CreditAdjustmentTransactionRequest = {
  creditConsumerID: string;
  creditAmount: number;
  creditCurrency: string;
  memo: string;
};

export type DebitAdjustmentTransactionRequest = {
  debitConsumerID: string;
  debitAmount: number;
  debitCurrency: string;
  memo: string;
=======
export type PayrollDepositTransactionRequest = {
  disbursementID: string;
>>>>>>> 3f2bedb2
};

export enum CardReversalTransactionType {
  CREDIT = "CREDIT",
  DEBIT = "DEBIT",
}

export const validateInitiateTransactionRequest = (request: InitiateTransactionRequest) => {
  const cardWithdrawalJoiValidationKeys: KeysRequired<CardWithdrawalTransactionRequest> = {
    nobaTransactionID: Joi.string().required(),
    debitConsumerID: Joi.string().required(),
    debitAmountInUSD: Joi.number().required(),
    exchangeRate: Joi.number().required(),
    memo: Joi.string().required(),
  };
  const cardReversalJoiValidationKeys: KeysRequired<CardReversalTransactionRequest> = {
    type: Joi.string()
      .required()
      .valid(...Object.values(CardReversalTransactionType)),
    nobaTransactionID: Joi.string().required(),
    consumerID: Joi.string().required(),
    amountInUSD: Joi.number().required(),
    exchangeRate: Joi.number().required(),
    memo: Joi.string().required(),
  };
<<<<<<< HEAD
  const creditAdjustmentJoiValidationKeys: KeysRequired<CreditAdjustmentTransactionRequest> = {
    creditConsumerID: Joi.string().required(),
    creditAmount: Joi.number().required(),
    creditCurrency: Joi.string().required(),
    memo: Joi.string().required(),
  };
  const debitAdjustmentJoiValidationKeys: KeysRequired<DebitAdjustmentTransactionRequest> = {
    debitConsumerID: Joi.string().required(),
    debitAmount: Joi.number().required(),
    debitCurrency: Joi.string().required(),
    memo: Joi.string().required(),
=======
  const payrollRequestJoiValidationKeys: KeysRequired<PayrollDepositTransactionRequest> = {
    disbursementID: Joi.string().required(),
>>>>>>> 3f2bedb2
  };
  const intiateTransactionRequestValidationKeys: KeysRequired<InitiateTransactionRequest> = {
    type: Joi.string()
      .required()
      .valid(...Object.values(WorkflowName)),
    cardWithdrawalRequest: Joi.object(cardWithdrawalJoiValidationKeys).optional(),
    cardReversalRequest: Joi.object(cardReversalJoiValidationKeys).optional(),
<<<<<<< HEAD
    creditAdjustmentRequest: Joi.object(creditAdjustmentJoiValidationKeys).optional(),
    debitAdjustmentRequest: Joi.object(debitAdjustmentJoiValidationKeys).optional(),
  };

  const initiateTransactionJoiSchema = Joi.object(intiateTransactionRequestValidationKeys)
    .xor("cardWithdrawalRequest", "cardReversalRequest", "creditAdjustmentRequest", "debitAdjustmentRequest")
=======
    payrollDepositRequest: Joi.object(payrollRequestJoiValidationKeys).optional(),
  };

  const initiateTransactionJoiSchema = Joi.object(intiateTransactionRequestValidationKeys)
    .xor("cardWithdrawalRequest", "cardReversalRequest", "payrollDepositRequest")
>>>>>>> 3f2bedb2
    .options({
      allowUnknown: false,
      stripUnknown: true,
    });

  Joi.attempt(request, initiateTransactionJoiSchema);
};<|MERGE_RESOLUTION|>--- conflicted
+++ resolved
@@ -8,12 +8,9 @@
 
   cardWithdrawalRequest?: CardWithdrawalTransactionRequest;
   cardReversalRequest?: CardReversalTransactionRequest;
-<<<<<<< HEAD
+  payrollDepositRequest?: PayrollDepositTransactionRequest;
   creditAdjustmentRequest?: CreditAdjustmentTransactionRequest;
   debitAdjustmentRequest?: DebitAdjustmentTransactionRequest;
-=======
-  payrollDepositRequest?: PayrollDepositTransactionRequest;
->>>>>>> 3f2bedb2
 };
 
 export type CardWithdrawalTransactionRequest = {
@@ -33,7 +30,10 @@
   memo: string;
 };
 
-<<<<<<< HEAD
+export type PayrollDepositTransactionRequest = {
+  disbursementID: string;
+};
+
 export type CreditAdjustmentTransactionRequest = {
   creditConsumerID: string;
   creditAmount: number;
@@ -46,10 +46,6 @@
   debitAmount: number;
   debitCurrency: string;
   memo: string;
-=======
-export type PayrollDepositTransactionRequest = {
-  disbursementID: string;
->>>>>>> 3f2bedb2
 };
 
 export enum CardReversalTransactionType {
@@ -75,7 +71,9 @@
     exchangeRate: Joi.number().required(),
     memo: Joi.string().required(),
   };
-<<<<<<< HEAD
+  const payrollRequestJoiValidationKeys: KeysRequired<PayrollDepositTransactionRequest> = {
+    disbursementID: Joi.string().required(),
+  };
   const creditAdjustmentJoiValidationKeys: KeysRequired<CreditAdjustmentTransactionRequest> = {
     creditConsumerID: Joi.string().required(),
     creditAmount: Joi.number().required(),
@@ -87,10 +85,6 @@
     debitAmount: Joi.number().required(),
     debitCurrency: Joi.string().required(),
     memo: Joi.string().required(),
-=======
-  const payrollRequestJoiValidationKeys: KeysRequired<PayrollDepositTransactionRequest> = {
-    disbursementID: Joi.string().required(),
->>>>>>> 3f2bedb2
   };
   const intiateTransactionRequestValidationKeys: KeysRequired<InitiateTransactionRequest> = {
     type: Joi.string()
@@ -98,20 +92,19 @@
       .valid(...Object.values(WorkflowName)),
     cardWithdrawalRequest: Joi.object(cardWithdrawalJoiValidationKeys).optional(),
     cardReversalRequest: Joi.object(cardReversalJoiValidationKeys).optional(),
-<<<<<<< HEAD
+    payrollDepositRequest: Joi.object(payrollRequestJoiValidationKeys).optional(),
     creditAdjustmentRequest: Joi.object(creditAdjustmentJoiValidationKeys).optional(),
     debitAdjustmentRequest: Joi.object(debitAdjustmentJoiValidationKeys).optional(),
   };
 
   const initiateTransactionJoiSchema = Joi.object(intiateTransactionRequestValidationKeys)
-    .xor("cardWithdrawalRequest", "cardReversalRequest", "creditAdjustmentRequest", "debitAdjustmentRequest")
-=======
-    payrollDepositRequest: Joi.object(payrollRequestJoiValidationKeys).optional(),
-  };
-
-  const initiateTransactionJoiSchema = Joi.object(intiateTransactionRequestValidationKeys)
-    .xor("cardWithdrawalRequest", "cardReversalRequest", "payrollDepositRequest")
->>>>>>> 3f2bedb2
+    .xor(
+      "cardWithdrawalRequest",
+      "cardReversalRequest",
+      "payrollDepositRequest",
+      "creditAdjustmentRequest",
+      "debitAdjustmentRequest",
+    )
     .options({
       allowUnknown: false,
       stripUnknown: true,
