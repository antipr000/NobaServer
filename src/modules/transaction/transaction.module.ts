import { Module } from "@nestjs/common";
import { WorkflowExecutor } from "../../infra/temporal/workflow.executor";
import { InfraProvidersModule } from "../../infraproviders/infra.module";
import { TransactionRepoModule } from "./repo/transaction.repo.module";
import { TransactionController } from "./transaction.controller";
import { TransactionWorkflowController } from "./transaction.workflow.controller";
import { TransactionService } from "./transaction.service";
import { ConsumerModule } from "../consumer/consumer.module";
import { TemporalModule } from "../../infra/temporal/temporal.module";
import { LimitsService } from "./limits.service";
import { CommonModule } from "../common/common.module";
import { TRANSACTION_MAPPING_SERVICE_PROVIDER, TransactionMappingService } from "./mapper/transaction.mapper.service";
import { TransactionWorkflowMapper } from "./mapper/transaction.workflow.mapper";
import { MonoModule } from "../psp/mono/mono.module";

@Module({
<<<<<<< HEAD
  imports: [InfraProvidersModule, TransactionRepoModule, ConsumerModule, TemporalModule, CommonModule, MonoModule],
  controllers: [TransactionController, TransactionWorkflowController],
=======
  imports: [InfraProvidersModule, TransactionRepoModule, ConsumerModule, TemporalModule, CommonModule],
  controllers: [TransactionController],
>>>>>>> 0b052942
  providers: [
    TransactionService,
    WorkflowExecutor,
    LimitsService,
    {
      provide: TRANSACTION_MAPPING_SERVICE_PROVIDER,
      useClass: TransactionMappingService,
    },
    TransactionWorkflowMapper,
  ],
  exports: [TransactionService], //Need to access in PublicController
})
export class TransactionModule {}

@Module({
  imports: [
    InfraProvidersModule,
    TransactionRepoModule,
    ConsumerModule,
    TemporalModule,
    CommonModule,
    TransactionModule,
  ],
  controllers: [TransactionWorkflowController],
})
export class TransactionWorkflowModule {}<|MERGE_RESOLUTION|>--- conflicted
+++ resolved
@@ -14,13 +14,8 @@
 import { MonoModule } from "../psp/mono/mono.module";
 
 @Module({
-<<<<<<< HEAD
   imports: [InfraProvidersModule, TransactionRepoModule, ConsumerModule, TemporalModule, CommonModule, MonoModule],
   controllers: [TransactionController, TransactionWorkflowController],
-=======
-  imports: [InfraProvidersModule, TransactionRepoModule, ConsumerModule, TemporalModule, CommonModule],
-  controllers: [TransactionController],
->>>>>>> 0b052942
   providers: [
     TransactionService,
     WorkflowExecutor,
