import { Body, Controller, Get, HttpStatus, Inject, NotFoundException, Param, Post, Query } from "@nestjs/common";
import {
  ApiBadRequestResponse,
  ApiBearerAuth,
  ApiHeaders,
  ApiNotFoundResponse,
  ApiOperation,
  ApiQuery,
  ApiResponse,
  ApiTags,
} from "@nestjs/swagger";
import { Role } from "../auth/role.enum";
import { Roles } from "../auth/roles.decorator";

import { getCommonHeaders } from "../../core/utils/CommonHeaders";
import { TransactionService } from "./transaction.service";
import { InitiateTransactionDTO } from "./dto/CreateTransactionDTO";
import { AuthUser } from "../auth/auth.decorator";
import { Consumer } from "../consumer/domain/Consumer";
import { WINSTON_MODULE_PROVIDER } from "nest-winston";
import { Logger } from "winston";
import { TransactionFilterOptionsDTO } from "./dto/TransactionFilterOptionsDTO";
import { TransactionDTO } from "./dto/TransactionDTO";
import { TransactionMapper } from "./mapper/transaction.mapper";
import { CheckTransactionDTO } from "./dto/CheckTransactionDTO";
import { CheckTransactionQueryDTO } from "./dto/CheckTransactionQueryDTO";
import { LimitsService } from "./limits.service";
import { ConsumerLimitsQueryDTO } from "./dto/ConsumerLimitsQueryDTO";
import { ConsumerLimitsDTO } from "./dto/ConsumerLimitsDTO";
import { TransactionType } from "@prisma/client";
import { TransactionsQueryResultDTO } from "./dto/TransactionQueryResultDTO";
import { QuoteResponseDTO } from "./dto/QuoteResponseDTO";
import { QuoteRequestDTO } from "./dto/QuoteRequestDTO";
import { Public } from "../auth/public.decorator";
import { IncludeEventTypes, TransactionEventDTO } from "./dto/TransactionEventDTO";
import { ConsumerService } from "../consumer/consumer.service";

@Roles(Role.User)
@ApiBearerAuth("JWT-auth")
@Controller("v2")
@ApiHeaders(getCommonHeaders())
export class TransactionController {
  @Inject()
  private readonly transactionService: TransactionService;

  @Inject(WINSTON_MODULE_PROVIDER)
  private readonly logger: Logger;

  @Inject()
  private readonly limitsService: LimitsService;

<<<<<<< HEAD
  @Get("/transactions/:transactionRef")
  @ApiTags("Transaction")
  @ApiOperation({ summary: "Gets details of a transaction" })
  @ApiQuery({ name: "includeEvents", enum: IncludeEventTypes, required: false })
  @ApiResponse({
    status: HttpStatus.OK,
    type: TransactionDTO,
  })
  @ApiNotFoundResponse({ description: "Requested transaction is not found" })
  async getTransaction(
    @Query("includeEvents") includeEvents: IncludeEventTypes,
    @Param("transactionRef") transactionRef: string,
    @AuthUser() consumer: Consumer,
  ): Promise<TransactionDTO> {
    const transaction = await this.transactionService.getTransactionByTransactionRef(transactionRef, consumer.props.id);
    if (!transaction) {
      throw new NotFoundException(`Transaction with ref: ${transactionRef} not found for user`);
    }

    let transactionEvents: TransactionEventDTO[];
    if (includeEvents && includeEvents !== IncludeEventTypes.NONE) {
      transactionEvents = await this.transactionService.getTransactionEvents(
        transaction.id,
        includeEvents === IncludeEventTypes.ALL,
      );
    }

    return TransactionMapper.toDTO(transaction, transactionEvents);
=======
  @Inject()
  private readonly consumerService: ConsumerService;

  private readonly mapper: TransactionMapper;

  constructor() {
    this.mapper = new TransactionMapper();
>>>>>>> 635c5b41
  }

  @Get("/transactions/")
  @ApiTags("Transaction")
  @ApiOperation({ summary: "Get all transactions for logged in user" })
  @ApiQuery({ name: "resolveTags", type: Boolean, required: false })
  @ApiResponse({
    status: HttpStatus.OK,
    type: TransactionsQueryResultDTO,
  })
  @ApiBadRequestResponse({ description: "Invalid request parameters" })
  async getAllTransactions(
    @Query() filters: TransactionFilterOptionsDTO,
    @Query("resolveTags") resolveTags: boolean,
    @AuthUser() consumer: Consumer,
  ): Promise<TransactionsQueryResultDTO> {
    filters.consumerID = consumer.props.id;
    filters.pageLimit = Number(filters.pageLimit) || 10;
    filters.pageOffset = Number(filters.pageOffset) || 1;
    const allTransactions = await this.transactionService.getFilteredTransactions(filters);

    if (allTransactions == null) return null;

    const transactions = allTransactions.items;

    const transactionDTOPromises: Promise<TransactionDTO>[] = transactions.map(async transaction => {
      if (resolveTags) {
        let creditConsumerTag = null,
          debitConsumerTag = null;
        if (transaction.creditConsumerID) {
          creditConsumerTag =
            transaction.creditConsumerID === consumer.props.id
              ? consumer.props.handle
              : await this.consumerService.getConsumerHandle(transaction.creditConsumerID);
        }

        if (transaction.debitConsumerID) {
          debitConsumerTag =
            transaction.debitConsumerID === consumer.props.id
              ? consumer.props.handle
              : await this.consumerService.getConsumerHandle(transaction.debitConsumerID);
        }
        return this.mapper.toDTO(transaction, debitConsumerTag, creditConsumerTag, resolveTags);
      } else {
        return this.mapper.toDTO(transaction);
      }
    });

    const transactionDTOs = await Promise.all(transactionDTOPromises);
    return {
      ...allTransactions,
<<<<<<< HEAD
      items: allTransactions.items.map(transaction => TransactionMapper.toDTO(transaction)),
=======
      items: transactionDTOs,
>>>>>>> 635c5b41
    };
  }

  @Post("/transactions/")
  @ApiTags("Transaction")
  @ApiOperation({ summary: "Submits a new transaction" })
  @ApiResponse({
    status: HttpStatus.CREATED,
    description: "Transaction ID",
  })
  @ApiBadRequestResponse({ description: "Invalid request parameters" })
  async initiateTransaction(
    @Query("sessionKey") sessionKey: string,
    @Body() requestBody: InitiateTransactionDTO,
    @AuthUser() consumer: Consumer,
  ) {
    this.logger.debug(`uid ${consumer.props.id}, transact input:`, JSON.stringify(requestBody));

    return await this.transactionService.initiateTransaction(requestBody, consumer.props.id, sessionKey);
  }

  @Get("/transactions/quote")
  @Public()
  @ApiTags("Transaction")
  @ApiOperation({ summary: "Gets a quote in specified currency" })
  @ApiResponse({
    status: HttpStatus.OK,
    type: QuoteResponseDTO,
  })
  @ApiNotFoundResponse({ description: "Quote for given currency not found" })
  async getQuote(@Query() quoteQuery: QuoteRequestDTO): Promise<QuoteResponseDTO> {
    return await this.transactionService.calculateExchangeRate(
      quoteQuery.amount,
      quoteQuery.currency,
      quoteQuery.desiredCurrency,
    );
  }

  @Get("/transactions/check")
  @ApiTags("Transaction")
  @ApiOperation({
    summary: "Checks if the transaction parameters are valid",
  })
  @ApiResponse({ status: HttpStatus.OK, type: CheckTransactionDTO })
  async checkIfTransactionPossible(
    @Query() checkTransactionQuery: CheckTransactionQueryDTO,
    @AuthUser() authUser: Consumer,
  ): Promise<CheckTransactionDTO> {
    const tAmount = checkTransactionQuery.transactionAmount;
    const checkTransactionResponse: CheckTransactionDTO = await this.limitsService.canMakeTransaction(
      authUser,
      tAmount,
      checkTransactionQuery.type,
    );

    return checkTransactionResponse;
  }

  @Get("/transactions/:transactionRef")
  @ApiTags("Transaction")
  @ApiOperation({ summary: "Gets details of a transaction" })
  @ApiQuery({ name: "includeEvents", enum: IncludeEventTypes, required: false })
  @ApiQuery({ name: "resolveTags", type: Boolean, required: false })
  @ApiResponse({
    status: HttpStatus.OK,
    type: TransactionDTO,
  })
  @ApiNotFoundResponse({ description: "Requested transaction is not found" })
  async getTransaction(
    @Query("includeEvents") includeEvents: IncludeEventTypes,
    @Query("resolveTags") resolveTags: boolean,
    @Param("transactionRef") transactionRef: string,
    @AuthUser() consumer: Consumer,
  ): Promise<TransactionDTO> {
    const transaction = await this.transactionService.getTransactionByTransactionRef(transactionRef, consumer.props.id);
    if (!transaction) {
      throw new NotFoundException(`Transaction with ref: ${transactionRef} not found for user`);
    }

    let transactionEvents: TransactionEventDTO[];
    if (includeEvents && includeEvents !== IncludeEventTypes.NONE) {
      transactionEvents = await this.transactionService.getTransactionEvents(
        transaction.id,
        includeEvents === IncludeEventTypes.ALL,
      );
    }
    let creditConsumerTag = null,
      debitConsumerTag = null;

    if (resolveTags) {
      if (transaction.creditConsumerID) {
        creditConsumerTag =
          transaction.creditConsumerID === consumer.props.id
            ? consumer.props.handle
            : await this.consumerService.getConsumerHandle(transaction.creditConsumerID);
      }

      if (transaction.debitConsumerID) {
        debitConsumerTag =
          transaction.debitConsumerID === consumer.props.id
            ? consumer.props.handle
            : await this.consumerService.getConsumerHandle(transaction.debitConsumerID);
      }
    }

    return this.mapper.toDTO(transaction, debitConsumerTag, creditConsumerTag, resolveTags, transactionEvents);
  }

  @Get("/consumers/limits/")
  @ApiTags("Consumer")
  @ApiOperation({ summary: "Gets transaction limit details for logged-in consumer" })
  @ApiResponse({
    status: HttpStatus.OK,
    type: ConsumerLimitsDTO,
    description: "Consumer limit details",
  })
  @ApiBadRequestResponse({ description: "Invalid request parameters" })
  async getConsumerLimits(
    @Query() consumerLimitsQuery: ConsumerLimitsQueryDTO,
    @AuthUser() authUser: Consumer,
  ): Promise<ConsumerLimitsDTO> {
    if (!consumerLimitsQuery.transactionType) consumerLimitsQuery.transactionType = TransactionType.NOBA_WALLET;
    return this.limitsService.getConsumerLimits(authUser, consumerLimitsQuery.transactionType);
  }
}<|MERGE_RESOLUTION|>--- conflicted
+++ resolved
@@ -1,4 +1,15 @@
-import { Body, Controller, Get, HttpStatus, Inject, NotFoundException, Param, Post, Query } from "@nestjs/common";
+import {
+  BadRequestException,
+  Body,
+  Controller,
+  Get,
+  HttpStatus,
+  Inject,
+  NotFoundException,
+  Param,
+  Post,
+  Query,
+} from "@nestjs/common";
 import {
   ApiBadRequestResponse,
   ApiBearerAuth,
@@ -49,45 +60,8 @@
   @Inject()
   private readonly limitsService: LimitsService;
 
-<<<<<<< HEAD
-  @Get("/transactions/:transactionRef")
-  @ApiTags("Transaction")
-  @ApiOperation({ summary: "Gets details of a transaction" })
-  @ApiQuery({ name: "includeEvents", enum: IncludeEventTypes, required: false })
-  @ApiResponse({
-    status: HttpStatus.OK,
-    type: TransactionDTO,
-  })
-  @ApiNotFoundResponse({ description: "Requested transaction is not found" })
-  async getTransaction(
-    @Query("includeEvents") includeEvents: IncludeEventTypes,
-    @Param("transactionRef") transactionRef: string,
-    @AuthUser() consumer: Consumer,
-  ): Promise<TransactionDTO> {
-    const transaction = await this.transactionService.getTransactionByTransactionRef(transactionRef, consumer.props.id);
-    if (!transaction) {
-      throw new NotFoundException(`Transaction with ref: ${transactionRef} not found for user`);
-    }
-
-    let transactionEvents: TransactionEventDTO[];
-    if (includeEvents && includeEvents !== IncludeEventTypes.NONE) {
-      transactionEvents = await this.transactionService.getTransactionEvents(
-        transaction.id,
-        includeEvents === IncludeEventTypes.ALL,
-      );
-    }
-
-    return TransactionMapper.toDTO(transaction, transactionEvents);
-=======
   @Inject()
   private readonly consumerService: ConsumerService;
-
-  private readonly mapper: TransactionMapper;
-
-  constructor() {
-    this.mapper = new TransactionMapper();
->>>>>>> 635c5b41
-  }
 
   @Get("/transactions/")
   @ApiTags("Transaction")
@@ -129,20 +103,16 @@
               ? consumer.props.handle
               : await this.consumerService.getConsumerHandle(transaction.debitConsumerID);
         }
-        return this.mapper.toDTO(transaction, debitConsumerTag, creditConsumerTag, resolveTags);
+        return TransactionMapper.toDTO(transaction, debitConsumerTag, creditConsumerTag, resolveTags);
       } else {
-        return this.mapper.toDTO(transaction);
+        return TransactionMapper.toDTO(transaction);
       }
     });
 
     const transactionDTOs = await Promise.all(transactionDTOPromises);
     return {
       ...allTransactions,
-<<<<<<< HEAD
-      items: allTransactions.items.map(transaction => TransactionMapper.toDTO(transaction)),
-=======
       items: transactionDTOs,
->>>>>>> 635c5b41
     };
   }
 
@@ -248,7 +218,7 @@
       }
     }
 
-    return this.mapper.toDTO(transaction, debitConsumerTag, creditConsumerTag, resolveTags, transactionEvents);
+    return TransactionMapper.toDTO(transaction, debitConsumerTag, creditConsumerTag, resolveTags, transactionEvents);
   }
 
   @Get("/consumers/limits/")
