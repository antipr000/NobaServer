import {
  BadRequestException,
  Body,
  Controller,
  Get,
  HttpStatus,
  Inject,
  NotFoundException,
  Param,
  Post,
  Query,
} from "@nestjs/common";
import {
  ApiBadRequestResponse,
  ApiBearerAuth,
  ApiHeaders,
  ApiNotFoundResponse,
  ApiOperation,
  ApiResponse,
  ApiTags,
} from "@nestjs/swagger";
import { Role } from "../auth/role.enum";
import { Roles } from "../auth/roles.decorator";

import { getCommonHeaders } from "../../core/utils/CommonHeaders";
import { TransactionService } from "./transaction.service";
import { InitiateTransactionDTO } from "./dto/CreateTransactionDTO";
import { AuthUser } from "../auth/auth.decorator";
import { Consumer } from "../consumer/domain/Consumer";
import { WINSTON_MODULE_PROVIDER } from "nest-winston";
import { Logger } from "winston";
import { TransactionSubmissionException } from "../transactions/exceptions/TransactionSubmissionException";
import { TransactionFilterOptionsDTO } from "./dto/TransactionFilterOptionsDTO";
import { ExchangeRateDTO } from "./dto/ExchangeRateDTO";
import { TransactionDTO } from "./dto/TransactionDTO";
import { TransactionMapper } from "./mapper/transaction.mapper";
import { ServiceException } from "../../core/exception/ServiceException";

@Roles(Role.User)
@ApiBearerAuth("JWT-auth")
@Controller("v2")
@ApiTags("Transaction")
@ApiHeaders(getCommonHeaders())
export class TransactionController {
  @Inject()
  private readonly transactionService: TransactionService;

  @Inject(WINSTON_MODULE_PROVIDER)
  private readonly logger: Logger;

  private readonly mapper: TransactionMapper;

  constructor() {
    this.mapper = new TransactionMapper();
  }

  @Get("/transactions/:transactionRef")
  @ApiOperation({ summary: "Gets details of a transaction" })
  @ApiResponse({
    status: HttpStatus.OK,
    type: TransactionDTO,
  })
  @ApiNotFoundResponse({ description: "Requested transaction is not found" })
  async getTransaction(
    @Param("transactionRef") transactionRef: string,
    @AuthUser() consumer: Consumer,
  ): Promise<TransactionDTO> {
    const transaction = await this.transactionService.getTransactionByTransactionRef(transactionRef, consumer.props.id);
    if (!transaction) {
      throw new NotFoundException(`Transaction with ref: ${transactionRef} not found for user`);
    }
    return this.mapper.toDTO(transaction);
  }

  @Get("/transactions/")
  @ApiOperation({ summary: "Get all transactions for logged in user" })
  @ApiResponse({
    status: HttpStatus.OK,
    type: Array<TransactionDTO>,
  })
  async getAllTransactions(
    @Query() filters: TransactionFilterOptionsDTO,
    @AuthUser() consumer: Consumer,
  ): Promise<TransactionDTO[]> {
    filters.consumerID = consumer.props.id;
    const allTransactions = await this.transactionService.getFilteredTransactions(filters);
    return allTransactions.map(transaction => this.mapper.toDTO(transaction));
  }

  @Get("/transactions/rate/")
  @ApiOperation({ summary: "Get exchange rate of conversion" })
  @ApiResponse({
    status: HttpStatus.OK,
    type: ExchangeRateDTO,
  })
  @ApiBadRequestResponse({ description: "Invalid request parameters" })
  async getExchangeRate(
    @Query("numeratorCurrency") numeratorCurrency: string,
    @Query("denominatorCurrency") denominatorCurrency: string,
  ): Promise<ExchangeRateDTO> {
    const exchangeRate = await this.transactionService.calculateExchangeRate(numeratorCurrency, denominatorCurrency);
    return {
      numeratorCurrency: numeratorCurrency,
      denominatorCurrency: denominatorCurrency,
      exchangeRate: exchangeRate,
    };
  }

  @Post("/transactions/")
  @ApiOperation({ summary: "Submits a new transaction" })
  @ApiResponse({
    status: HttpStatus.CREATED,
    description: "Transaction ID",
  })
  @ApiBadRequestResponse({ description: "Invalid request parameters" })
  async initiateTransaction(
    @Query("sessionKey") sessionKey: string,
    @Body() requestBody: InitiateTransactionDTO,
    @AuthUser() consumer: Consumer,
  ) {
    this.logger.debug(`uid ${consumer.props.id}, transact input:`, JSON.stringify(requestBody));

<<<<<<< HEAD
    return await this.transactionService.initiateTransaction(requestBody, consumer, sessionKey);
=======
    try {
      return await this.transactionService.initiateTransaction(requestBody, consumer, sessionKey);
    } catch (e) {
      if (e instanceof TransactionSubmissionException) {
        throw new BadRequestException(e.disposition, e.message);
      } else if (e instanceof ServiceException) {
        throw e; // ServiceExceptions get automatically handled by interceptor
      } else {
        this.logger.error(`Error in initiateTransaction: ${e.message}`);
        throw new BadRequestException("Failed to make the payment");
      }
    }
>>>>>>> 942ac779
  }
}<|MERGE_RESOLUTION|>--- conflicted
+++ resolved
@@ -120,21 +120,6 @@
   ) {
     this.logger.debug(`uid ${consumer.props.id}, transact input:`, JSON.stringify(requestBody));
 
-<<<<<<< HEAD
     return await this.transactionService.initiateTransaction(requestBody, consumer, sessionKey);
-=======
-    try {
-      return await this.transactionService.initiateTransaction(requestBody, consumer, sessionKey);
-    } catch (e) {
-      if (e instanceof TransactionSubmissionException) {
-        throw new BadRequestException(e.disposition, e.message);
-      } else if (e instanceof ServiceException) {
-        throw e; // ServiceExceptions get automatically handled by interceptor
-      } else {
-        this.logger.error(`Error in initiateTransaction: ${e.message}`);
-        throw new BadRequestException("Failed to make the payment");
-      }
-    }
->>>>>>> 942ac779
   }
 }