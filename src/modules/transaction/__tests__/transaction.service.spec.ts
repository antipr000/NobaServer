--- conflicted
+++ resolved
@@ -7,11 +7,7 @@
 import { ITransactionRepo } from "../repo/transaction.repo";
 import { getMockTransactionRepoWithDefaults } from "../mocks/mock.sql.transaction.repo";
 import { TRANSACTION_REPO_PROVIDER } from "../repo/transaction.repo.module";
-<<<<<<< HEAD
-import { deepEqual, instance, when } from "ts-mockito";
-=======
 import { anyString, anything, deepEqual, instance, when } from "ts-mockito";
->>>>>>> 5c637adc
 import { TransactionService } from "../transaction.service";
 import { getMockConsumerServiceWithDefaults } from "../../../modules/consumer/mocks/mock.consumer.service";
 import { ConsumerService } from "../../../modules/consumer/consumer.service";
@@ -24,8 +20,6 @@
 import { ServiceException } from "../../../core/exception/ServiceException";
 import { ExchangeRateService } from "../../../modules/common/exchangerate.service";
 import { getMockExchangeRateServiceWithDefaults } from "../../../modules/common/mocks/mock.exchangerate.service";
-<<<<<<< HEAD
-=======
 import { Currency } from "../domain/TransactionTypes";
 import { ServiceException } from "../../../core/exception/ServiceException";
 import { TransactionEventDTO } from "../dto/TransactionEventDTO";
@@ -55,7 +49,6 @@
   }
   return transaction;
 };
->>>>>>> 5c637adc
 
 describe("TransactionServiceTests", () => {
   jest.setTimeout(20000);
@@ -495,7 +488,200 @@
       ).rejects.toThrow(ServiceException);
     });
   });
-<<<<<<< HEAD
+
+  describe("addTransactionEvent", () => {
+    it("should add a transaction event for the specified transaction with minimal parameters", async () => {
+      const transaction = getRandomTransaction("consumerID", /* isCreditTransaction */ false);
+      when(transactionRepo.getTransactionByID(transaction.id)).thenResolve(transaction);
+
+      const transactionEventToAdd: TransactionEventDTO = {
+        message: "Test event",
+        internal: true,
+      };
+
+      const inputTransactionEvent: InputTransactionEvent = {
+        transactionID: transaction.id,
+        internal: true,
+        message: transactionEventToAdd.message,
+      };
+
+      when(transactionRepo.addTransactionEvent(deepEqual(inputTransactionEvent))).thenResolve({
+        ...inputTransactionEvent,
+        id: "event-id",
+        timestamp: new Date(),
+      });
+
+      const returnedTransactionEvent = await transactionService.addTransactionEvent(
+        transaction.id,
+        transactionEventToAdd,
+      );
+
+      expect(returnedTransactionEvent).toEqual({
+        ...transactionEventToAdd,
+      });
+    });
+
+    it("should add a transaction event for the specified transaction with all parameters", async () => {
+      const transaction = getRandomTransaction("consumerID", /* isCreditTransaction */ false);
+      when(transactionRepo.getTransactionByID(transaction.id)).thenResolve(transaction);
+
+      const transactionEventToAdd: TransactionEventDTO = {
+        message: "Test event",
+        details: "This is a test event",
+        internal: false,
+        key: "EVENT_KEY",
+        parameters: ["Param 1", "Param 2", "Param 3", "Param 4", "Param 5"],
+      };
+
+      const inputTransactionEvent: InputTransactionEvent = {
+        transactionID: transaction.id,
+        internal: transactionEventToAdd.internal,
+        message: transactionEventToAdd.message,
+        details: transactionEventToAdd.details,
+        key: transactionEventToAdd.key,
+        param1: transactionEventToAdd.parameters[0],
+        param2: transactionEventToAdd.parameters[1],
+        param3: transactionEventToAdd.parameters[2],
+        param4: transactionEventToAdd.parameters[3],
+        param5: transactionEventToAdd.parameters[4],
+      };
+
+      // TODO: Figure out why deepEqual(inputTransactionEvent) doesn't work here
+      when(transactionRepo.addTransactionEvent(anything())).thenResolve({
+        ...inputTransactionEvent,
+        id: "event-id",
+        timestamp: new Date(),
+      });
+
+      const returnedTransactionEvent = await transactionService.addTransactionEvent(
+        transaction.id,
+        transactionEventToAdd,
+      );
+
+      expect(returnedTransactionEvent).toEqual({
+        ...transactionEventToAdd,
+      });
+    });
+
+    it("should throw a ServiceException if the transaction doesn't exist", async () => {
+      const transactionID = "transaction-1234";
+      when(transactionRepo.getTransactionByID(transactionID)).thenResolve(null);
+
+      expect(async () => await transactionService.addTransactionEvent(transactionID, anything())).rejects.toThrow(
+        ServiceException,
+      );
+    });
+  });
+
+  describe("getTransactionEvents", () => {
+    it("should retrieve transaction events for the specified transaction", async () => {
+      const transaction = getRandomTransaction("consumerID", /* isCreditTransaction */ false);
+      when(transactionRepo.getTransactionByID(transaction.id)).thenResolve(transaction);
+
+      const transactionEventToAdd: TransactionEventDTO = {
+        message: "Test event",
+      };
+
+      const inputTransactionEvent: InputTransactionEvent = {
+        transactionID: transaction.id,
+        message: transactionEventToAdd.message,
+      };
+
+      when(transactionRepo.addTransactionEvent(deepEqual(inputTransactionEvent))).thenResolve({
+        ...inputTransactionEvent,
+        id: "event-id",
+        timestamp: new Date(),
+      });
+
+      const timestamp = new Date();
+      const internalTransactionEvent1: TransactionEvent = {
+        id: "event-id-1",
+        transactionID: transaction.id,
+        timestamp: timestamp,
+        message: "Test event internal",
+        details: "This is an internal test event",
+        internal: true,
+        key: "EVENT_KEY_INTERNAL",
+        param1: "Param 1",
+        param2: "Param 2",
+      };
+
+      const internalTransactionEvent2: TransactionEvent = {
+        id: "event-id-1-5",
+        transactionID: transaction.id,
+        timestamp: timestamp,
+        message: "Test event internal 2",
+        internal: true,
+      };
+
+      const externalTransactionEvent: TransactionEvent = {
+        id: "event-id-2",
+        transactionID: transaction.id,
+        timestamp: timestamp,
+        message: "Test event external",
+        details: "This is an external test event",
+        internal: false,
+        key: "EVENT_KEY_EXTERNAL",
+        param1: "Param 1",
+        param2: "Param 2",
+        param3: "Param 3",
+        param4: "Param 4",
+        param5: "Param 5",
+      };
+
+      // Include all events
+      when(transactionRepo.getTransactionEvents(transaction.id, true)).thenResolve([
+        internalTransactionEvent1,
+        internalTransactionEvent2,
+        externalTransactionEvent,
+      ]);
+
+      // Include only external events
+      when(transactionRepo.getTransactionEvents(transaction.id, false)).thenResolve([externalTransactionEvent]);
+
+      const returnedAllTransactionEvent = await transactionService.getTransactionEvents(transaction.id, true);
+      const returnedExternalTransactionEvent = await transactionService.getTransactionEvents(transaction.id, false);
+
+      const expectedInternalTransactionEvent1: TransactionEventDTO = {
+        timestamp: internalTransactionEvent1.timestamp,
+        message: internalTransactionEvent1.message,
+        details: internalTransactionEvent1.details,
+        internal: internalTransactionEvent1.internal,
+        key: internalTransactionEvent1.key,
+        parameters: [internalTransactionEvent1.param1, internalTransactionEvent1.param2],
+      };
+
+      const expectedInternalTransactionEvent2: TransactionEventDTO = {
+        timestamp: internalTransactionEvent2.timestamp,
+        message: internalTransactionEvent2.message,
+        details: internalTransactionEvent2.details,
+        internal: internalTransactionEvent2.internal,
+      };
+
+      const expectedExternalTransactionEvent: TransactionEventDTO = {
+        timestamp: externalTransactionEvent.timestamp,
+        message: externalTransactionEvent.message,
+        details: externalTransactionEvent.details,
+        internal: externalTransactionEvent.internal,
+        key: externalTransactionEvent.key,
+        parameters: [
+          externalTransactionEvent.param1,
+          externalTransactionEvent.param2,
+          externalTransactionEvent.param3,
+          externalTransactionEvent.param4,
+          externalTransactionEvent.param5,
+        ],
+      };
+
+      expect(returnedAllTransactionEvent).toHaveLength(3);
+      expect(returnedAllTransactionEvent[0]).toEqual(expectedInternalTransactionEvent1);
+      expect(returnedAllTransactionEvent[1]).toEqual(expectedInternalTransactionEvent2);
+      expect(returnedAllTransactionEvent[2]).toEqual(expectedExternalTransactionEvent);
+
+      expect(returnedExternalTransactionEvent).toHaveLength(1);
+      expect(returnedExternalTransactionEvent[0]).toEqual(expectedExternalTransactionEvent);
+    });
+  });
 });
 
 const getRandomConsumer = (consumerID: string): Consumer => {
@@ -594,201 +780,4 @@
   }
 
   return { transaction, transactionDTO, inputTransaction };
-};
-=======
-
-  describe("addTransactionEvent", () => {
-    it("should add a transaction event for the specified transaction with minimal parameters", async () => {
-      const transaction = getRandomTransaction("consumerID", /* isCreditTransaction */ false);
-      when(transactionRepo.getTransactionByID(transaction.id)).thenResolve(transaction);
-
-      const transactionEventToAdd: TransactionEventDTO = {
-        message: "Test event",
-        internal: true,
-      };
-
-      const inputTransactionEvent: InputTransactionEvent = {
-        transactionID: transaction.id,
-        internal: true,
-        message: transactionEventToAdd.message,
-      };
-
-      when(transactionRepo.addTransactionEvent(deepEqual(inputTransactionEvent))).thenResolve({
-        ...inputTransactionEvent,
-        id: "event-id",
-        timestamp: new Date(),
-      });
-
-      const returnedTransactionEvent = await transactionService.addTransactionEvent(
-        transaction.id,
-        transactionEventToAdd,
-      );
-
-      expect(returnedTransactionEvent).toEqual({
-        ...transactionEventToAdd,
-      });
-    });
-
-    it("should add a transaction event for the specified transaction with all parameters", async () => {
-      const transaction = getRandomTransaction("consumerID", /* isCreditTransaction */ false);
-      when(transactionRepo.getTransactionByID(transaction.id)).thenResolve(transaction);
-
-      const transactionEventToAdd: TransactionEventDTO = {
-        message: "Test event",
-        details: "This is a test event",
-        internal: false,
-        key: "EVENT_KEY",
-        parameters: ["Param 1", "Param 2", "Param 3", "Param 4", "Param 5"],
-      };
-
-      const inputTransactionEvent: InputTransactionEvent = {
-        transactionID: transaction.id,
-        internal: transactionEventToAdd.internal,
-        message: transactionEventToAdd.message,
-        details: transactionEventToAdd.details,
-        key: transactionEventToAdd.key,
-        param1: transactionEventToAdd.parameters[0],
-        param2: transactionEventToAdd.parameters[1],
-        param3: transactionEventToAdd.parameters[2],
-        param4: transactionEventToAdd.parameters[3],
-        param5: transactionEventToAdd.parameters[4],
-      };
-
-      // TODO: Figure out why deepEqual(inputTransactionEvent) doesn't work here
-      when(transactionRepo.addTransactionEvent(anything())).thenResolve({
-        ...inputTransactionEvent,
-        id: "event-id",
-        timestamp: new Date(),
-      });
-
-      const returnedTransactionEvent = await transactionService.addTransactionEvent(
-        transaction.id,
-        transactionEventToAdd,
-      );
-
-      expect(returnedTransactionEvent).toEqual({
-        ...transactionEventToAdd,
-      });
-    });
-
-    it("should throw a ServiceException if the transaction doesn't exist", async () => {
-      const transactionID = "transaction-1234";
-      when(transactionRepo.getTransactionByID(transactionID)).thenResolve(null);
-
-      expect(async () => await transactionService.addTransactionEvent(transactionID, anything())).rejects.toThrow(
-        ServiceException,
-      );
-    });
-  });
-
-  describe("getTransactionEvents", () => {
-    it("should retrieve transaction events for the specified transaction", async () => {
-      const transaction = getRandomTransaction("consumerID", /* isCreditTransaction */ false);
-      when(transactionRepo.getTransactionByID(transaction.id)).thenResolve(transaction);
-
-      const transactionEventToAdd: TransactionEventDTO = {
-        message: "Test event",
-      };
-
-      const inputTransactionEvent: InputTransactionEvent = {
-        transactionID: transaction.id,
-        message: transactionEventToAdd.message,
-      };
-
-      when(transactionRepo.addTransactionEvent(deepEqual(inputTransactionEvent))).thenResolve({
-        ...inputTransactionEvent,
-        id: "event-id",
-        timestamp: new Date(),
-      });
-
-      const timestamp = new Date();
-      const internalTransactionEvent1: TransactionEvent = {
-        id: "event-id-1",
-        transactionID: transaction.id,
-        timestamp: timestamp,
-        message: "Test event internal",
-        details: "This is an internal test event",
-        internal: true,
-        key: "EVENT_KEY_INTERNAL",
-        param1: "Param 1",
-        param2: "Param 2",
-      };
-
-      const internalTransactionEvent2: TransactionEvent = {
-        id: "event-id-1-5",
-        transactionID: transaction.id,
-        timestamp: timestamp,
-        message: "Test event internal 2",
-        internal: true,
-      };
-
-      const externalTransactionEvent: TransactionEvent = {
-        id: "event-id-2",
-        transactionID: transaction.id,
-        timestamp: timestamp,
-        message: "Test event external",
-        details: "This is an external test event",
-        internal: false,
-        key: "EVENT_KEY_EXTERNAL",
-        param1: "Param 1",
-        param2: "Param 2",
-        param3: "Param 3",
-        param4: "Param 4",
-        param5: "Param 5",
-      };
-
-      // Include all events
-      when(transactionRepo.getTransactionEvents(transaction.id, true)).thenResolve([
-        internalTransactionEvent1,
-        internalTransactionEvent2,
-        externalTransactionEvent,
-      ]);
-
-      // Include only external events
-      when(transactionRepo.getTransactionEvents(transaction.id, false)).thenResolve([externalTransactionEvent]);
-
-      const returnedAllTransactionEvent = await transactionService.getTransactionEvents(transaction.id, true);
-      const returnedExternalTransactionEvent = await transactionService.getTransactionEvents(transaction.id, false);
-
-      const expectedInternalTransactionEvent1: TransactionEventDTO = {
-        timestamp: internalTransactionEvent1.timestamp,
-        message: internalTransactionEvent1.message,
-        details: internalTransactionEvent1.details,
-        internal: internalTransactionEvent1.internal,
-        key: internalTransactionEvent1.key,
-        parameters: [internalTransactionEvent1.param1, internalTransactionEvent1.param2],
-      };
-
-      const expectedInternalTransactionEvent2: TransactionEventDTO = {
-        timestamp: internalTransactionEvent2.timestamp,
-        message: internalTransactionEvent2.message,
-        details: internalTransactionEvent2.details,
-        internal: internalTransactionEvent2.internal,
-      };
-
-      const expectedExternalTransactionEvent: TransactionEventDTO = {
-        timestamp: externalTransactionEvent.timestamp,
-        message: externalTransactionEvent.message,
-        details: externalTransactionEvent.details,
-        internal: externalTransactionEvent.internal,
-        key: externalTransactionEvent.key,
-        parameters: [
-          externalTransactionEvent.param1,
-          externalTransactionEvent.param2,
-          externalTransactionEvent.param3,
-          externalTransactionEvent.param4,
-          externalTransactionEvent.param5,
-        ],
-      };
-
-      expect(returnedAllTransactionEvent).toHaveLength(3);
-      expect(returnedAllTransactionEvent[0]).toEqual(expectedInternalTransactionEvent1);
-      expect(returnedAllTransactionEvent[1]).toEqual(expectedInternalTransactionEvent2);
-      expect(returnedAllTransactionEvent[2]).toEqual(expectedExternalTransactionEvent);
-
-      expect(returnedExternalTransactionEvent).toHaveLength(1);
-      expect(returnedExternalTransactionEvent[0]).toEqual(expectedExternalTransactionEvent);
-    });
-  });
-});
->>>>>>> 5c637adc
+};