import { Test, TestingModule } from "@nestjs/testing";
import { SERVER_LOG_FILE_PATH } from "../../../config/ConfigurationUtils";
import { TestConfigModule } from "../../../core/utils/AppConfigModule";
import { getTestWinstonModule } from "../../../core/utils/WinstonModule";
import { v4 } from "uuid";
import { InputTransaction, Transaction, TransactionStatus, WorkflowName } from "../domain/Transaction";
import { ITransactionRepo } from "../repo/transaction.repo";
import { getMockTransactionRepoWithDefaults } from "../mocks/mock.sql.transaction.repo";
import { TRANSACTION_REPO_PROVIDER } from "../repo/transaction.repo.module";
import { deepEqual, instance, when } from "ts-mockito";
import { TransactionService } from "../transaction.service";
import { getMockConsumerServiceWithDefaults } from "../../../modules/consumer/mocks/mock.consumer.service";
import { ConsumerService } from "../../../modules/consumer/consumer.service";
<<<<<<< HEAD
import { InitiateTransactionDTO } from "../dto/CreateTransactionDTO";
import { Currency } from "../domain/TransactionTypes";
import { WorkflowExecutor } from "../../../infra/temporal/workflow.executor";
import { getMockWorkflowExecutorWithDefaults } from "../mocks/mock.workflow.executor";
import { Consumer, ConsumerProps } from "../../../modules/consumer/domain/Consumer";
import { Utils } from "../../../core/utils/Utils";
import { IConsumerRepo } from "../../../modules/consumer/repos/ConsumerRepo";
import { getMockConsumerRepoWithDefaults } from "../../../modules/consumer/mocks/mock.consumer.repo";
import { ServiceException } from "../../../core/exception/ServiceException";
=======
import { WorkflowExecutor } from "../../../infra/temporal/workflow.executor";
import { getMockWorkflowExecutorWithDefaults } from "../../../infra/temporal/mocks/mock.workflow.executor";

const getRandomTransaction = (consumerID: string, isCreditTransaction = false): Transaction => {
  const transaction: Transaction = {
    transactionRef: uuid(),
    exchangeRate: 1,
    status: TransactionStatus.PENDING,
    workflowName: WorkflowName.CREDIT_CONSUMER_WALLET,
    id: uuid(),
    createdTimestamp: new Date(),
    updatedTimestamp: new Date(),
  };

  if (isCreditTransaction) {
    transaction.creditAmount = 100;
    transaction.creditCurrency = "USD";
    transaction.creditConsumerID = consumerID;
  } else {
    transaction.debitAmount = 100;
    transaction.debitCurrency = "USD";
    transaction.debitConsumerID = consumerID;
  }
  return transaction;
};
>>>>>>> 347f4260

describe("TransactionServiceTests", () => {
  jest.setTimeout(20000);

  let transactionRepo: ITransactionRepo;
  let app: TestingModule;
  let transactionService: TransactionService;
  let consumerService: ConsumerService;
<<<<<<< HEAD
  let consumerRepo: IConsumerRepo;
=======
>>>>>>> 347f4260
  let workflowExecutor: WorkflowExecutor;

  beforeAll(async () => {
    transactionRepo = getMockTransactionRepoWithDefaults();
    consumerService = getMockConsumerServiceWithDefaults();
<<<<<<< HEAD
    consumerRepo = getMockConsumerRepoWithDefaults(); // TODO: may not need this
=======
>>>>>>> 347f4260
    workflowExecutor = getMockWorkflowExecutorWithDefaults();

    const appConfigurations = {
      [SERVER_LOG_FILE_PATH]: `/tmp/test-${Math.floor(Math.random() * 1000000)}.log`,
    };
    // ***************** ENVIRONMENT VARIABLES CONFIGURATION *****************

    app = await Test.createTestingModule({
      imports: [TestConfigModule.registerAsync(appConfigurations), getTestWinstonModule()],
      providers: [
        {
          provide: ConsumerService,
          useFactory: () => instance(consumerService),
        },
        {
          provide: TRANSACTION_REPO_PROVIDER,
          useFactory: () => instance(transactionRepo),
        },
        {
<<<<<<< HEAD
          provide: "ConsumerRepo",
          useFactory: () => instance(consumerRepo),
        },
        {
=======
>>>>>>> 347f4260
          provide: WorkflowExecutor,
          useFactory: () => instance(workflowExecutor),
        },
        TransactionService,
      ],
    }).compile();

    transactionService = app.get<TransactionService>(TransactionService);
  });

  afterAll(async () => {
    await app.close();
  });

<<<<<<< HEAD
  afterEach(() => {
    jest.resetAllMocks();
  });

  // TODO: Skipping as they do not run. Need to add WorkflowExecutor dependencies.
=======
  // TODO: Skippting as they do not run. Need to add WorkflowExecutor dependencies.
>>>>>>> 347f4260
  describe("getTransactionByTransactionRef", () => {
    it("should return the transaction if the debitConsumerID matches", async () => {
      const { transaction } = getRandomTransaction("consumerID");
      when(transactionRepo.getTransactionByTransactionRef(transaction.transactionRef)).thenResolve(transaction);

      const returnedTransaction = await transactionService.getTransactionByTransactionRef(
        transaction.transactionRef,
        "consumerID",
      );
      expect(returnedTransaction).toEqual(transaction);
    });

    it("should return the transaction if the creditConsumerID matches", async () => {
      const { transaction } = getRandomTransaction("consumerID");
      when(transactionRepo.getTransactionByTransactionRef(transaction.transactionRef)).thenResolve(transaction);

      const returnedTransaction = await transactionService.getTransactionByTransactionRef(
        transaction.transactionRef,
        "consumerID",
      );
      expect(returnedTransaction).toEqual(transaction);
    });

<<<<<<< HEAD
    it("should throw ServiceException if transaction is not found", async () => {
      const { transaction } = getRandomTransaction("consumerID");
      when(transactionRepo.getTransactionByTransactionRef(transaction.transactionRef)).thenResolve(null);

      await expect(
        transactionService.getTransactionByTransactionRef(transaction.transactionRef, "consumerID"),
      ).rejects.toThrowError(ServiceException);
    });

    it("should throw ServiceException if transaction is found but does not belong to specified consumer", async () => {
      const { transaction } = getRandomTransaction("consumerID");
      when(transactionRepo.getTransactionByTransactionRef(transaction.transactionRef)).thenResolve(transaction);

      await expect(
        transactionService.getTransactionByTransactionRef(transaction.transactionRef, "anotherConsumerID"),
      ).rejects.toThrowError(ServiceException);
=======
    it("should return null if transaction is not found", async () => {
      const transaction = getRandomTransaction("consumerID");
      when(transactionRepo.getTransactionByTransactionRef(transaction.transactionRef)).thenResolve(null);
      const response = await transactionService.getTransactionByTransactionRef(
        transaction.transactionRef,
        "consumerID",
      );
      expect(response).toBeNull();
    });

    it("should return null if transaction is found 'but' not belong to specified consumer", async () => {
      const transaction = getRandomTransaction("consumerID");
      when(transactionRepo.getTransactionByTransactionRef(transaction.transactionRef)).thenResolve(transaction);
      const response = await transactionService.getTransactionByTransactionRef(
        transaction.transactionRef,
        "anotherConsumerID",
      );
      expect(response).toBeNull();
>>>>>>> 347f4260
    });
  });

  describe("initiateTransaction", () => {
    it("should initiate a transaction", async () => {
      const consumer = getRandomConsumer("consumerID");
      await consumerRepo.createConsumer(consumer);
      const { transaction, transactionDTO, inputTransaction } = getRandomTransaction(consumer.props.id);
      jest.spyOn(Utils, "generateLowercaseUUID").mockImplementationOnce(() => {
        return transaction.transactionRef;
      });
      when(consumerService.findConsumerById(consumer.props.id)).thenResolve(consumer);
      console.log("inputTransaction", inputTransaction);
      when(transactionRepo.createTransaction(deepEqual(inputTransaction))).thenResolve(transaction);
      // when(consumerRepo.getConsumer(consumer.props.id)).thenResolve(consumer);
      // mock Utils.generateLowercaseUUID to return a constant value

      const returnedTransactionRef = await transactionService.initiateTransaction(transactionDTO, consumer, null);
      expect(returnedTransactionRef).toEqual(transaction.transactionRef);
    });
  });
});

const getRandomConsumer = (consumerID: string): Consumer => {
  const email = `${v4()}_${new Date().valueOf()}@noba.com`;
  const props: Partial<ConsumerProps> = {
    id: consumerID,
    firstName: "Noba",
    lastName: "lastName",
    email: email,
    displayEmail: email.toUpperCase(),
    referralCode: Utils.getAlphaNanoID(15),
    phone: `+1${Math.floor(Math.random() * 1000000000)}`,
  };
  return Consumer.createConsumer(props);
};

const getRandomTransaction = (
  consumerID: string,
  consumerID2?: string,
  workflowName: WorkflowName = WorkflowName.DEBIT_CONSUMER_WALLET,
): { transaction: Transaction; transactionDTO: InitiateTransactionDTO; inputTransaction: InputTransaction } => {
  const transaction: Transaction = {
    transactionRef: Utils.generateLowercaseUUID(true),
    exchangeRate: 1,
    status: TransactionStatus.PENDING,
    workflowName: workflowName,
    id: v4(),
    createdTimestamp: new Date(),
    updatedTimestamp: new Date(),
  };

  const transactionDTO: InitiateTransactionDTO = {
    workflowName: transaction.workflowName,
    exchangeRate: transaction.exchangeRate,
  };

  const inputTransaction: InputTransaction = {
    transactionRef: transaction.transactionRef,
    workflowName: transaction.workflowName,
    exchangeRate: transaction.exchangeRate,
  };

  switch (workflowName) {
    case WorkflowName.CONSUMER_WALLET_TRANSFER:
      transaction.debitAmount = 100;
      transaction.debitCurrency = "USD";
      transaction.debitConsumerID = consumerID;
      transaction.creditConsumerID = consumerID2;

      transactionDTO.debitAmount = transaction.debitAmount;
      transactionDTO.debitCurrency = Currency.USD;
      transactionDTO.debitConsumerIDOrTag = transaction.debitConsumerID;
      transactionDTO.creditConsumerIDOrTag = transaction.creditConsumerID;

      inputTransaction.debitAmount = transaction.debitAmount;
      inputTransaction.debitCurrency = transaction.debitCurrency;
      inputTransaction.debitConsumerID = transaction.debitConsumerID;
      inputTransaction.creditConsumerID = transaction.creditConsumerID;
      inputTransaction.creditAmount = transaction.debitAmount;
      inputTransaction.creditCurrency = transaction.debitCurrency;
      break;
    case WorkflowName.DEBIT_CONSUMER_WALLET:
      transaction.debitAmount = 100;
      transaction.debitCurrency = "USD";
      transaction.debitConsumerID = consumerID;

      transactionDTO.debitAmount = transaction.debitAmount;
      transactionDTO.debitCurrency = Currency.USD;
      transactionDTO.debitConsumerIDOrTag = transaction.debitConsumerID;

      inputTransaction.debitAmount = transaction.debitAmount;
      inputTransaction.debitCurrency = transaction.debitCurrency;
      inputTransaction.debitConsumerID = transaction.debitConsumerID;
      inputTransaction.creditAmount = transaction.debitAmount;
      inputTransaction.creditCurrency = transaction.debitCurrency;
      break;
    case WorkflowName.CREDIT_CONSUMER_WALLET:
      transaction.creditAmount = 100;
      transaction.creditCurrency = "USD";
      transaction.creditConsumerID = consumerID;

      transactionDTO.creditAmount = transaction.creditAmount;
      transactionDTO.creditCurrency = Currency.USD;
      transactionDTO.creditConsumerIDOrTag = transaction.creditConsumerID;

      inputTransaction.creditAmount = transaction.creditAmount;
      inputTransaction.creditCurrency = transaction.creditCurrency;
      inputTransaction.creditConsumerID = transaction.creditConsumerID;
      inputTransaction.debitAmount = transaction.creditAmount;
      inputTransaction.debitCurrency = transaction.creditCurrency;
      break;
  }

  return { transaction, transactionDTO, inputTransaction };
};<|MERGE_RESOLUTION|>--- conflicted
+++ resolved
@@ -11,7 +11,6 @@
 import { TransactionService } from "../transaction.service";
 import { getMockConsumerServiceWithDefaults } from "../../../modules/consumer/mocks/mock.consumer.service";
 import { ConsumerService } from "../../../modules/consumer/consumer.service";
-<<<<<<< HEAD
 import { InitiateTransactionDTO } from "../dto/CreateTransactionDTO";
 import { Currency } from "../domain/TransactionTypes";
 import { WorkflowExecutor } from "../../../infra/temporal/workflow.executor";
@@ -21,33 +20,6 @@
 import { IConsumerRepo } from "../../../modules/consumer/repos/ConsumerRepo";
 import { getMockConsumerRepoWithDefaults } from "../../../modules/consumer/mocks/mock.consumer.repo";
 import { ServiceException } from "../../../core/exception/ServiceException";
-=======
-import { WorkflowExecutor } from "../../../infra/temporal/workflow.executor";
-import { getMockWorkflowExecutorWithDefaults } from "../../../infra/temporal/mocks/mock.workflow.executor";
-
-const getRandomTransaction = (consumerID: string, isCreditTransaction = false): Transaction => {
-  const transaction: Transaction = {
-    transactionRef: uuid(),
-    exchangeRate: 1,
-    status: TransactionStatus.PENDING,
-    workflowName: WorkflowName.CREDIT_CONSUMER_WALLET,
-    id: uuid(),
-    createdTimestamp: new Date(),
-    updatedTimestamp: new Date(),
-  };
-
-  if (isCreditTransaction) {
-    transaction.creditAmount = 100;
-    transaction.creditCurrency = "USD";
-    transaction.creditConsumerID = consumerID;
-  } else {
-    transaction.debitAmount = 100;
-    transaction.debitCurrency = "USD";
-    transaction.debitConsumerID = consumerID;
-  }
-  return transaction;
-};
->>>>>>> 347f4260
 
 describe("TransactionServiceTests", () => {
   jest.setTimeout(20000);
@@ -56,19 +28,13 @@
   let app: TestingModule;
   let transactionService: TransactionService;
   let consumerService: ConsumerService;
-<<<<<<< HEAD
   let consumerRepo: IConsumerRepo;
-=======
->>>>>>> 347f4260
   let workflowExecutor: WorkflowExecutor;
 
   beforeAll(async () => {
     transactionRepo = getMockTransactionRepoWithDefaults();
     consumerService = getMockConsumerServiceWithDefaults();
-<<<<<<< HEAD
     consumerRepo = getMockConsumerRepoWithDefaults(); // TODO: may not need this
-=======
->>>>>>> 347f4260
     workflowExecutor = getMockWorkflowExecutorWithDefaults();
 
     const appConfigurations = {
@@ -88,13 +54,10 @@
           useFactory: () => instance(transactionRepo),
         },
         {
-<<<<<<< HEAD
           provide: "ConsumerRepo",
           useFactory: () => instance(consumerRepo),
         },
         {
-=======
->>>>>>> 347f4260
           provide: WorkflowExecutor,
           useFactory: () => instance(workflowExecutor),
         },
@@ -109,15 +72,11 @@
     await app.close();
   });
 
-<<<<<<< HEAD
   afterEach(() => {
     jest.resetAllMocks();
   });
 
   // TODO: Skipping as they do not run. Need to add WorkflowExecutor dependencies.
-=======
-  // TODO: Skippting as they do not run. Need to add WorkflowExecutor dependencies.
->>>>>>> 347f4260
   describe("getTransactionByTransactionRef", () => {
     it("should return the transaction if the debitConsumerID matches", async () => {
       const { transaction } = getRandomTransaction("consumerID");
@@ -141,7 +100,6 @@
       expect(returnedTransaction).toEqual(transaction);
     });
 
-<<<<<<< HEAD
     it("should throw ServiceException if transaction is not found", async () => {
       const { transaction } = getRandomTransaction("consumerID");
       when(transactionRepo.getTransactionByTransactionRef(transaction.transactionRef)).thenResolve(null);
@@ -158,26 +116,6 @@
       await expect(
         transactionService.getTransactionByTransactionRef(transaction.transactionRef, "anotherConsumerID"),
       ).rejects.toThrowError(ServiceException);
-=======
-    it("should return null if transaction is not found", async () => {
-      const transaction = getRandomTransaction("consumerID");
-      when(transactionRepo.getTransactionByTransactionRef(transaction.transactionRef)).thenResolve(null);
-      const response = await transactionService.getTransactionByTransactionRef(
-        transaction.transactionRef,
-        "consumerID",
-      );
-      expect(response).toBeNull();
-    });
-
-    it("should return null if transaction is found 'but' not belong to specified consumer", async () => {
-      const transaction = getRandomTransaction("consumerID");
-      when(transactionRepo.getTransactionByTransactionRef(transaction.transactionRef)).thenResolve(transaction);
-      const response = await transactionService.getTransactionByTransactionRef(
-        transaction.transactionRef,
-        "anotherConsumerID",
-      );
-      expect(response).toBeNull();
->>>>>>> 347f4260
     });
   });
 
