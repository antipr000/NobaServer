import { Test, TestingModule } from "@nestjs/testing";
import { AppEnvironment, NOBA_CONFIG_KEY, SERVER_LOG_FILE_PATH } from "../../../config/ConfigurationUtils";
import { TestConfigModule } from "../../../core/utils/AppConfigModule";
import { getTestWinstonModule } from "../../../core/utils/WinstonModule";
import { v4 } from "uuid";
import {
  InputTransaction,
  Transaction,
  TransactionStatus,
  UpdateTransaction,
  WorkflowName,
} from "../domain/Transaction";
import { ITransactionRepo } from "../repo/transaction.repo";
import { getMockTransactionRepoWithDefaults } from "../mocks/mock.sql.transaction.repo";
import { TRANSACTION_REPO_PROVIDER, WITHDRAWAL_DETAILS_REPO_PROVIDER } from "../repo/transaction.repo.module";
import { anything, capture, deepEqual, instance, verify, when } from "ts-mockito";
import { TransactionService } from "../transaction.service";
import { getMockConsumerServiceWithDefaults } from "../../../modules/consumer/mocks/mock.consumer.service";
import { ConsumerService } from "../../../modules/consumer/consumer.service";
import { InitiateTransactionDTO } from "../dto/CreateTransactionDTO";
import { Currency } from "../domain/TransactionTypes";
import { Consumer, ConsumerProps } from "../../../modules/consumer/domain/Consumer";
import { Utils } from "../../../core/utils/Utils";
import { ServiceErrorCode, ServiceException } from "../../../core/exception/service.exception";
import { TransactionEventDTO } from "../dto/TransactionEventDTO";
import { InputTransactionEvent, TransactionEvent } from "../domain/TransactionEvent";
import { UpdateTransactionDTO } from "../dto/TransactionDTO";
import { VerificationService } from "../../../modules/verification/verification.service";
import { getMockVerificationServiceWithDefaults } from "../../../modules/verification/mocks/mock.verification.service";
import { WorkflowFactory } from "../factory/workflow.factory";
import { WalletTransferImpl } from "../factory/wallet.transfer.impl";
import { getMockWorkflowFactoryWithDefaults } from "../mocks/mock.workflow.factory";
import { getMockWalletTransferImplWithDefaults } from "../mocks/mock.wallet.transfer.impl";
import { IWithdrawalDetailsRepo } from "../repo/withdrawal.details.repo";
import { getMockWithdrawalDetailsRepoWithDefaults } from "../mocks/mock.withdrawal.repo";
import { AccountType, DocumentType, InputWithdrawalDetails, WithdrawalDetails } from "../domain/WithdrawalDetails";
import { WalletWithdrawalImpl } from "../factory/wallet.withdrawal.impl";
import { WalletDepositImpl } from "../factory/wallet.deposit.impl";
import { getMockWalletWithdrawalImplWithDefaults } from "../mocks/mock.wallet.withdrawal.impl";
import { getMockWalletDepositImplWithDefaults } from "../mocks/mock.wallet.deposit.impl";
import { BankFactory } from "../../../modules/psp/factory/bank.factory";
import { getMockBankFactoryWithDefaults } from "../../../modules/psp/mocks/mock.bank.factory";
import { FeeType } from "../domain/TransactionFee";
import { ConsumerVerificationResult } from "../../../modules/verification/domain/VerificationResult";
import { TransactionVerification } from "../../../modules/verification/domain/TransactionVerification";
import { SeverityLevel } from "../../../core/exception/base.exception";
import { getMockMonoWorkflowServiceWithDefaults } from "../../mono/workflow/mocks/mock.mono.workflow.service";
import { EmployeeService } from "../../../modules/employee/employee.service";
import { EmployerService } from "../../../modules/employer/employer.service";
import { getMockEmployeeRepoWithDefaults } from "../../../modules/employee/mocks/mock.employee.repo";
import { getMockEmployerServiceWithDefaults } from "../../../modules/employer/mocks/mock.employer.service";
import { getMockEmployeeServiceWithDefaults } from "../../../modules/employee/mocks/mock.employee.service";
import { Employee } from "../../../modules/employee/domain/Employee";
import { uuid } from "uuidv4";
import { getRandomEmployee } from "../../../modules/employee/test_utils/employee.test.utils";
import { Payroll } from "../../../modules/employer/domain/Payroll";
import {
  getRandomPayroll,
  getRandomPayrollDisbursement,
} from "../../../modules/employer/test_utils/payroll.test.utils";
import { PayrollDisbursement } from "../../../modules/employer/domain/PayrollDisbursement";
import { AlertService } from "../../../modules/common/alerts/alert.service";
import { getMockAlertServiceWithDefaults } from "../../../modules/common/mocks/mock.alert.service";
import { KYCStatus } from "@prisma/client";
import { getRandomEmployer } from "../../../modules/employer/test_utils/employer.test.utils";
import { Employer } from "../../../modules/employer/domain/Employer";
import { KmsService } from "../../../modules/common/kms.service";
import { getMockKMSServiceWithDefaults } from "../../../modules/common/mocks/mock.kms.service";
import { KmsKeyType } from "../../../config/configtypes/KmsConfigs";
import { TransactionFilterOptionsDTO } from "../dto/TransactionFilterOptionsDTO";
import { CardReversalTransactionType, InitiateTransactionRequest } from "../dto/transaction.service.dto";
import { ExchangeRateService } from "../../../modules/exchangerate/exchangerate.service";
import { getMockExchangeRateServiceWithDefaults } from "../../../modules/exchangerate/mocks/mock.exchangerate.service";
import { ExchangeRateDTO } from "../../../modules/exchangerate/dto/exchangerate.dto";
import { MonoService } from "../../../modules/mono/public/mono.service";
import { getMockMonoServiceWithDefaults } from "../../../modules/mono/public/mocks/mock.mono.service";

describe("TransactionServiceTests", () => {
  jest.setTimeout(20000);

  let transactionRepo: ITransactionRepo;
  let app: TestingModule;
  let transactionService: TransactionService;
  let consumerService: ConsumerService;
  let verificationService: VerificationService;
  let exchangeRateService: ExchangeRateService;
  let workflowFactory: WorkflowFactory;
  let walletTransferImpl: WalletTransferImpl;
  let walletWithdrawalImpl: WalletWithdrawalImpl;
  let walletDepositImpl: WalletDepositImpl;
  let bankFactory: BankFactory;
  let monoService: MonoService;
  let withdrawalDetailsRepo: IWithdrawalDetailsRepo;
  let employeeService: EmployeeService;
  let employerService: EmployerService;
  let alertService: AlertService;
  let kmsService: KmsService;

  beforeEach(async () => {
    transactionRepo = getMockTransactionRepoWithDefaults();
    consumerService = getMockConsumerServiceWithDefaults();
    verificationService = getMockVerificationServiceWithDefaults();
    exchangeRateService = getMockExchangeRateServiceWithDefaults();
    workflowFactory = getMockWorkflowFactoryWithDefaults();
    walletTransferImpl = getMockWalletTransferImplWithDefaults();
    walletWithdrawalImpl = getMockWalletWithdrawalImplWithDefaults();
    walletDepositImpl = getMockWalletDepositImplWithDefaults();
    bankFactory = getMockBankFactoryWithDefaults();
    monoService = getMockMonoServiceWithDefaults();
    withdrawalDetailsRepo = getMockWithdrawalDetailsRepoWithDefaults();
    employeeService = getMockEmployeeServiceWithDefaults();
    employerService = getMockEmployerServiceWithDefaults();
    alertService = getMockAlertServiceWithDefaults();
    kmsService = getMockKMSServiceWithDefaults();

    const appConfigurations = {
      [SERVER_LOG_FILE_PATH]: `/tmp/test-${Math.floor(Math.random() * 1000000)}.log`,
      [NOBA_CONFIG_KEY]: {
        environment: AppEnvironment.DEV,
      },
    };
    // ***************** ENVIRONMENT VARIABLES CONFIGURATION *****************

    app = await Test.createTestingModule({
      imports: [TestConfigModule.registerAsync(appConfigurations), getTestWinstonModule()],
      providers: [
        {
          provide: ConsumerService,
          useFactory: () => instance(consumerService),
        },
        {
          provide: TRANSACTION_REPO_PROVIDER,
          useFactory: () => instance(transactionRepo),
        },
        {
          provide: ExchangeRateService,
          useFactory: () => instance(exchangeRateService),
        },
        {
          provide: VerificationService,
          useFactory: () => instance(verificationService),
        },
        {
          provide: WorkflowFactory,
          useFactory: () => instance(workflowFactory),
        },
        {
          provide: BankFactory,
          useFactory: () => instance(bankFactory),
        },
        {
          provide: MonoService,
          useFactory: () => instance(monoService),
        },
        {
          provide: EmployeeService,
          useFactory: () => instance(employeeService),
        },
        {
          provide: EmployerService,
          useFactory: () => instance(employerService),
        },
        {
          provide: WITHDRAWAL_DETAILS_REPO_PROVIDER,
          useFactory: () => instance(withdrawalDetailsRepo),
        },
        {
          provide: AlertService,
          useFactory: () => instance(alertService),
        },
        {
          provide: KmsService,
          useFactory: () => instance(kmsService),
        },
        TransactionService,
      ],
    }).compile();

    transactionService = app.get<TransactionService>(TransactionService);
  });

  afterAll(async () => {
    await app.close();
  });

  afterEach(() => {
    // jest.resetAllMocks();
  });

  describe("getTransactionByTransactionRef", () => {
    it("should return the transaction if the debitConsumerID matches", async () => {
      const { transaction } = getRandomTransaction("consumerID", "consumerID2");
      when(transactionRepo.getTransactionByTransactionRef(transaction.transactionRef)).thenResolve(transaction);

      const returnedTransaction = await transactionService.getTransactionByTransactionRef(
        transaction.transactionRef,
        "consumerID",
      );
      expect(returnedTransaction).toEqual(transaction);
    });

    it("should return the transaction if the creditConsumerID matches", async () => {
      const { transaction } = getRandomTransaction("consumerID", "consumerID2");
      when(transactionRepo.getTransactionByTransactionRef(transaction.transactionRef)).thenResolve(transaction);

      const returnedTransaction = await transactionService.getTransactionByTransactionRef(
        transaction.transactionRef,
        "consumerID",
      );
      expect(returnedTransaction).toEqual(transaction);
    });

    it("should throw ServiceException if transaction is not found", async () => {
      const { transaction } = getRandomTransaction("consumerID", "consumerID2");
      when(transactionRepo.getTransactionByTransactionRef(transaction.transactionRef)).thenResolve(null);

      await expect(
        transactionService.getTransactionByTransactionRef(transaction.transactionRef, "consumerID"),
      ).rejects.toThrowError(ServiceException);
    });

    it("should throw ServiceException if transaction is found but does not belong to specified consumer", async () => {
      const { transaction } = getRandomTransaction("consumerID", "consumerID2");
      when(transactionRepo.getTransactionByTransactionRef(transaction.transactionRef)).thenResolve(transaction);

      await expect(
        transactionService.getTransactionByTransactionRef(transaction.transactionRef, "anotherConsumerID"),
      ).rejects.toThrowError(ServiceException);
    });

    it("should succeed if transaction is found but consumer is not passed", async () => {
      const { transaction } = getRandomTransaction("consumerID", "consumerID2");
      when(transactionRepo.getTransactionByTransactionRef(transaction.transactionRef)).thenResolve(transaction);

      const returnedTransaction = await transactionService.getTransactionByTransactionRef(transaction.transactionRef);
      expect(returnedTransaction).toEqual(transaction);
    });
  });

  describe("getTransactionByTransactionID", () => {
    it("should return the transaction if the transactionID matches", async () => {
      const { transaction } = getRandomTransaction("consumerID", "consumerID2");
      when(transactionRepo.getTransactionByID(transaction.id)).thenResolve(transaction);

      const returnedTransaction = await transactionService.getTransactionByTransactionID(transaction.id);
      expect(returnedTransaction).toEqual(transaction);
    });

    it("should return 'null' if the transaction is not found", async () => {
      const { transaction } = getRandomTransaction("consumerID", "consumerID2");
      when(transactionRepo.getTransactionByID(transaction.id)).thenResolve(null);

      const returnedTransaction = await transactionService.getTransactionByTransactionID(transaction.id);
      expect(returnedTransaction).toBeNull();
    });
  });

  describe("getFilteredTransactions", () => {
    it("should return the transaction if the transactionID matches", async () => {
      const { transaction } = getRandomTransaction("consumerID", "consumerID2");
      const filter: TransactionFilterOptionsDTO = {
        consumerID: "consumerID",
        creditCurrency: "USD",
        debitCurrency: "COP",
        endDate: "2030-12-31",
        startDate: "2022-01-01",
        pageLimit: 10,
        pageOffset: 0,
        transactionStatus: TransactionStatus.COMPLETED,
      };

      const result = {
        items: [transaction],
        totalItems: 1,
        page: 1,
        hasNextPage: false,
        totalPages: 1,
      };

      when(transactionRepo.getFilteredTransactions(filter)).thenResolve(result);

      const returnedResult = await transactionService.getFilteredTransactions(filter);
      expect(returnedResult).toStrictEqual(result);
    });

    it("should return 'null' if the transaction is not found", async () => {
      const { transaction } = getRandomTransaction("consumerID", "consumerID2");
      when(transactionRepo.getTransactionByID(transaction.id)).thenResolve(null);

      const returnedTransaction = await transactionService.getTransactionByTransactionID(transaction.id);
      expect(returnedTransaction).toBeNull();
    });
  });

  describe("deprecatedInitiateTransaction", () => {
    it("should initiate a WALLET_TRANSFER transaction", async () => {
      const consumer = getRandomConsumer("consumerID");
      const consumer2 = getRandomConsumer("consumerID2");
      const { transaction, transactionDTO, inputTransaction } = getRandomTransaction(
        consumer.props.id,
        consumer2.props.id,
      );
      jest.spyOn(Utils, "generateLowercaseUUID").mockImplementationOnce(() => {
        return transaction.transactionRef;
      });

      when(consumerService.getActiveConsumer(consumer.props.id)).thenResolve(consumer);
      when(consumerService.getActiveConsumer(consumer2.props.id)).thenResolve(consumer2);
      when(transactionRepo.createTransaction(anything())).thenResolve(transaction);
      when(workflowFactory.getWorkflowImplementation(WorkflowName.WALLET_TRANSFER)).thenReturn(
        instance(walletTransferImpl),
      );
      when(walletTransferImpl.preprocessTransactionParams(deepEqual(transactionDTO), consumer.props.id)).thenResolve(
        inputTransaction,
      );
      when(walletTransferImpl.initiateWorkflow(deepEqual(transaction))).thenResolve();

      const returnedTransaction = await transactionService.deprecatedInitiateTransaction(
        transactionDTO,
        consumer.props.id,
        transaction.sessionKey,
      );

      expect(returnedTransaction).toEqual(transaction);

      // IMPORTANT TO VERIFY THIS CORRECTLY :)
      const [propagatedTransactionToSave] = capture(transactionRepo.createTransaction).last();
      expect(propagatedTransactionToSave).toStrictEqual({
        transactionRef: transaction.transactionRef,
        workflowName: "WALLET_TRANSFER",
        debitConsumerID: "consumerID",
        creditConsumerID: "consumerID2",
        debitAmount: transaction.debitAmount,
        creditAmount: transaction.debitAmount, // as exchange rate is always 1.
        debitCurrency: "USD",
        creditCurrency: "USD",
        exchangeRate: 1, // Always 1 for wallet transfer
        sessionKey: transaction.sessionKey,
        memo: transaction.memo,
        transactionFees: [
          {
            amount: 1,
            currency: "USD",
            type: "PROCESSING",
          },
        ],
      });
    });

    it("should fail to validate against the IDV provider, write a TransactionEvent, and move to FAILED", async () => {
      const consumer = getRandomConsumer("consumerID");
      const consumer2 = getRandomConsumer("consumerID2");
      const { transaction, transactionDTO, inputTransaction } = getRandomTransaction(
        consumer.props.id,
        consumer2.props.id,
      );
      jest.spyOn(Utils, "generateLowercaseUUID").mockImplementationOnce(() => {
        return transaction.transactionRef;
      });

      when(consumerService.getActiveConsumer(consumer.props.id)).thenResolve(consumer);
      when(consumerService.getActiveConsumer(consumer2.props.id)).thenResolve(consumer2);
      when(transactionRepo.createTransaction(anything())).thenResolve(transaction);
      when(workflowFactory.getWorkflowImplementation(WorkflowName.WALLET_TRANSFER)).thenReturn(
        instance(walletTransferImpl),
      );
      when(walletTransferImpl.preprocessTransactionParams(deepEqual(transactionDTO), consumer.props.id)).thenResolve(
        inputTransaction,
      );
      when(walletTransferImpl.initiateWorkflow(deepEqual(transaction))).thenResolve();

      const verificationResult: ConsumerVerificationResult = {
        status: "FAILED" as any,
      };
      when(consumerService.getConsumer(consumer.props.id)).thenResolve(consumer);
      const transactionVerification: TransactionVerification = {
        transactionRef: transaction.transactionRef,
        debitConsumerID: transaction.debitConsumerID,
        creditConsumerID: transaction.creditConsumerID,
        workflowName: transaction.workflowName,
        debitAmount: transaction.debitAmount,
        debitCurrency: transaction.debitCurrency,
        creditAmount: transaction.creditAmount,
        creditCurrency: transaction.creditCurrency,
      };
      when(
        verificationService.transactionVerification(
          transaction.sessionKey,
          consumer,
          deepEqual(transactionVerification),
        ),
      ).thenResolve(verificationResult);

      when(transactionRepo.getTransactionByID(transaction.id)).thenResolve(transaction);

      const transactionEventToAdd: TransactionEventDTO = {
        message: "Transaction has been determined to be high risk",
        details: `Result: "FAILED"`,
        internal: true,
      };

      const inputTransactionEvent: InputTransactionEvent = {
        transactionID: transaction.id,
        internal: transactionEventToAdd.internal,
        message: transactionEventToAdd.message,
        details: transactionEventToAdd.details,
      };

      const timestamp = new Date();
      when(transactionRepo.addTransactionEvent(deepEqual(inputTransactionEvent))).thenResolve({
        ...inputTransactionEvent,
        id: "event-id",
        timestamp: timestamp,
      });

      when(
        transactionRepo.updateTransactionByTransactionID(
          transaction.id,
          deepEqual({
            status: TransactionStatus.FAILED,
          }),
        ),
      ).thenResolve();

      expect(async () => {
        await transactionService.deprecatedInitiateTransaction(
          transactionDTO,
          consumer.props.id,
          transaction.sessionKey,
        );
      }).rejects.toThrow(ServiceException);
    });

    it("should get an error from IDV provider, write a TransactionEvent, and move to FAILED", async () => {
      const consumer = getRandomConsumer("consumerID");
      const consumer2 = getRandomConsumer("consumerID2");
      const { transaction, transactionDTO, inputTransaction } = getRandomTransaction(
        consumer.props.id,
        consumer2.props.id,
      );
      jest.spyOn(Utils, "generateLowercaseUUID").mockImplementationOnce(() => {
        return transaction.transactionRef;
      });

      when(consumerService.getActiveConsumer(consumer.props.id)).thenResolve(consumer);
      when(consumerService.getActiveConsumer(consumer2.props.id)).thenResolve(consumer2);
      when(transactionRepo.createTransaction(anything())).thenResolve(transaction);
      when(workflowFactory.getWorkflowImplementation(WorkflowName.WALLET_TRANSFER)).thenReturn(
        instance(walletTransferImpl),
      );
      when(walletTransferImpl.preprocessTransactionParams(deepEqual(transactionDTO), consumer.props.id)).thenResolve(
        inputTransaction,
      );
      when(walletTransferImpl.initiateWorkflow(deepEqual(transaction))).thenResolve();

      when(consumerService.getConsumer(consumer.props.id)).thenResolve(consumer);
      const transactionVerification: TransactionVerification = {
        transactionRef: transaction.transactionRef,
        debitConsumerID: transaction.debitConsumerID,
        creditConsumerID: transaction.creditConsumerID,
        workflowName: transaction.workflowName,
        debitAmount: transaction.debitAmount,
        debitCurrency: transaction.debitCurrency,
        creditAmount: transaction.creditAmount,
        creditCurrency: transaction.creditCurrency,
      };
      when(
        verificationService.transactionVerification(
          transaction.sessionKey,
          consumer,
          deepEqual(transactionVerification),
        ),
      ).thenThrow(
        new ServiceException({
          message: "Sardine request failed",
          errorCode: ServiceErrorCode.UNABLE_TO_PROCESS,
          severity: SeverityLevel.HIGH,
        }),
      );

      when(transactionRepo.getTransactionByID(transaction.id)).thenResolve(transaction);

      const transactionEventToAdd: TransactionEventDTO = {
        message: "Error performing transaction verification",
        details: `Sardine request failed`,
        internal: true,
      };

      const inputTransactionEvent: InputTransactionEvent = {
        transactionID: transaction.id,
        internal: transactionEventToAdd.internal,
        message: transactionEventToAdd.message,
        details: transactionEventToAdd.details,
      };

      const timestamp = new Date();
      when(transactionRepo.addTransactionEvent(deepEqual(inputTransactionEvent))).thenResolve({
        ...inputTransactionEvent,
        id: "event-id",
        timestamp: timestamp,
      });

      when(
        transactionRepo.updateTransactionByTransactionID(
          transaction.id,
          deepEqual({
            status: TransactionStatus.FAILED,
          }),
        ),
      ).thenResolve();

      expect(async () => {
        await transactionService.deprecatedInitiateTransaction(
          transactionDTO,
          consumer.props.id,
          transaction.sessionKey,
        );
      }).rejects.toThrow(ServiceException);
    });

    it("should add optional withdrawal details to repo during transaction", async () => {
      const consumer = getRandomConsumer("consumerID");
      const { transaction, transactionDTO, inputTransaction } = getRandomTransaction(
        consumer.props.id,
        undefined,
        WorkflowName.WALLET_WITHDRAWAL,
      );
      jest.spyOn(Utils, "generateLowercaseUUID").mockImplementationOnce(() => {
        return transaction.transactionRef;
      });

      when(consumerService.getActiveConsumer(consumer.props.id)).thenResolve(consumer);
      when(transactionRepo.createTransaction(anything())).thenResolve(transaction);
      when(
        withdrawalDetailsRepo.addWithdrawalDetails(
          deepEqual({
            transactionID: transaction.id,
            ...transactionDTO.withdrawalData,
          }),
        ),
      ).thenResolve({
        ...transactionDTO.withdrawalData,
        transactionID: transaction.id,
        id: v4(),
      });
      when(workflowFactory.getWorkflowImplementation(WorkflowName.WALLET_WITHDRAWAL)).thenReturn(
        instance(walletWithdrawalImpl),
      );

      when(walletWithdrawalImpl.preprocessTransactionParams(deepEqual(transactionDTO), consumer.props.id)).thenResolve(
        inputTransaction,
      );
      when(walletWithdrawalImpl.initiateWorkflow(deepEqual(transaction))).thenResolve();

      when(consumerService.getConsumer(consumer.props.id)).thenResolve(consumer);

      when(
        verificationService.transactionVerification(transaction.sessionKey, consumer, deepEqual(anything())),
      ).thenResolve({
        status: KYCStatus.APPROVED,
      });

      const returnedTransaction = await transactionService.deprecatedInitiateTransaction(
        transactionDTO,
        consumer.props.id,
        transaction.sessionKey,
      );

      expect(returnedTransaction).toEqual(transaction);
      verify(kmsService.decryptString(transactionDTO.withdrawalData.accountNumber, KmsKeyType.SSN)).once();
      const [propagatedTransactionToSave] = capture(transactionRepo.createTransaction).last();
      expect(propagatedTransactionToSave).toEqual({
        transactionRef: transaction.transactionRef,
        workflowName: "WALLET_WITHDRAWAL",
        debitConsumerID: "consumerID",
        debitAmount: transaction.debitAmount,
        creditAmount: transaction.creditAmount,
        debitCurrency: "USD",
        creditCurrency: "COP",
        exchangeRate: 1,
        sessionKey: transaction.sessionKey,
        memo: transaction.memo,
        transactionFees: [
          {
            amount: 1,
            currency: "USD",
            type: "PROCESSING",
          },
        ],
      });
    });

    it("should handle gracefully if no withdrawal details are present", async () => {
      const consumer = getRandomConsumer("consumerID");
      const { transaction, transactionDTO, inputTransaction } = getRandomTransaction(
        consumer.props.id,
        undefined,
        WorkflowName.WALLET_WITHDRAWAL,
      );
      transactionDTO.withdrawalData = undefined;
      jest.spyOn(Utils, "generateLowercaseUUID").mockImplementationOnce(() => {
        return transaction.transactionRef;
      });

      when(consumerService.getActiveConsumer(consumer.props.id)).thenResolve(consumer);
      when(transactionRepo.createTransaction(anything())).thenResolve(transaction);
      when(workflowFactory.getWorkflowImplementation(WorkflowName.WALLET_WITHDRAWAL)).thenReturn(
        instance(walletWithdrawalImpl),
      );

      when(walletWithdrawalImpl.preprocessTransactionParams(deepEqual(transactionDTO), consumer.props.id)).thenResolve(
        inputTransaction,
      );
      when(walletWithdrawalImpl.initiateWorkflow(deepEqual(transaction))).thenResolve();

      when(consumerService.getConsumer(consumer.props.id)).thenResolve(consumer);

      when(
        verificationService.transactionVerification(transaction.sessionKey, consumer, deepEqual(anything())),
      ).thenResolve({
        status: KYCStatus.APPROVED,
      });

      const returnedTransaction = await transactionService.deprecatedInitiateTransaction(
        transactionDTO,
        consumer.props.id,
        transaction.sessionKey,
      );

      expect(returnedTransaction).toEqual(transaction);
      verify(kmsService.decryptString(anything(), anything())).never();
      verify(withdrawalDetailsRepo.addWithdrawalDetails(anything())).never();
      const [propagatedTransactionToSave] = capture(transactionRepo.createTransaction).last();
      expect(propagatedTransactionToSave).toEqual({
        transactionRef: transaction.transactionRef,
        workflowName: "WALLET_WITHDRAWAL",
        debitConsumerID: "consumerID",
        debitAmount: transaction.debitAmount,
        creditAmount: transaction.creditAmount,
        debitCurrency: "USD",
        creditCurrency: "COP",
        exchangeRate: 1,
        sessionKey: transaction.sessionKey,
        memo: transaction.memo,
        transactionFees: [
          {
            amount: 1,
            currency: "USD",
            type: "PROCESSING",
          },
        ],
      });
    });

    it("should throw an exception if creditConsumerID of WALLET_TRANSFER is same as current user", async () => {
      const consumer = getRandomConsumer("consumerID");
      const { transaction, transactionDTO, inputTransaction } = getRandomTransaction(
        consumer.props.id,
        consumer.props.id,
      );
      jest.spyOn(Utils, "generateLowercaseUUID").mockImplementationOnce(() => {
        return transaction.transactionRef;
      });

      when(consumerService.getActiveConsumer(consumer.props.id)).thenResolve(consumer);
      when(transactionRepo.createTransaction(anything())).thenResolve(transaction);
      when(workflowFactory.getWorkflowImplementation(WorkflowName.WALLET_TRANSFER)).thenReturn(
        instance(walletTransferImpl),
      );
      when(walletTransferImpl.preprocessTransactionParams(deepEqual(transactionDTO), consumer.props.id)).thenResolve(
        inputTransaction,
      );

      await expect(
        transactionService.deprecatedInitiateTransaction(transactionDTO, consumer.props.id, transaction.sessionKey),
      ).rejects.toThrowError(ServiceException);

      // IMPORTANT TO VERIFY THIS CORRECTLY :)
      expect(capture(transactionRepo.createTransaction)).toEqual({
        actions: [],
      });
    });

    it("should throw ServiceException if consumer is not found", async () => {
      const { transactionDTO } = getRandomTransaction("", "");
      await expect(transactionService.deprecatedInitiateTransaction(transactionDTO, "", null)).rejects.toThrowError(
        ServiceException,
      );
    });
  });

  describe("initiateTransaction", () => {
    it.each([
      WorkflowName.PAYROLL_PROCESSING,
      WorkflowName.WALLET_DEPOSIT,
      WorkflowName.WALLET_WITHDRAWAL,
      WorkflowName.WALLET_TRANSFER,
    ])("should throw error if 'type' is '%s'", async workflow => {
      try {
        await transactionService.validateAndSaveTransaction({ type: workflow });
        expect(true).toBe(false);
      } catch (err) {
        expect(err).toBeInstanceOf(ServiceException);
        expect(err.errorCode).toBe(ServiceErrorCode.NOT_IMPLEMENTED);
      }
    });

    it("should throw error if none of the 'request' sub-object are set", async () => {
      const request: InitiateTransactionRequest = {
        type: WorkflowName.CARD_WITHDRAWAL,
      };
      try {
        await transactionService.validateAndSaveTransaction(request);
        expect(true).toBe(false);
      } catch (err) {
        expect(err.message).toEqual(expect.stringContaining("at least one of"));
        expect(err.message).toEqual(expect.stringContaining("cardWithdrawalRequest"));
      }
    });

    // TODO: This tests should be moved along with the introduction of Inheritance hierarchy.
    describe("CARD_WITHDRAWAL", () => {
      describe("validation errors", () => {
        const validInitiateTransactionRequest: InitiateTransactionRequest = {
          type: WorkflowName.CARD_WITHDRAWAL,
          cardWithdrawalRequest: {
            debitAmountInUSD: 100,
            creditAmount: 100,
            creditCurrency: Currency.COP,
            debitConsumerID: "DEBIT_CONSUMER_ID",
            exchangeRate: 1,
            memo: "MEMO",
            nobaTransactionID: "NOBA_TRANSACTION_ID",
          },
        };

        it.each([
          "nobaTransactionID",
          "debitConsumerID",
          "debitAmountInUSD",
          "exchangeRate",
          "memo",
          "creditCurrency",
          "creditAmount",
        ])("should throw error if '%s' is not specified", async field => {
          const request = JSON.parse(JSON.stringify(validInitiateTransactionRequest));
          delete request["cardWithdrawalRequest"][field];

<<<<<<< HEAD
            try {
              await transactionService.validateAndSaveTransaction(request);
              expect(true).toBe(false);
            } catch (err) {
              expect(err.message).toEqual(expect.stringContaining("cardWithdrawalRequest"));
              expect(err.message).toEqual(expect.stringContaining(`${field}`));
            }
          },
        );
=======
          try {
            await transactionService.initiateTransaction(request);
            expect(true).toBe(false);
          } catch (err) {
            expect(err.message).toEqual(expect.stringContaining("cardWithdrawalRequest"));
            expect(err.message).toEqual(expect.stringContaining(`${field}`));
          }
        });

        it.each(["creditCurrency"])("should throw error if '%s' has INVALID value", async field => {
          const request = JSON.parse(JSON.stringify(validInitiateTransactionRequest));
          request["cardWithdrawalRequest"][field] = "INVALID";

          try {
            await transactionService.initiateTransaction(request);
            expect(true).toBe(false);
          } catch (err) {
            expect(err.message).toEqual(expect.stringContaining("cardWithdrawalRequest"));
            expect(err.message).toEqual(expect.stringContaining(`${field}`));
          }
        });
>>>>>>> fdcaba30
      });

      it("should correctly save the CARD_WITHDRAWAL transaction", async () => {
        const request: InitiateTransactionRequest = {
          type: WorkflowName.CARD_WITHDRAWAL,
          cardWithdrawalRequest: {
            debitAmountInUSD: 100,
            creditAmount: 100,
            creditCurrency: Currency.COP,
            debitConsumerID: "DEBIT_CONSUMER_ID",
            exchangeRate: 1,
            memo: "MEMO",
            nobaTransactionID: "NOBA_TRANSACTION_ID",
          },
        };
        const transaction: Transaction = {
          id: "NOBA_TRANSACTION_ID",
          transactionRef: "DUMMY_REF",
          exchangeRate: 1,
          debitAmount: 100,
          debitCurrency: Currency.USD,
          debitConsumerID: "DEBIT_CONSUMER_ID",
          creditAmount: 100,
          creditCurrency: Currency.COP,
          transactionFees: [],
          sessionKey: "CARD_WITHDRAWAL",
          status: TransactionStatus.INITIATED,
          workflowName: WorkflowName.CARD_WITHDRAWAL,
        };
        when(transactionRepo.createTransaction(anything())).thenResolve(transaction);

        const response = await transactionService.validateAndSaveTransaction(request);

        expect(response).toStrictEqual(transaction);
        const [propagatedInputTransactionArg] = capture(transactionRepo.createTransaction).last();
        expect(propagatedInputTransactionArg).toStrictEqual({
          id: "NOBA_TRANSACTION_ID",
          transactionRef: expect.any(String),
          workflowName: WorkflowName.CARD_WITHDRAWAL,
          debitAmount: 100,
          debitCurrency: Currency.USD,
          debitConsumerID: "DEBIT_CONSUMER_ID",
          creditAmount: 100,
          creditCurrency: Currency.COP,
          memo: "MEMO",
          exchangeRate: 1,
          sessionKey: "CARD_WITHDRAWAL",
          transactionFees: [],
        });
      });
    });

    describe("CARD_REVERSAL", () => {
      const validCardReversalCreditRequest: InitiateTransactionRequest = {
        type: WorkflowName.CARD_REVERSAL,
        cardReversalRequest: {
          type: CardReversalTransactionType.CREDIT,
          amountInUSD: 100,
          consumerID: "CREDIT_CONSUMER_ID",
          exchangeRate: 1,
          memo: "MEMO",
          nobaTransactionID: "NOBA_TRANSACTION_ID",
        },
      };
      const validCardReversalDebitRequest: InitiateTransactionRequest = {
        type: WorkflowName.CARD_REVERSAL,
        cardReversalRequest: {
          type: CardReversalTransactionType.DEBIT,
          amountInUSD: 100,
          consumerID: "DEBIT_CONSUMER_ID",
          exchangeRate: 1,
          memo: "MEMO",
          nobaTransactionID: "NOBA_TRANSACTION_ID",
        },
      };

      describe("validation errors", () => {
        it.each(["type", "nobaTransactionID", "consumerID", "amountInUSD", "exchangeRate", "memo"])(
          "should throw error if '%s' is not specified",
          async field => {
            const request = JSON.parse(JSON.stringify(validCardReversalCreditRequest));
            delete request["cardReversalRequest"][field];

            try {
              await transactionService.validateAndSaveTransaction(request);
              expect(true).toBe(false);
            } catch (err) {
              expect(err.message).toEqual(expect.stringContaining("cardReversalRequest"));
              expect(err.message).toEqual(expect.stringContaining(`${field}`));
            }
          },
        );

        it("should throw error if 'type' field is invalid", async () => {
          const request = JSON.parse(JSON.stringify(validCardReversalCreditRequest));
          request["cardReversalRequest"]["type"] = "INVALID";

          try {
            await transactionService.validateAndSaveTransaction(request);
            expect(true).toBe(false);
          } catch (err) {
            expect(err.message).toEqual(expect.stringContaining("cardReversalRequest"));
            expect(err.message).toEqual(expect.stringContaining("type"));
          }
        });
      });

      describe("success scenarios", () => {
        it("should correctly save the CARD_REVERSAL 'credit' transaction", async () => {
          const request: InitiateTransactionRequest = JSON.parse(JSON.stringify(validCardReversalCreditRequest));
          const transaction: Transaction = {
            id: "NOBA_TRANSACTION_ID",
            transactionRef: "DUMMY_REF",
            exchangeRate: 1,
            creditAmount: 100,
            creditCurrency: Currency.USD,
            creditConsumerID: "CREDIT_CONSUMER_ID",
            transactionFees: [],
            sessionKey: "CARD_REVERSAL",
            status: TransactionStatus.INITIATED,
            workflowName: WorkflowName.CARD_REVERSAL,
          };
          when(transactionRepo.createTransaction(anything())).thenResolve(transaction);

          const response = await transactionService.validateAndSaveTransaction(request);

          expect(response).toStrictEqual(transaction);
          const [propagatedInputTransactionArg] = capture(transactionRepo.createTransaction).last();
          expect(propagatedInputTransactionArg).toStrictEqual({
            id: "NOBA_TRANSACTION_ID",
            transactionRef: expect.any(String),
            workflowName: WorkflowName.CARD_REVERSAL,
            creditAmount: 100,
            creditCurrency: Currency.USD,
            creditConsumerID: "CREDIT_CONSUMER_ID",
            memo: "MEMO",
            exchangeRate: 1,
            sessionKey: "CARD_REVERSAL",
            transactionFees: [],
          });
        });

        it("should correctly save the CARD_REVERSAL 'debit' transaction", async () => {
          const request: InitiateTransactionRequest = JSON.parse(JSON.stringify(validCardReversalDebitRequest));
          const transaction: Transaction = {
            id: "NOBA_TRANSACTION_ID",
            transactionRef: "DUMMY_REF",
            exchangeRate: 1,
            debitAmount: 100,
            debitCurrency: Currency.USD,
            debitConsumerID: "DEBIT_CONSUMER_ID",
            transactionFees: [],
            sessionKey: "CARD_REVERSAL",
            status: TransactionStatus.INITIATED,
            workflowName: WorkflowName.CARD_REVERSAL,
          };
          when(transactionRepo.createTransaction(anything())).thenResolve(transaction);

          const response = await transactionService.validateAndSaveTransaction(request);

          expect(response).toStrictEqual(transaction);
          const [propagatedInputTransactionArg] = capture(transactionRepo.createTransaction).last();
          expect(propagatedInputTransactionArg).toStrictEqual({
            id: "NOBA_TRANSACTION_ID",
            transactionRef: expect.any(String),
            workflowName: WorkflowName.CARD_REVERSAL,
            debitAmount: 100,
            debitCurrency: Currency.USD,
            debitConsumerID: "DEBIT_CONSUMER_ID",
            memo: "MEMO",
            exchangeRate: 1,
            sessionKey: "CARD_REVERSAL",
            transactionFees: [],
          });
        });
      });
    });

    describe("PAYROLL_DEPOSIT", () => {
      describe("validation errors", () => {
        const validInitiateTransactionRequest: InitiateTransactionRequest = {
          type: WorkflowName.PAYROLL_DEPOSIT,
          payrollDepositRequest: {
            disbursementID: "DISBURSEMENT_ID",
          },
        };

        it.each(["disbursementID"])("should throw error if '%s' is not specified", async field => {
          const request = JSON.parse(JSON.stringify(validInitiateTransactionRequest));
          delete request["payrollDepositRequest"][field];

          try {
            await transactionService.validateAndSaveTransaction(request);
            expect(true).toBe(false);
          } catch (err) {
            expect(err.message).toEqual(expect.stringContaining("payrollDepositRequest"));
            expect(err.message).toEqual(expect.stringContaining(`${field}`));
          }
        });
      });

      it("should throw ServiceException with DOES_NOT_EXIST error if the Disbursement is not found", async () => {
        const payrollDisbursementID = uuid();
        when(employerService.getDisbursement(payrollDisbursementID)).thenResolve(null);

        try {
          await transactionService.validateAndSaveTransaction({
            type: WorkflowName.PAYROLL_DEPOSIT,
            payrollDepositRequest: {
              disbursementID: payrollDisbursementID,
            },
          });
        } catch (ex) {
          expect(ex).toBeInstanceOf(ServiceException);
          expect(ex.errorCode).toBe(ServiceErrorCode.DOES_NOT_EXIST);
          expect(ex.message).toEqual(expect.stringContaining(payrollDisbursementID));
        }
      });

      it("should throw ServiceException with UNKNOWN error if the Payroll is not found", async () => {
        const employerID = uuid();
        const employee: Employee = getRandomEmployee(employerID);
        const payroll: Payroll = getRandomPayroll(employerID).payroll;
        const payrollDisbursement: PayrollDisbursement = getRandomPayrollDisbursement(
          payroll.id,
          employee.id,
        ).payrollDisbursement;

        when(employerService.getDisbursement(payrollDisbursement.id)).thenResolve(payrollDisbursement);
        when(employerService.getPayrollByID(payroll.id)).thenResolve(null);

        try {
          await transactionService.validateAndSaveTransaction({
            type: WorkflowName.PAYROLL_DEPOSIT,
            payrollDepositRequest: {
              disbursementID: payrollDisbursement.id,
            },
          });
        } catch (ex) {
          expect(ex).toBeInstanceOf(ServiceException);
          expect(ex.errorCode).toBe(ServiceErrorCode.UNKNOWN);
          expect(ex.message).toEqual(expect.stringContaining(payroll.id));
        }
      });

      it("should throw ServiceException with UNKNOWN error if the Employer is not found", async () => {
        const employer: Employer = getRandomEmployer("Test Employer");
        const employee: Employee = getRandomEmployee(employer.id);
        const payroll: Payroll = getRandomPayroll(employer.id).payroll;
        const payrollDisbursement: PayrollDisbursement = getRandomPayrollDisbursement(
          payroll.id,
          employee.id,
        ).payrollDisbursement;

        when(employerService.getDisbursement(payrollDisbursement.id)).thenResolve(payrollDisbursement);
        when(employerService.getPayrollByID(payroll.id)).thenResolve(payroll);
        when(employerService.getEmployerByID(employer.id)).thenResolve(null);

        try {
          await transactionService.validateAndSaveTransaction({
            type: WorkflowName.PAYROLL_DEPOSIT,
            payrollDepositRequest: {
              disbursementID: payrollDisbursement.id,
            },
          });
        } catch (ex) {
          expect(ex).toBeInstanceOf(ServiceException);
          expect(ex.errorCode).toBe(ServiceErrorCode.UNKNOWN);
          expect(ex.message).toEqual(expect.stringContaining(employer.id));
        }
      });

      it("should throw ServiceException with UNKNOWN error if the Employee is not found", async () => {
        const employer: Employer = getRandomEmployer("Test Employer");
        const employee: Employee = getRandomEmployee(employer.id);
        const payroll: Payroll = getRandomPayroll(employer.id).payroll;
        const payrollDisbursement: PayrollDisbursement = getRandomPayrollDisbursement(
          payroll.id,
          employee.id,
        ).payrollDisbursement;

        when(employerService.getDisbursement(payrollDisbursement.id)).thenResolve(payrollDisbursement);
        when(employerService.getPayrollByID(payroll.id)).thenResolve(payroll);
        when(employerService.getEmployerByID(employer.id)).thenResolve(employer);
        when(employeeService.getEmployeeByID(employee.id)).thenResolve(null);

        try {
          await transactionService.validateAndSaveTransaction({
            type: WorkflowName.PAYROLL_DEPOSIT,
            payrollDepositRequest: {
              disbursementID: payrollDisbursement.id,
            },
          });
        } catch (ex) {
          expect(ex).toBeInstanceOf(ServiceException);
          expect(ex.errorCode).toBe(ServiceErrorCode.UNKNOWN);
          expect(ex.message).toEqual(expect.stringContaining(employee.id));
        }
      });

      it("should returns the transaction with proper fields on success", async () => {
        const employer: Employer = getRandomEmployer("Test Employer");
        const employee: Employee = getRandomEmployee(employer.id);
        const payroll: Payroll = getRandomPayroll(employer.id).payroll;
        const payrollDisbursement: PayrollDisbursement = getRandomPayrollDisbursement(
          payroll.id,
          employee.id,
        ).payrollDisbursement;

        when(employerService.getPayrollByID(payroll.id)).thenResolve(payroll);
        when(employerService.getDisbursement(payrollDisbursement.id)).thenResolve(payrollDisbursement);
        when(employerService.getEmployerByID(employer.id)).thenResolve(employer);
        when(employeeService.getEmployeeByID(employee.id)).thenResolve(employee);
        when(transactionRepo.createTransaction(anything())).thenResolve(null);

        await transactionService.validateAndSaveTransaction({
          type: WorkflowName.PAYROLL_DEPOSIT,
          payrollDepositRequest: {
            disbursementID: payrollDisbursement.id,
          },
        });

        const [propagatedTransactionToSave] = capture(transactionRepo.createTransaction).last();
        expect(propagatedTransactionToSave.memo).toEqual(expect.stringContaining(payroll.payrollDate));
        expect(propagatedTransactionToSave.exchangeRate).toBe(payroll.exchangeRate);
        expect(propagatedTransactionToSave.workflowName).toBe(WorkflowName.PAYROLL_DEPOSIT);
        expect(propagatedTransactionToSave.transactionRef).toBeDefined();
        expect(propagatedTransactionToSave.debitAmount).toBe(payrollDisbursement.allocationAmount);
        expect(propagatedTransactionToSave.debitCurrency).toBe(Currency.COP);
        expect(propagatedTransactionToSave.creditAmount).toBe(
          payrollDisbursement.allocationAmount * payroll.exchangeRate,
        );
        expect(propagatedTransactionToSave.creditCurrency).toBe(Currency.USD);
        expect(propagatedTransactionToSave.creditConsumerID).toBe(employee.consumerID);
        expect(propagatedTransactionToSave.sessionKey).toBe("PAYROLL");
      });
    });

    describe("CARD_CREDIT_ADJUSTMENT", () => {
      describe("validation errors", () => {
        const validInitiateTransactionRequest: InitiateTransactionRequest = {
          type: WorkflowName.CARD_CREDIT_ADJUSTMENT,
          cardCreditAdjustmentRequest: {
            creditAmount: 100,
            creditCurrency: Currency.COP,
            debitAmount: 10,
            debitCurrency: Currency.USD,
            creditConsumerID: "CREDIT_CONSUMER_ID",
            exchangeRate: 0.1,
            memo: "MEMO",
          },
        };

        it.each([
          "debitAmount",
          "debitCurrency",
          "creditAmount",
          "creditCurrency",
          "exchangeRate",
          "memo",
          "creditConsumerID",
        ])("should throw error if '%s' is not specified", async field => {
          const request = JSON.parse(JSON.stringify(validInitiateTransactionRequest));
          delete request["cardCreditAdjustmentRequest"][field];

          try {
            await transactionService.initiateTransaction(request);
            expect(true).toBe(false);
          } catch (err) {
            expect(err.message).toEqual(expect.stringContaining("cardCreditAdjustmentRequest"));
            expect(err.message).toEqual(expect.stringContaining(`${field}`));
          }
        });

        it.each(["creditCurrency", "debitCurrency"])("should throw error if '%s' has INVALID value", async field => {
          const request = JSON.parse(JSON.stringify(validInitiateTransactionRequest));
          request["cardCreditAdjustmentRequest"][field] = "INVALID";

          try {
            await transactionService.initiateTransaction(request);
            expect(true).toBe(false);
          } catch (err) {
            expect(err.message).toEqual(expect.stringContaining("cardCreditAdjustmentRequest"));
            expect(err.message).toEqual(expect.stringContaining(`${field}`));
          }
        });
      });

      it("should correctly save the CARD_CREDIT_ADJUSTMENT transaction", async () => {
        const request: InitiateTransactionRequest = {
          type: WorkflowName.CARD_CREDIT_ADJUSTMENT,
          cardCreditAdjustmentRequest: {
            creditAmount: 100,
            creditCurrency: Currency.COP,
            debitAmount: 10,
            debitCurrency: Currency.USD,
            creditConsumerID: "CREDIT_CONSUMER_ID",
            exchangeRate: 0.1,
            memo: "MEMO",
          },
        };
        const transaction: Transaction = {
          id: "NOBA_TRANSACTION_ID",
          transactionRef: "DUMMY_REF",
          exchangeRate: 0.1,
          debitAmount: 10,
          debitCurrency: Currency.USD,
          creditConsumerID: "CREDIT_CONSUMER_ID",
          creditAmount: 100,
          creditCurrency: Currency.COP,
          transactionFees: [],
          sessionKey: "CARD_ADJUSTMENTS",
          status: TransactionStatus.INITIATED,
          workflowName: WorkflowName.CARD_CREDIT_ADJUSTMENT,
        };
        when(transactionRepo.createTransaction(anything())).thenResolve(transaction);

        const response = await transactionService.initiateTransaction(request);

        expect(response).toStrictEqual(transaction);
        const [propagatedInputTransactionArg] = capture(transactionRepo.createTransaction).last();
        expect(propagatedInputTransactionArg).toStrictEqual({
          transactionRef: expect.any(String),
          workflowName: WorkflowName.CARD_CREDIT_ADJUSTMENT,
          debitAmount: 10,
          debitCurrency: Currency.USD,
          creditConsumerID: "CREDIT_CONSUMER_ID",
          creditAmount: 100,
          creditCurrency: Currency.COP,
          memo: "MEMO",
          exchangeRate: 0.1,
          sessionKey: "CARD_ADJUSTMENTS",
          transactionFees: [],
        });
      });
    });

    describe("CARD_DEBIT_ADJUSTMENT", () => {
      describe("validation errors", () => {
        const validInitiateTransactionRequest: InitiateTransactionRequest = {
          type: WorkflowName.CARD_DEBIT_ADJUSTMENT,
          cardDebitAdjustmentRequest: {
            creditAmount: 100,
            creditCurrency: Currency.COP,
            debitAmount: 10,
            debitCurrency: Currency.USD,
            debitConsumerID: "DEBIT_CONSUMER_ID",
            exchangeRate: 0.1,
            memo: "MEMO",
          },
        };

        it.each([
          "debitAmount",
          "debitCurrency",
          "creditAmount",
          "creditCurrency",
          "exchangeRate",
          "memo",
          "debitConsumerID",
        ])("should throw error if '%s' is not specified", async field => {
          const request = JSON.parse(JSON.stringify(validInitiateTransactionRequest));
          delete request["cardDebitAdjustmentRequest"][field];

          try {
            await transactionService.initiateTransaction(request);
            expect(true).toBe(false);
          } catch (err) {
            expect(err.message).toEqual(expect.stringContaining("cardDebitAdjustmentRequest"));
            expect(err.message).toEqual(expect.stringContaining(`${field}`));
          }
        });

        it.each(["creditCurrency", "debitCurrency"])("should throw error if '%s' has INVALID value", async field => {
          const request = JSON.parse(JSON.stringify(validInitiateTransactionRequest));
          request["cardDebitAdjustmentRequest"][field] = "INVALID";

          try {
            await transactionService.initiateTransaction(request);
            expect(true).toBe(false);
          } catch (err) {
            expect(err.message).toEqual(expect.stringContaining("cardDebitAdjustmentRequest"));
            expect(err.message).toEqual(expect.stringContaining(`${field}`));
          }
        });
      });

      it("should correctly save the CARD_DEBIT_ADJUSTMENT transaction", async () => {
        const request: InitiateTransactionRequest = {
          type: WorkflowName.CARD_DEBIT_ADJUSTMENT,
          cardDebitAdjustmentRequest: {
            creditAmount: 100,
            creditCurrency: Currency.COP,
            debitAmount: 10,
            debitCurrency: Currency.USD,
            debitConsumerID: "DEBIT_CONSUMER_ID",
            exchangeRate: 0.1,
            memo: "MEMO",
          },
        };
        const transaction: Transaction = {
          id: "NOBA_TRANSACTION_ID",
          transactionRef: "DUMMY_REF",
          exchangeRate: 0.1,
          debitAmount: 10,
          debitCurrency: Currency.USD,
          creditConsumerID: "DEBIT_CONSUMER_ID",
          creditAmount: 100,
          creditCurrency: Currency.COP,
          transactionFees: [],
          sessionKey: "CARD_ADJUSTMENTS",
          status: TransactionStatus.INITIATED,
          workflowName: WorkflowName.CARD_DEBIT_ADJUSTMENT,
        };
        when(transactionRepo.createTransaction(anything())).thenResolve(transaction);

        const response = await transactionService.initiateTransaction(request);

        expect(response).toStrictEqual(transaction);
        const [propagatedInputTransactionArg] = capture(transactionRepo.createTransaction).last();
        expect(propagatedInputTransactionArg).toStrictEqual({
          transactionRef: expect.any(String),
          workflowName: WorkflowName.CARD_DEBIT_ADJUSTMENT,
          debitAmount: 10,
          debitCurrency: Currency.USD,
          debitConsumerID: "DEBIT_CONSUMER_ID",
          creditAmount: 100,
          creditCurrency: Currency.COP,
          memo: "MEMO",
          exchangeRate: 0.1,
          sessionKey: "CARD_ADJUSTMENTS",
          transactionFees: [],
        });
      });
    });
  });

  describe("getTransactionQuote", () => {
    it("should return proper exchange rate calculations for conversion from USD to COP", async () => {
      when(workflowFactory.getWorkflowImplementation(WorkflowName.WALLET_WITHDRAWAL)).thenReturn(
        instance(walletWithdrawalImpl),
      );

      when(walletWithdrawalImpl.getTransactionQuote(1, Currency.USD, Currency.COP, deepEqual([]))).thenResolve({
        nobaFee: "1.99",
        processingFee: "1.00",
        totalFee: "2.99",
        quoteAmount: "12.50",
        quoteAmountWithFees: "9.51",
        nobaRate: "0.00025",
      });

      const quote = await transactionService.getTransactionQuote(
        1,
        Currency.USD,
        Currency.COP,
        WorkflowName.WALLET_WITHDRAWAL,
        [],
      );

      expect(quote).toEqual({
        nobaFee: "1.99",
        processingFee: "1.00",
        totalFee: "2.99",
        quoteAmount: "12.50",
        quoteAmountWithFees: "9.51",
        nobaRate: "0.00025",
      });
    });

    it("should ensure only supported currencies are used", async () => {
      expect(async () => {
        await transactionService.getTransactionQuote(1, "XXX" as any, Currency.COP, WorkflowName.WALLET_WITHDRAWAL, []);
      }).rejects.toThrowError(ServiceException);

      expect(async () => {
        await transactionService.getTransactionQuote(1, Currency.USD, "XXX" as any, WorkflowName.WALLET_WITHDRAWAL, []);
      }).rejects.toThrowError(ServiceException);
    });
  });

  describe("addTransactionEvent", () => {
    it("should add a transaction event for the specified transaction with minimal parameters", async () => {
      const { transaction } = getRandomTransaction("consumerID", "consumerID2");
      when(transactionRepo.getTransactionByID(transaction.id)).thenResolve(transaction);

      const transactionEventToAdd: TransactionEventDTO = {
        message: "Test event",
      };

      const inputTransactionEvent: InputTransactionEvent = {
        transactionID: transaction.id,
        internal: true,
        message: transactionEventToAdd.message,
      };

      const timestamp = new Date();
      when(transactionRepo.addTransactionEvent(deepEqual(inputTransactionEvent))).thenResolve({
        ...inputTransactionEvent,
        id: "event-id",
        timestamp: timestamp,
      });

      const returnedTransactionEvent = await transactionService.addTransactionEvent(
        transaction.id,
        transactionEventToAdd,
      );

      expect(returnedTransactionEvent).toEqual({
        ...transactionEventToAdd,
        internal: true,
        timestamp: timestamp,
      });
    });

    it("should add a transaction event for the specified transaction with all parameters", async () => {
      const { transaction } = getRandomTransaction("consumerID", "consumerID2");
      when(transactionRepo.getTransactionByID(transaction.id)).thenResolve(transaction);

      const transactionEventToAdd = {
        message: "Test event",
        details: "This is a test event",
        internal: false,
        key: "EVENT_KEY",
        parameters: ["Param 1", "Param 2", "Param 3", "Param 4", "Param 5"],
      };

      const inputTransactionEvent: InputTransactionEvent = {
        transactionID: transaction.id,
        internal: transactionEventToAdd.internal,
        message: transactionEventToAdd.message,
        details: transactionEventToAdd.details,
        key: transactionEventToAdd.key,
        param1: transactionEventToAdd.parameters[0],
        param2: transactionEventToAdd.parameters[1],
        param3: transactionEventToAdd.parameters[2],
        param4: transactionEventToAdd.parameters[3],
        param5: transactionEventToAdd.parameters[4],
      };

      const timestamp = new Date();
      // TODO: Figure out why deepEqual(inputTransactionEvent) doesn't work here
      when(transactionRepo.addTransactionEvent(anything())).thenResolve({
        ...inputTransactionEvent,
        id: "event-id",
        timestamp: timestamp,
      });

      const returnedTransactionEvent = await transactionService.addTransactionEvent(
        transaction.id,
        transactionEventToAdd,
      );

      expect(returnedTransactionEvent).toEqual({
        ...transactionEventToAdd,
        timestamp: timestamp,
      });
    });

    it("should throw a ServiceException if the transaction doesn't exist", async () => {
      const transactionID = "transaction-1234";
      when(transactionRepo.getTransactionByID(transactionID)).thenResolve(null);

      expect(async () => await transactionService.addTransactionEvent(transactionID, anything())).rejects.toThrow(
        ServiceException,
      );
    });
  });

  describe("getTransactionEvents", () => {
    it("should retrieve transaction events for the specified transaction", async () => {
      const { transaction } = getRandomTransaction("consumerID", "consumerID2");
      when(transactionRepo.getTransactionByID(transaction.id)).thenResolve(transaction);

      const transactionEventToAdd: TransactionEventDTO = {
        message: "Test event",
      };

      const inputTransactionEvent: InputTransactionEvent = {
        transactionID: transaction.id,
        message: transactionEventToAdd.message,
      };

      when(transactionRepo.addTransactionEvent(deepEqual(inputTransactionEvent))).thenResolve({
        ...inputTransactionEvent,
        id: "event-id",
        timestamp: new Date(),
      });

      const timestamp = new Date();
      const internalTransactionEvent1: TransactionEvent = {
        id: "event-id-1",
        transactionID: transaction.id,
        timestamp: timestamp,
        message: "Test event internal",
        details: "This is an internal test event",
        internal: true,
        key: "EVENT_KEY_INTERNAL",
        param1: "Param 1",
        param2: "Param 2",
      };

      const internalTransactionEvent2: TransactionEvent = {
        id: "event-id-1-5",
        transactionID: transaction.id,
        timestamp: timestamp,
        message: "Test event internal 2",
        internal: true,
      };

      const externalTransactionEvent: TransactionEvent = {
        id: "event-id-2",
        transactionID: transaction.id,
        timestamp: timestamp,
        message: "Test event external",
        details: "This is an external test event",
        internal: false,
        key: "EVENT_KEY_EXTERNAL",
        param1: "Param 1",
        param2: "Param 2",
        param3: "Param 3",
        param4: "Param 4",
        param5: "Param 5",
      };

      // Include all events
      when(transactionRepo.getTransactionEvents(transaction.id, true)).thenResolve([
        internalTransactionEvent1,
        internalTransactionEvent2,
        externalTransactionEvent,
      ]);

      // Include only external events
      when(transactionRepo.getTransactionEvents(transaction.id, false)).thenResolve([externalTransactionEvent]);

      const returnedAllTransactionEvent = await transactionService.getTransactionEvents(transaction.id, true);
      const returnedExternalTransactionEvent = await transactionService.getTransactionEvents(transaction.id, false);

      expect(returnedAllTransactionEvent).toHaveLength(3);
      expect(returnedAllTransactionEvent[0]).toEqual(internalTransactionEvent1);
      expect(returnedAllTransactionEvent[1]).toEqual(internalTransactionEvent2);
      expect(returnedAllTransactionEvent[2]).toEqual(externalTransactionEvent);

      expect(returnedExternalTransactionEvent).toHaveLength(1);
      expect(returnedExternalTransactionEvent[0]).toEqual(externalTransactionEvent);
    });
  });

  describe("updateTransaction", () => {
    it("should update the status of an existing transaction", async () => {
      const { transaction } = getRandomTransaction("consumerID", "consumerID2");
      when(transactionRepo.getTransactionByID(transaction.id)).thenResolve(transaction);

      const updateTransactionDTO: UpdateTransactionDTO = {
        status: TransactionStatus.COMPLETED,
      };

      const updateTransaction: UpdateTransaction = {
        status: updateTransactionDTO.status,
      };

      when(transactionRepo.updateTransactionByTransactionID(transaction.id, deepEqual(updateTransaction))).thenResolve({
        ...transaction,
        status: updateTransactionDTO.status,
      });

      const updatedTransaction = await transactionService.updateTransaction(transaction.id, updateTransactionDTO);

      expect(updatedTransaction.status).toEqual(updateTransactionDTO.status);
    });

    it("should update the status 'AND' raise the alert if transaction is transition to 'FAILED' status", async () => {
      const { transaction } = getRandomTransaction("consumerID", "consumerID2");
      when(transactionRepo.getTransactionByID(transaction.id)).thenResolve(transaction);
      when(alertService.raiseAlert(anything())).thenResolve();

      const updateTransactionDTO: UpdateTransactionDTO = {
        status: TransactionStatus.FAILED,
      };

      const updateTransaction: UpdateTransaction = {
        status: updateTransactionDTO.status,
      };

      when(transactionRepo.updateTransactionByTransactionID(transaction.id, deepEqual(updateTransaction))).thenResolve({
        ...transaction,
        status: updateTransactionDTO.status,
      });

      const updatedTransaction = await transactionService.updateTransaction(transaction.id, updateTransactionDTO);

      expect(updatedTransaction.status).toEqual(updateTransactionDTO.status);

      const [alertCall] = capture(alertService.raiseAlert).last();
      expect(alertCall).toEqual(expect.objectContaining({ key: "TRANSACTION_FAILED" }));
      expect(alertCall).toEqual(expect.objectContaining({ message: expect.stringContaining(transaction.id) }));
    });

    it("should throw a ServiceException if the transaction doesn't exist", async () => {
      const transactionID = "non-existient-transaction-id";
      when(transactionRepo.getTransactionByID(transactionID)).thenResolve(null);

      expect(async () => await transactionService.updateTransaction(transactionID, {})).rejects.toThrowError(
        ServiceException,
      );
    });
  });

  describe("debitFromBank", () => {
    it("should debit from a bank account", async () => {
      const { transaction } = getRandomTransaction("consumerID", "consumerID2");
      transaction.creditAmount = 111;
      transaction.creditCurrency = "USD";
      transaction.debitAmount = 222;
      transaction.debitCurrency = "COP";

      when(transactionRepo.getTransactionByID(transaction.id)).thenResolve(transaction);
      const withdrawalDetails: WithdrawalDetails = {
        id: "fake-id",
        bankCode: "123",
        accountNumber: "1234",
        accountType: AccountType.SAVINGS,
        documentNumber: "1234",
        documentType: DocumentType.CC,
        transactionID: transaction.id,
      };
      when(withdrawalDetailsRepo.getWithdrawalDetailsByTransactionID(transaction.id)).thenResolve(withdrawalDetails);

      const returnedBankService = instance(monoService);
      when(bankFactory.getBankImplementationByCurrency(transaction.creditCurrency)).thenReturn(returnedBankService);

      const factoryResponse = {
        state: "SUCCESS",
        withdrawalID: "fake-withdrawal-id",
      };
      when(monoService.debit(anything())).thenResolve(factoryResponse);

      const response = await transactionService.debitFromBank(transaction.id);

      expect(response).toStrictEqual(factoryResponse);
      const [debitRequest] = capture(monoService.debit).last();
      expect(debitRequest).toEqual({
        amount: 111,
        currency: "USD",
        bankCode: withdrawalDetails.bankCode,
        accountNumber: withdrawalDetails.accountNumber,
        accountType: withdrawalDetails.accountType,
        documentNumber: withdrawalDetails.documentNumber,
        documentType: withdrawalDetails.documentType,
        transactionID: transaction.id,
        consumerID: transaction.debitConsumerID,
        transactionRef: transaction.transactionRef,
      });
    });

    it("should throw a ServiceException if the transaction doesn't exist", async () => {
      const transactionID = "non-existient-transaction-id";
      when(transactionRepo.getTransactionByID(transactionID)).thenResolve(null);
      when(withdrawalDetailsRepo.getWithdrawalDetailsByTransactionID(transactionID)).thenResolve(
        {} as WithdrawalDetails,
      );

      expect(transactionService.debitFromBank(transactionID)).rejects.toThrowError(ServiceException);
    });

    it("should throw a ServiceException if the withdrawal details don't exist", async () => {
      const transactionID = "non-existient-transaction-id";
      when(transactionRepo.getTransactionByID(transactionID)).thenResolve({} as Transaction);
      when(withdrawalDetailsRepo.getWithdrawalDetailsByTransactionID(transactionID)).thenResolve(null);

      expect(transactionService.debitFromBank(transactionID)).rejects.toThrowError(ServiceException);
    });
  });

  describe("getWithdrawalDetails", () => {
    it("should return withdrawal details", async () => {
      const withdrawalDetails: WithdrawalDetails = {
        id: "fake-id",
        bankCode: "123",
        accountNumber: "1234",
        accountType: AccountType.SAVINGS,
        documentNumber: "1234",
        documentType: DocumentType.CC,
        transactionID: "faket-transaction",
      };
      when(withdrawalDetailsRepo.getWithdrawalDetailsByTransactionID("fake-transaction")).thenResolve(
        withdrawalDetails,
      );

      const response = await transactionService.getWithdrawalDetails("fake-transaction");
      expect(response).toStrictEqual(withdrawalDetails);
    });
  });

  describe("addWithdrawalDetails", () => {
    it("adds withdrawal details", async () => {
      const inputDetails: InputWithdrawalDetails = {
        bankCode: "123",
        accountNumber: "1234",
        accountType: AccountType.SAVINGS,
        documentNumber: "1234",
        documentType: DocumentType.CC,
        transactionID: "faket-transaction",
      };

      const withdrawalDetails: WithdrawalDetails = {
        ...inputDetails,
        id: "fake-id",
      };

      when(withdrawalDetailsRepo.addWithdrawalDetails(deepEqual(inputDetails))).thenResolve(withdrawalDetails);

      const response = await transactionService.addWithdrawalDetails(inputDetails);
      expect(response).toStrictEqual(withdrawalDetails);
    });
  });
});

const getUSDCOPExchangeRate = (): ExchangeRateDTO => {
  return {
    numeratorCurrency: Currency.USD,
    denominatorCurrency: Currency.COP,
    bankRate: 1,
    nobaRate: 1,
    expirationTimestamp: new Date(new Date().getTime() + 24 * 60 * 60 * 1000), // 24 hours from now
  };
};

const getCOPUSDExchangeRate = (): ExchangeRateDTO => {
  return {
    numeratorCurrency: Currency.COP,
    denominatorCurrency: Currency.USD,
    bankRate: 1,
    nobaRate: 1,
  };
};

const getRandomConsumer = (consumerID: string): Consumer => {
  const email = `${v4()}_${new Date().valueOf()}@noba.com`;
  const props: Partial<ConsumerProps> = {
    id: consumerID,
    firstName: "Noba",
    lastName: "lastName",
    email: email,
    displayEmail: email.toUpperCase(),
    referralCode: Utils.getAlphaNanoID(15),
    phone: `+1${Math.floor(Math.random() * 1000000000)}`,
  };
  return Consumer.createConsumer(props);
};

const getRandomTransaction = (
  debitConsumerID: string,
  creditConsumerID: string,
  workflowName: WorkflowName = WorkflowName.WALLET_TRANSFER,
): { transaction: Transaction; transactionDTO: InitiateTransactionDTO; inputTransaction: InputTransaction } => {
  let exchangeRate;
  let debitCurrency;
  let creditCurrency;
  let debitAmount;
  let creditAmount;
  let withdrawalData;
  switch (workflowName) {
    case WorkflowName.WALLET_TRANSFER:
      exchangeRate = 1;
      debitCurrency = Currency.USD;
      creditCurrency = Currency.USD;
      debitAmount = 100;
      creditAmount = 100;
      break;
    case WorkflowName.WALLET_DEPOSIT:
      exchangeRate = getCOPUSDExchangeRate().nobaRate;
      debitCurrency = Currency.COP;
      creditCurrency = Currency.USD;
      debitAmount = 100;
      creditAmount = 100;
      break;
    case WorkflowName.WALLET_WITHDRAWAL:
      exchangeRate = getUSDCOPExchangeRate().nobaRate;
      debitCurrency = Currency.USD;
      creditCurrency = Currency.COP;
      debitAmount = 100;
      creditAmount = 100;
      withdrawalData = {
        accountNumber: "12345",
        accountType: AccountType.SAVINGS,
        bankCode: "BOFA",
        documentNumber: "123456789",
        documentType: DocumentType.CC,
      };
      break;
    default:
      throw new Error("Invalid workflow name");
  }

  const transaction: Transaction = {
    transactionRef: Utils.generateLowercaseUUID(true),
    exchangeRate: exchangeRate,
    status: TransactionStatus.INITIATED,
    workflowName: workflowName,
    id: v4(),
    sessionKey: v4(),
    memo: "New transaction",
    createdTimestamp: new Date(),
    updatedTimestamp: new Date(),
    ...(withdrawalData && { withdrawalData }),
    transactionFees: [
      {
        id: v4(),
        amount: 1,
        currency: Currency.USD,
        type: FeeType.PROCESSING,
        timestamp: new Date(),
      },
    ],
  };

  const transactionDTO: InitiateTransactionDTO = {
    workflowName: transaction.workflowName,
    memo: transaction.memo,
    ...(withdrawalData && { withdrawalData }),
  };

  const inputTransaction: InputTransaction = {
    transactionRef: transaction.transactionRef,
    workflowName: transaction.workflowName,
    exchangeRate: transaction.exchangeRate,
    memo: transaction.memo,
    sessionKey: transaction.sessionKey,
    transactionFees: [
      {
        amount: 1,
        currency: Currency.USD,
        type: FeeType.PROCESSING,
      },
    ],
  };

  transaction.debitAmount = debitAmount;
  transaction.debitCurrency = debitCurrency;
  transaction.creditAmount = creditAmount;
  transaction.creditCurrency = creditCurrency;
  if (debitConsumerID) transaction.debitConsumerID = debitConsumerID;
  if (creditConsumerID) transaction.creditConsumerID = creditConsumerID;

  transactionDTO.debitAmount = transaction.debitAmount;
  transactionDTO.debitCurrency = transaction.debitCurrency as any;
  transactionDTO.debitConsumerIDOrTag = transaction.debitConsumerID;
  transactionDTO.creditConsumerIDOrTag = transaction.creditConsumerID;

  inputTransaction.debitAmount = transaction.debitAmount;
  inputTransaction.debitCurrency = transaction.debitCurrency;
  inputTransaction.debitConsumerID = transaction.debitConsumerID;
  inputTransaction.creditConsumerID = transaction.creditConsumerID;
  inputTransaction.creditAmount = transaction.creditAmount;
  inputTransaction.creditCurrency = transaction.creditCurrency;

  return { transaction, transactionDTO, inputTransaction };
};<|MERGE_RESOLUTION|>--- conflicted
+++ resolved
@@ -746,19 +746,8 @@
           const request = JSON.parse(JSON.stringify(validInitiateTransactionRequest));
           delete request["cardWithdrawalRequest"][field];
 
-<<<<<<< HEAD
-            try {
-              await transactionService.validateAndSaveTransaction(request);
-              expect(true).toBe(false);
-            } catch (err) {
-              expect(err.message).toEqual(expect.stringContaining("cardWithdrawalRequest"));
-              expect(err.message).toEqual(expect.stringContaining(`${field}`));
-            }
-          },
-        );
-=======
           try {
-            await transactionService.initiateTransaction(request);
+            await transactionService.validateAndSaveTransaction(request);
             expect(true).toBe(false);
           } catch (err) {
             expect(err.message).toEqual(expect.stringContaining("cardWithdrawalRequest"));
@@ -771,14 +760,13 @@
           request["cardWithdrawalRequest"][field] = "INVALID";
 
           try {
-            await transactionService.initiateTransaction(request);
+            await transactionService.validateAndSaveTransaction(request);
             expect(true).toBe(false);
           } catch (err) {
             expect(err.message).toEqual(expect.stringContaining("cardWithdrawalRequest"));
             expect(err.message).toEqual(expect.stringContaining(`${field}`));
           }
         });
->>>>>>> fdcaba30
       });
 
       it("should correctly save the CARD_WITHDRAWAL transaction", async () => {
