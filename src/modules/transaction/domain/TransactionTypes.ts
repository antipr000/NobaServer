--- conflicted
+++ resolved
@@ -1,13 +1,3 @@
-<<<<<<< HEAD
-// TODO: Come up with better/standardized naming for these
-export enum WorkflowType {
-  CONSUMER_WALLET_TRANSFER = "CONSUMER_WALLET_TRANSFER",
-  DEBIT_CONSUMER_WALLET = "DEBIT_CONSUMER_WALLET",
-  CREDIT_CONSUMER_WALLET = "CREDIT_CONSUMER_WALLET",
-}
-
-=======
->>>>>>> f5ed7762
 export enum Currency {
   USD = "USD",
   COP = "COP",
