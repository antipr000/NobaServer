import { Injectable, Inject } from "@nestjs/common";
import { WINSTON_MODULE_PROVIDER } from "nest-winston";
import { Logger } from "winston";
import { CircleClient } from "./circle.client";
import { ICircleRepo } from "../repos/circle.repo";
import { HealthCheckResponse } from "../../../core/domain/HealthCheckTypes";
import { ServiceErrorCode, ServiceException } from "../../../core/exception/service.exception";
import { UpdateWalletBalanceServiceDTO } from "../../../modules/psp/domain/UpdateWalletBalanceServiceDTO";
import { DebitBankFactoryRequest, DebitBankFactoryResponse } from "../../../modules/psp/domain/BankFactoryTypes";
import { BalanceDTO } from "../../../modules/psp/dto/balance.dto";
import { IBank } from "../../../modules/psp/factory/ibank";
import { CircleTransferStatus, TransferResponse } from "../../../modules/psp/domain/CircleTypes";
import { AlertService } from "../../../modules/common/alerts/alert.service";
import { AlertKey } from "../../../modules/common/alerts/alert.dto";
import { Utils } from "../../../core/utils/Utils";

@Injectable()
export class CircleService implements IBank {
  @Inject(WINSTON_MODULE_PROVIDER)
  private readonly logger: Logger;

  @Inject("CircleRepo")
  private readonly circleRepo: ICircleRepo;

  @Inject()
  private readonly circleClient: CircleClient;

  @Inject()
  private readonly alertService: AlertService;

  public async checkCircleHealth(): Promise<HealthCheckResponse> {
    return this.circleClient.getHealth();
  }

  public async getOrCreateWallet(consumerID: string): Promise<string> {
    if (!consumerID) {
      throw new ServiceException({
        errorCode: ServiceErrorCode.SEMANTIC_VALIDATION,
        message: "Consumer ID must not be empty",
      });
    }

    // assume there's only one wallet per consumer ID
    const existingWalletResult = await this.circleRepo.getCircleWalletID(consumerID);
    if (existingWalletResult.isSuccess) {
      return existingWalletResult.getValue();
    }

    const circleWalletID: string = await this.circleClient.createWallet(consumerID);

    try {
      await this.circleRepo.addConsumerCircleWalletID({
        consumerID,
        walletID: circleWalletID,
      });
    } catch (err) {
      this.alertService.raiseError(
        `Could not link Circle wallet to consumerID: ${consumerID}. Error:  ${JSON.stringify(err)}`,
      );
      throw new ServiceException({
        errorCode: ServiceErrorCode.UNKNOWN,
        message: "Could not link Circle wallet to consumer",
      });
    }
    return circleWalletID;
  }

  public getMasterWalletID(): string {
    const masterWalletID = this.circleClient.getMasterWalletID();
    if (!masterWalletID) {
      throw new ServiceException({ errorCode: ServiceErrorCode.DOES_NOT_EXIST, message: "Master Wallet not found" });
    }
    return masterWalletID;
  }

  public async getWalletBalance(walletID: string): Promise<number> {
    if (!walletID) {
      throw new ServiceException({
        errorCode: ServiceErrorCode.SEMANTIC_VALIDATION,
        message: "Wallet ID must not be empty",
      });
    }

    return this.circleClient.getWalletBalance(walletID);
  }

  public async debitWalletBalance(
    idempotencyKey: string,
    walletID: string,
    amount: number,
  ): Promise<UpdateWalletBalanceServiceDTO> {
    if (!walletID) {
      throw new ServiceException({
        errorCode: ServiceErrorCode.SEMANTIC_VALIDATION,
        message: "Wallet ID must not be empty",
      });
    }

    if (amount <= 0) {
      throw new ServiceException({
        errorCode: ServiceErrorCode.SEMANTIC_VALIDATION,
        message: "Amount must be greater than 0",
      });
    }

    const balance = await this.circleClient.getWalletBalance(walletID);
    if (balance < amount) {
      throw new ServiceException({
        message: "Insufficient funds",
        errorCode: ServiceErrorCode.UNABLE_TO_PROCESS,
        retry: false,
      });
    }

    const masterWalletID = this.getMasterWalletID();
    this.logger.info(`Transferring ${amount} from wallet ${walletID} to master wallet ${masterWalletID}`);
    const response = await this.circleClient.transfer({
      idempotencyKey: idempotencyKey,
      sourceWalletID: walletID,
      destinationWalletID: masterWalletID,
      amount: amount,
    });

    if (
      response.status !== CircleTransferStatus.TRANSFER_FAILED &&
      response.status !== CircleTransferStatus.INSUFFICIENT_FUNDS
    ) {
      try {
        if (walletID !== masterWalletID) {
          this.logger.info(
            `Updating balance for wallet ${walletID} to ${Utils.roundTo2DecimalNumber(balance - amount)}`,
          );
          await this.circleRepo.updateCurrentBalance(walletID, {
            currentBalance: Utils.roundTo2DecimalNumber(balance - amount),
          });
        }
      } catch (e) {
        this.alertService.raiseCriticalAlert({
          key: AlertKey.CIRCLE_BALANCE_UPDATE_FAILED,
          message: `Could not update balance for wallet ${walletID}. Reason: ${JSON.stringify(e)}`,
        });
      }
    }

    return {
      id: response.transferID,
      status: response.status,
      createdAt: response.createdAt,
    };
  }

  public async creditWalletBalance(
    idempotencyKey: string,
    walletID: string,
    amount: number,
  ): Promise<UpdateWalletBalanceServiceDTO> {
    if (!walletID) {
      throw new ServiceException({
        errorCode: ServiceErrorCode.SEMANTIC_VALIDATION,
        message: "Wallet ID must not be empty",
      });
    }

    amount = Utils.roundTo2DecimalNumber(amount);

    if (amount <= 0) {
      throw new ServiceException({
        errorCode: ServiceErrorCode.SEMANTIC_VALIDATION,
        message: "Amount must be greater than 0",
      });
    }

    const masterWalletID = this.getMasterWalletID();
    const masterWalletBalance = await this.getWalletBalance(masterWalletID);
    if (masterWalletBalance < amount) {
      this.alertService.raiseError(
        `Insufficient funds in master wallet (have: ${masterWalletBalance}, need: ${amount})`,
      );

      throw new ServiceException({
        message: "Insufficient funds in master wallet",
        errorCode: ServiceErrorCode.UNABLE_TO_PROCESS,
        retry: false,
      });
    }

    const walletBalance = await this.circleClient.getWalletBalance(walletID);
    this.logger.info(`Transferring ${amount} from master wallet to ${walletID}`);
    const response = await this.circleClient.transfer({
      idempotencyKey: idempotencyKey,
      sourceWalletID: masterWalletID,
      destinationWalletID: walletID,
      amount: amount,
    });

    if (response.status !== CircleTransferStatus.TRANSFER_FAILED) {
      try {
        if (walletID !== masterWalletID) {
<<<<<<< HEAD
          const updatedWalletBalance = Utils.roundTo2DecimalNumber(walletBalance + amount);
          this.logger.info(`Updating balance for wallet ${walletID} to ${updatedWalletBalance}`);
          await this.circleRepo.updateCurrentBalance(walletID, updatedWalletBalance);
=======
          this.logger.info(`Updating balance for wallet ${walletID} to ${Utils.roundTo2DecimalNumber(currentBalance)}`);
          await this.circleRepo.updateCurrentBalance(walletID, {
            currentBalance: Utils.roundTo2DecimalNumber(currentBalance),
          });
>>>>>>> b2e56135
        }
      } catch (e) {
        this.alertService.raiseCriticalAlert({
          key: AlertKey.CIRCLE_BALANCE_UPDATE_FAILED,
          message: `Could not update balance for wallet ${walletID}. Reason: ${JSON.stringify(e)}`,
        });
      }
    }

    return {
      id: response.transferID,
      status: response.status,
      createdAt: response.createdAt,
    };
  }

  public async transferFunds(
    idempotencyKey: string,
    sourceWalletID: string,
    destinationWalletID: string,
    amount: number,
  ): Promise<UpdateWalletBalanceServiceDTO> {
    if (!sourceWalletID) {
      throw new ServiceException({
        errorCode: ServiceErrorCode.SEMANTIC_VALIDATION,
        message: "Source Wallet ID must not be empty",
      });
    }

    if (!destinationWalletID) {
      throw new ServiceException({
        errorCode: ServiceErrorCode.SEMANTIC_VALIDATION,
        message: "Destination Wallet ID must not be empty",
      });
    }

    amount = Utils.roundTo2DecimalNumber(amount);

    if (amount <= 0) {
      throw new ServiceException({
        errorCode: ServiceErrorCode.SEMANTIC_VALIDATION,
        message: "Amount must be greater than 0",
      });
    }

    const sourceWalletBalance = await this.circleClient.getWalletBalance(sourceWalletID);
    if (sourceWalletBalance < amount) {
      throw new ServiceException({
        message: "Insufficient funds",
        errorCode: ServiceErrorCode.UNABLE_TO_PROCESS,
        retry: false,
      });
    }

    const destinationWalletBalance = await this.circleClient.getWalletBalance(destinationWalletID);

    this.logger.info(`Transferring ${amount} from ${sourceWalletID} to ${destinationWalletID}`);
    const response = await this.circleClient.transfer({
      idempotencyKey: idempotencyKey,
      sourceWalletID: sourceWalletID,
      destinationWalletID: destinationWalletID,
      amount: amount,
    });

    if (
      response.status !== CircleTransferStatus.TRANSFER_FAILED &&
      response.status !== CircleTransferStatus.INSUFFICIENT_FUNDS
    ) {
      try {
        const masterWalletID = this.getMasterWalletID();
        if (sourceWalletID !== masterWalletID) {
<<<<<<< HEAD
          const updateSourceWalletBalance = Utils.roundTo2DecimalNumber(sourceWalletBalance - amount);
          this.logger.info(`Updating balance for wallet ${sourceWalletID} to ${updateSourceWalletBalance}`);
          await this.circleRepo.updateCurrentBalance(sourceWalletID, updateSourceWalletBalance);
        }

        if (destinationWalletID !== masterWalletID) {
          const updateDestinationWalletBalance = Utils.roundTo2DecimalNumber(destinationWalletBalance + amount);
          this.logger.info(`Updating balance for wallet ${destinationWalletID} to ${updateDestinationWalletBalance}`);
          await this.circleRepo.updateCurrentBalance(destinationWalletID, updateDestinationWalletBalance);
=======
          this.logger.info(
            `Updating balance for wallet ${sourceWalletID} to ${Utils.roundTo2DecimalNumber(balance - amount)}`,
          );
          await this.circleRepo.updateCurrentBalance(sourceWalletID, {
            currentBalance: Utils.roundTo2DecimalNumber(balance - amount),
          });
        }

        if (destinationWalletID !== masterWalletID) {
          const destinationCurrentBalance = await this.circleClient.getWalletBalance(destinationWalletID);
          await this.circleRepo.updateCurrentBalance(destinationWalletID, {
            currentBalance: Utils.roundTo2DecimalNumber(destinationCurrentBalance),
          });
>>>>>>> b2e56135
        }
      } catch (e) {
        this.alertService.raiseCriticalAlert({
          key: AlertKey.CIRCLE_BALANCE_UPDATE_FAILED,
          message: `Could not update balance for wallet ${sourceWalletID} or ${destinationWalletID}. Reason: ${JSON.stringify(
            e,
          )}`,
        });
      }
    }

    return {
      id: response.transferID,
      status: response.status,
      createdAt: response.createdAt,
    };
  }

  public async getBalance(walletID: string, forceRefresh = false): Promise<BalanceDTO> {
    if (!walletID) {
      throw new ServiceException({
        errorCode: ServiceErrorCode.SEMANTIC_VALIDATION,
        message: "Wallet ID must not be empty",
      });
    }

    let balance: number;
    if (!forceRefresh) {
      balance = await this.circleRepo.getCircleBalance(walletID);
      if (balance !== null) {
        // It is cached, return it
        return {
          balance: balance,
          currency: "USD",
        };
      }
    }

    // It is not cached or force refresh is requested, fetch it from Circle
    balance = await this.circleClient.getWalletBalance(walletID);
    // Cache it
    const roundedBalance = Utils.roundTo2DecimalNumber(balance);
    try {
      const masterWalletID = this.getMasterWalletID();
      if (walletID !== masterWalletID) {
        await this.circleRepo.updateCurrentBalance(walletID, {
          currentBalance: roundedBalance,
        });
      }
    } catch (e) {
      this.alertService.raiseCriticalAlert({
        key: AlertKey.CIRCLE_BALANCE_UPDATE_FAILED,
        message: `Could not update balance for wallet ${walletID}. Reason: ${JSON.stringify(e)}`,
      });
    }

    return {
      balance: roundedBalance,
      currency: "USD",
    };
  }

  public async getTransferStatus(
    idempotencyKey: string,
    sourceWalletID: string,
    destinationWalletID: string,
    amount: number,
  ): Promise<CircleTransferStatus> {
    // Trying out same transfer but with Noba Master Wallet IDs in credit & debit side.
    // This will help avoid the scenario where the original txn never reached Circle before
    // and this status check call actually lead to a txn on the user's wallet.
    const masterWalletID: string = this.getMasterWalletID();
    const transferResponse: TransferResponse = await this.circleClient.transfer({
      idempotencyKey: idempotencyKey,
      sourceWalletID: masterWalletID,
      destinationWalletID: masterWalletID,
      amount: 1,
    });

    // If txn happend with Noba IDs then it is a brand new txn and previous txn never reached Circle.
    if (
      transferResponse.sourceWalletID === masterWalletID &&
      transferResponse.destinationWalletID === masterWalletID &&
      transferResponse.amount === 1
    ) {
      return CircleTransferStatus.TRANSFER_FAILED;
    }
    // The previous txn reached circle and hence the data doesn't match the one sent in the request.
    // Therefore, the status would be the one specified in the response.
    if (
      transferResponse.sourceWalletID === sourceWalletID &&
      transferResponse.destinationWalletID === destinationWalletID &&
      transferResponse.amount === amount
    ) {
      return transferResponse.status;
    }

    this.alertService.raiseCriticalAlert({
      key: AlertKey.UNEXPECTED_TRANSFER_CHECK,
      message: `Unexpected 'getTransferStatus' requested ('${idempotencyKey}', '${sourceWalletID}', '${destinationWalletID}', '${amount}')`,
    });
    return CircleTransferStatus.TRANSFER_FAILED;
  }

  debit(request: DebitBankFactoryRequest): Promise<DebitBankFactoryResponse> {
    throw new Error("Method not implemented.");
  }
}<|MERGE_RESOLUTION|>--- conflicted
+++ resolved
@@ -196,16 +196,9 @@
     if (response.status !== CircleTransferStatus.TRANSFER_FAILED) {
       try {
         if (walletID !== masterWalletID) {
-<<<<<<< HEAD
           const updatedWalletBalance = Utils.roundTo2DecimalNumber(walletBalance + amount);
           this.logger.info(`Updating balance for wallet ${walletID} to ${updatedWalletBalance}`);
-          await this.circleRepo.updateCurrentBalance(walletID, updatedWalletBalance);
-=======
-          this.logger.info(`Updating balance for wallet ${walletID} to ${Utils.roundTo2DecimalNumber(currentBalance)}`);
-          await this.circleRepo.updateCurrentBalance(walletID, {
-            currentBalance: Utils.roundTo2DecimalNumber(currentBalance),
-          });
->>>>>>> b2e56135
+          await this.circleRepo.updateCurrentBalance(walletID, { currentBalance: updatedWalletBalance });
         }
       } catch (e) {
         this.alertService.raiseCriticalAlert({
@@ -277,31 +270,17 @@
       try {
         const masterWalletID = this.getMasterWalletID();
         if (sourceWalletID !== masterWalletID) {
-<<<<<<< HEAD
           const updateSourceWalletBalance = Utils.roundTo2DecimalNumber(sourceWalletBalance - amount);
           this.logger.info(`Updating balance for wallet ${sourceWalletID} to ${updateSourceWalletBalance}`);
-          await this.circleRepo.updateCurrentBalance(sourceWalletID, updateSourceWalletBalance);
+          await this.circleRepo.updateCurrentBalance(sourceWalletID, { currentBalance: updateSourceWalletBalance });
         }
 
         if (destinationWalletID !== masterWalletID) {
           const updateDestinationWalletBalance = Utils.roundTo2DecimalNumber(destinationWalletBalance + amount);
           this.logger.info(`Updating balance for wallet ${destinationWalletID} to ${updateDestinationWalletBalance}`);
-          await this.circleRepo.updateCurrentBalance(destinationWalletID, updateDestinationWalletBalance);
-=======
-          this.logger.info(
-            `Updating balance for wallet ${sourceWalletID} to ${Utils.roundTo2DecimalNumber(balance - amount)}`,
-          );
-          await this.circleRepo.updateCurrentBalance(sourceWalletID, {
-            currentBalance: Utils.roundTo2DecimalNumber(balance - amount),
+          await this.circleRepo.updateCurrentBalance(destinationWalletID, {
+            currentBalance: updateDestinationWalletBalance,
           });
-        }
-
-        if (destinationWalletID !== masterWalletID) {
-          const destinationCurrentBalance = await this.circleClient.getWalletBalance(destinationWalletID);
-          await this.circleRepo.updateCurrentBalance(destinationWalletID, {
-            currentBalance: Utils.roundTo2DecimalNumber(destinationCurrentBalance),
-          });
->>>>>>> b2e56135
         }
       } catch (e) {
         this.alertService.raiseCriticalAlert({
