--- conflicted
+++ resolved
@@ -396,9 +396,8 @@
       expect(walletBalanceResponse).toEqual(circleResponse);
       const [walletID, balance] = capture(mockCircleRepo.updateCurrentBalance).first();
       expect(walletID).toEqual("walletID");
-      expect(balance).toEqual(150);
-
-<<<<<<< HEAD
+      expect(balance.currentBalance).toEqual(150);
+
       const [transferRequest] = capture(mockCircleClient.transfer).first();
       expect(transferRequest).toEqual({
         idempotencyKey: "idempotencyKey",
@@ -406,16 +405,6 @@
         destinationWalletID: "walletID",
         amount: 100,
       });
-=======
-      verify(
-        mockCircleRepo.updateCurrentBalance(
-          "walletID",
-          deepEqual({
-            currentBalance: 300,
-          }),
-        ),
-      ).once();
->>>>>>> b2e56135
     });
 
     it.each([
@@ -457,11 +446,10 @@
           debitAmount,
         );
 
-<<<<<<< HEAD
         expect(walletBalanceResponse).toEqual(circleResponse);
         const [receivedWalletID, receivedBalance] = capture(mockCircleRepo.updateCurrentBalance).first();
         expect(receivedWalletID).toEqual("walletID");
-        expect(receivedBalance).toEqual(remainingUserWalletBalance);
+        expect(receivedBalance.currentBalance).toEqual(remainingUserWalletBalance);
 
         const [transferRequest] = capture(mockCircleClient.transfer).first();
         expect(transferRequest).toEqual({
@@ -472,17 +460,6 @@
         });
       },
     );
-=======
-      verify(
-        mockCircleRepo.updateCurrentBalance(
-          "walletID",
-          deepEqual({
-            currentBalance: roundedRemainingBalance,
-          }),
-        ),
-      ).once();
-    });
->>>>>>> b2e56135
 
     it("should throw an error when walletID is empty", async () => {
       expect(circleService.creditWalletBalance("workflowID", "", 100)).rejects.toThrowServiceException();
@@ -633,7 +610,7 @@
       expect(walletBalanceResponse).toEqual(circleResponse);
       const [receivedWalletID, receivedBalance] = capture(mockCircleRepo.updateCurrentBalance).first();
       expect(receivedWalletID).toEqual("walletID");
-      expect(receivedBalance).toEqual(100);
+      expect(receivedBalance.currentBalance).toEqual(100);
 
       const [transferRequest] = capture(mockCircleClient.transfer).first();
       expect(transferRequest).toEqual({
@@ -643,17 +620,6 @@
         amount: 100,
       });
 
-<<<<<<< HEAD
-=======
-      verify(
-        mockCircleRepo.updateCurrentBalance(
-          "walletID",
-          deepEqual({
-            currentBalance: 300,
-          }),
-        ),
-      ).once();
->>>>>>> b2e56135
       verify(
         mockAlertService.raiseCriticalAlert(
           deepEqual({
@@ -752,10 +718,6 @@
         createdAt: "dateNow",
       });
 
-<<<<<<< HEAD
-      verify(mockCircleRepo.updateCurrentBalance("sourceWalletID", 100)).once();
-      verify(mockCircleRepo.updateCurrentBalance("destinationWalletID", 150)).once();
-=======
       verify(
         mockCircleRepo.updateCurrentBalance(
           "sourceWalletID",
@@ -768,11 +730,10 @@
         mockCircleRepo.updateCurrentBalance(
           "destinationWalletID",
           deepEqual({
-            currentBalance: 200,
+            currentBalance: 150,
           }),
         ),
       ).once();
->>>>>>> b2e56135
     });
 
     it.each([
@@ -804,15 +765,11 @@
         });
 
         when(mockCircleClient.getMasterWalletID()).thenReturn("masterWalletID");
-<<<<<<< HEAD
-        when(mockCircleRepo.updateCurrentBalance("sourceWalletID", finalSourceBalance)).thenResolve();
-        when(mockCircleRepo.updateCurrentBalance("destinationWalletID", finalDesitnationBalance)).thenResolve();
-=======
         when(
           mockCircleRepo.updateCurrentBalance(
             "sourceWalletID",
             deepEqual({
-              currentBalance: roundedRemainingSourceBalance,
+              currentBalance: finalSourceBalance,
             }),
           ),
         ).thenResolve();
@@ -820,11 +777,10 @@
           mockCircleRepo.updateCurrentBalance(
             "destinationWalletID",
             deepEqual({
-              currentBalance: roundedDestinationBalance,
+              currentBalance: finalDesitnationBalance,
             }),
           ),
         ).thenResolve();
->>>>>>> b2e56135
 
         const transferResponse = await circleService.transferFunds(
           "idempotency-key",
@@ -838,15 +794,11 @@
           createdAt: "dateNow",
         });
 
-<<<<<<< HEAD
-        verify(mockCircleRepo.updateCurrentBalance("sourceWalletID", finalSourceBalance)).once();
-        verify(mockCircleRepo.updateCurrentBalance("destinationWalletID", finalDesitnationBalance)).once();
-=======
         when(
           mockCircleRepo.updateCurrentBalance(
             "sourceWalletID",
             deepEqual({
-              currentBalance: roundedRemainingSourceBalance,
+              currentBalance: finalSourceBalance,
             }),
           ),
         ).thenResolve();
@@ -854,11 +806,10 @@
           mockCircleRepo.updateCurrentBalance(
             "destinationWalletID",
             deepEqual({
-              currentBalance: roundedDestinationBalance,
+              currentBalance: finalDesitnationBalance,
             }),
           ),
         ).thenResolve();
->>>>>>> b2e56135
       },
     );
 
@@ -898,18 +849,14 @@
       });
 
       verify(mockCircleRepo.updateCurrentBalance("masterWalletID", anything())).never();
-<<<<<<< HEAD
-      verify(mockCircleRepo.updateCurrentBalance("destinationWalletID", 300)).once();
-=======
       verify(
         mockCircleRepo.updateCurrentBalance(
           "destinationWalletID",
           deepEqual({
-            currentBalance: 200,
+            currentBalance: 300,
           }),
         ),
       ).once();
->>>>>>> b2e56135
     });
 
     it("should not update circle balance if destination wallet is master wallet", async () => {
@@ -947,20 +894,8 @@
         createdAt: "dateNow",
       });
 
-<<<<<<< HEAD
-      verify(mockCircleRepo.updateCurrentBalance("sourceWalletID", 100)).once();
+      verify(mockCircleRepo.updateCurrentBalance("sourceWalletID", anything())).once();
       verify(mockCircleRepo.updateCurrentBalance("masterWalletID", anything())).never();
-=======
-      verify(mockCircleRepo.updateCurrentBalance("sourceWalletID", anything())).once();
-      verify(
-        mockCircleRepo.updateCurrentBalance(
-          "masterWalletID",
-          deepEqual({
-            currentBalance: 200,
-          }),
-        ),
-      ).never();
->>>>>>> b2e56135
     });
 
     it("should not update cached balance when transfer fails", async () => {
@@ -985,18 +920,6 @@
       });
 
       when(mockCircleClient.getMasterWalletID()).thenReturn("masterWalletID");
-<<<<<<< HEAD
-
-=======
-      when(
-        mockCircleRepo.updateCurrentBalance(
-          anyString(),
-          deepEqual({
-            currentBalance: 100,
-          }),
-        ),
-      ).thenResolve();
->>>>>>> b2e56135
       const transferResponse = await circleService.transferFunds(
         "idempotency-key",
         "sourceWalletID",
@@ -1009,26 +932,7 @@
         createdAt: "dateNow",
       });
 
-<<<<<<< HEAD
       verify(mockCircleRepo.updateCurrentBalance(anything(), anything())).never();
-=======
-      verify(
-        mockCircleRepo.updateCurrentBalance(
-          "sourceWalletID",
-          deepEqual({
-            currentBalance: 100,
-          }),
-        ),
-      ).never();
-      verify(
-        mockCircleRepo.updateCurrentBalance(
-          "destinationWalletID",
-          deepEqual({
-            currentBalance: 200,
-          }),
-        ),
-      ).never();
->>>>>>> b2e56135
     });
 
     it("should raise alert and not fail when update balance fails", async () => {
@@ -1069,10 +973,6 @@
         createdAt: "dateNow",
       });
 
-<<<<<<< HEAD
-      verify(mockCircleRepo.updateCurrentBalance("sourceWalletID", 100)).once();
-      verify(mockCircleRepo.updateCurrentBalance("destinationWalletID", 300)).once();
-=======
       verify(
         mockCircleRepo.updateCurrentBalance(
           "sourceWalletID",
@@ -1085,11 +985,10 @@
         mockCircleRepo.updateCurrentBalance(
           "destinationWalletID",
           deepEqual({
-            currentBalance: 200,
+            currentBalance: 300,
           }),
         ),
       ).once();
->>>>>>> b2e56135
       verify(
         mockAlertService.raiseCriticalAlert(
           deepEqual({
