--- conflicted
+++ resolved
@@ -14,12 +14,9 @@
 import { SQLOTPRepo } from "./repo/SQLOTPRepo";
 import { OTPService } from "./otp.service";
 import { DeleteExpiredOTPs } from "../auth/DeleteExpiredOTPs";
-<<<<<<< HEAD
+import { QRService } from "./qrcode.service";
 import { SQLExchangeRateRepo } from "./repo/sql.exchangerate.repo";
 import { ExchangeRateService } from "./exchangerate.service";
-=======
-import { QRService } from "./qrcode.service";
->>>>>>> 6e388edd
 
 @Module({
   imports: [InfraProvidersModule],
