--- conflicted
+++ resolved
@@ -15,12 +15,8 @@
 import { QRService } from "./qrcode.service";
 import { SQLExchangeRateRepo } from "./repo/sql.exchangerate.repo";
 import { ExchangeRateService } from "./exchangerate.service";
-<<<<<<< HEAD
-import { TemplateService } from "./template.service";
+import { S3Service } from "./s3.service";
 import { AlertService } from "./alerts/alert.service";
-=======
-import { S3Service } from "./s3.service";
->>>>>>> 6468a838
 
 @Module({
   imports: [InfraProvidersModule],
@@ -48,12 +44,8 @@
     OTPService,
     DeleteExpiredOTPs,
     QRService,
-<<<<<<< HEAD
-    TemplateService,
+    S3Service,
     AlertService,
-=======
-    S3Service,
->>>>>>> 6468a838
   ],
   exports: [
     CsvService,
@@ -66,12 +58,8 @@
     EllipticService,
     OTPService,
     QRService,
-<<<<<<< HEAD
-    TemplateService,
+    S3Service,
     AlertService,
-=======
-    S3Service,
->>>>>>> 6468a838
   ],
 })
 export class CommonModule {}