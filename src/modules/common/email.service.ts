import { Injectable } from "@nestjs/common";
import { SendGridConfigs } from "../../config/configtypes/SendGridConfigs";
import { SENDGRID_CONFIG_KEY } from "../../config/ConfigurationUtils";
import * as sgMail from "@sendgrid/mail";
import { CustomConfigService } from "../../core/utils/AppConfigModule";
import { TransactionEmailParameters } from "./domain/TransactionEmailParameters";

const SUPPORT_URL = "help.noba.com";
const SENDER_EMAIL = "Noba <no-reply@noba.com>";
@Injectable()
export class EmailService {
  constructor(configService: CustomConfigService) {
    const sendGridApiKey = configService.get<SendGridConfigs>(SENDGRID_CONFIG_KEY).apiKey;
    sgMail.setApiKey(sendGridApiKey);
  }

  public async sendOtp(email: string, otp: string, name?: string) {
    const msg = {
      to: email,
      from: SENDER_EMAIL,
      templateId: "d-62a393f5f89949f5a5a3d244a51ed2e7", //this is template id for sending otp without any context, see sendgrid dashboard
      dynamicTemplateData: {
        user: name ?? "",
        one_time_password: otp,
      },
    };

    await sgMail.send(msg);
  }

  public async sendWelcomeMessage(email: string, firstName?: string, lastName?: string) {
    const fullName = `${firstName ?? ""} ${lastName ?? ""}`;
    const msg = {
      to: email,
      from: SENDER_EMAIL,
      templateId: "d-0c8d633f6de545c6a562ac8e6d53917d",
      dynamicTemplateData: {
        username: fullName ?? "",
      },
    };

    await sgMail.send(msg);
  }

  public async sendKycApprovedEmail(firstName: string, lastName: string, email: string) {
    const fullName = `${firstName ?? ""} ${lastName ?? ""}`;

    const msg = {
      to: email,
      from: SENDER_EMAIL,
      templateId: "d-2d55cada60ab46209d6d5bcfe9c450d7",
      dynamicTemplateData: {
        username: fullName ?? "",
      },
    };

    await sgMail.send(msg);
  }

<<<<<<< HEAD
  public async sendKycDeniedEmail(firstName: string, lastName: string, email: string) {
    const fullName = firstName + " " + lastName;
=======
  public async sendKycDenied(firstName: string, lastName: string, email: string) {
    const fullName = `${firstName ?? ""} ${lastName ?? ""}`;
>>>>>>> 3fa6faa4

    const msg = {
      to: email,
      from: SENDER_EMAIL,
      templateId: "d-fac2f33374c443cb855641727a735708",
      dynamicTemplateData: {
        username: fullName ?? "",
        duration: 2, // TODO: Remove hardcoded duration
      },
    };

    await sgMail.send(msg);
  }

<<<<<<< HEAD
  public async sendKycPendingOrFlaggedEmail(firstName: string, lastName: string, email: string) {
    const fullName = firstName + " " + lastName;
=======
  public async sendKycPendingOrFlagged(firstName: string, lastName: string, email: string) {
    const fullName = `${firstName ?? ""} ${lastName ?? ""}`;
>>>>>>> 3fa6faa4
    const minutesFromNow = 10; // TODO: Remove hardcoded minutes
    const futureDate = new Date(new Date().getTime() + minutesFromNow * 60000).toUTCString();

    const msg = {
      to: email,
      from: SENDER_EMAIL,
      templateId: "d-d25d29442cf44338b72e15ea75bcab26",
      dynamicTemplateData: {
        username: fullName ?? "",
        datetimestamp: futureDate,
      },
    };

    await sgMail.send(msg);
  }

  public async sendCardAddedEmail(
    firstName: string,
    lastName: string,
    email: string,
    cardNetwork: string,
    last4Digits: string,
  ) {
    const fullName = `${firstName ?? ""} ${lastName ?? ""}`;

    const msg = {
      to: email,
      from: SENDER_EMAIL,
      templateId: "d-8bb9892cbbc1405aa9f833229c9db2e2",
      dynamicTemplateData: {
        username: fullName ?? "",
        card_network: cardNetwork,
        last_4_digits_of_card: last4Digits,
        support_url: SUPPORT_URL,
      },
    };

    await sgMail.send(msg);
  }

  public async sendCardAdditionFailedEmail(
    firstName: string,
    lastName: string,
    email: string,
    cardNetwork: string,
    last4Digits: string,
  ) {
    const fullName = `${firstName ?? ""} ${lastName ?? ""}`;

    const msg = {
      to: email,
      from: SENDER_EMAIL,
      templateId: "d-cb1c929f24734c9099f7ba90e08f53ee",
      dynamicTemplateData: {
        username: fullName ?? "",
        card_network: cardNetwork,
        last_4_digits_of_card: last4Digits,
        support_url: SUPPORT_URL,
      },
    };

    await sgMail.send(msg);
  }

  public async sendCardDeletedEmail(
    firstName: string,
    lastName: string,
    email: string,
    cardNetwork: string,
    last4Digits: string,
  ) {
    const fullName = `${firstName ?? ""} ${lastName ?? ""}`;

    const msg = {
      to: email,
      from: SENDER_EMAIL,
      templateId: "d-b0e06a32f6674552979243a2542409b4",
      dynamicTemplateData: {
        username: fullName ?? "",
        card_network: cardNetwork,
        last_4_digits_of_card: last4Digits,
        support_url: SUPPORT_URL,
      },
    };

    await sgMail.send(msg);
  }

  public async sendTransactionInitiatedEmail(
    firstName: string,
    lastName: string,
    email: string,
    transactionEmailParameters: TransactionEmailParameters,
  ) {
    const fullName = `${firstName ?? ""} ${lastName ?? ""}`;

    const msg = {
      to: email,
      from: SENDER_EMAIL,
      templateId: "d-b0e06a32f6674552979243a2542409b4",
      dynamicTemplateData: {
        username: fullName ?? "",
        transaction_id: transactionEmailParameters.transactionID,
        payment_method: transactionEmailParameters.paymentMethod,
        last_4_digits_of_card: transactionEmailParameters.last4Digits,
        order_date: transactionEmailParameters.createdDate,
        currency_code: transactionEmailParameters.currencyCode,
        subtotal: transactionEmailParameters.subtotalPrice,
        processing_fees: transactionEmailParameters.processingFee,
        network_fees: transactionEmailParameters.networkFee,
        total: transactionEmailParameters.totalPrice,
        crypto_currency_code: transactionEmailParameters.cryptoCurrency,
        crypto_currency: transactionEmailParameters.cryptoAmount,
        expected_crypto: transactionEmailParameters.cryptoAmount,
        fiat_amount: transactionEmailParameters.totalPrice,
      },
    };

    await sgMail.send(msg);
  }
}<|MERGE_RESOLUTION|>--- conflicted
+++ resolved
@@ -57,13 +57,8 @@
     await sgMail.send(msg);
   }
 
-<<<<<<< HEAD
   public async sendKycDeniedEmail(firstName: string, lastName: string, email: string) {
-    const fullName = firstName + " " + lastName;
-=======
-  public async sendKycDenied(firstName: string, lastName: string, email: string) {
     const fullName = `${firstName ?? ""} ${lastName ?? ""}`;
->>>>>>> 3fa6faa4
 
     const msg = {
       to: email,
@@ -78,13 +73,8 @@
     await sgMail.send(msg);
   }
 
-<<<<<<< HEAD
   public async sendKycPendingOrFlaggedEmail(firstName: string, lastName: string, email: string) {
-    const fullName = firstName + " " + lastName;
-=======
-  public async sendKycPendingOrFlagged(firstName: string, lastName: string, email: string) {
     const fullName = `${firstName ?? ""} ${lastName ?? ""}`;
->>>>>>> 3fa6faa4
     const minutesFromNow = 10; // TODO: Remove hardcoded minutes
     const futureDate = new Date(new Date().getTime() + minutesFromNow * 60000).toUTCString();
 
