import { Controller, HttpStatus, Inject, NotFoundException, Param, Get, Post, Body, Query } from "@nestjs/common";
import { ApiBearerAuth, ApiHeaders, ApiNotFoundResponse, ApiOperation, ApiResponse, ApiTags } from "@nestjs/swagger";
import { WINSTON_MODULE_PROVIDER } from "nest-winston";
import { getCommonHeaders } from "../../core/utils/CommonHeaders";
import { Logger } from "winston";
import { Role } from "../auth/role.enum";
import { Roles } from "../auth/roles.decorator";
import { EmployerService } from "./employer.service";
<<<<<<< HEAD
import { EmployerDTO, PayrollData } from "./dto/employer.controller.dto";
=======
import { EmployerDTO } from "./dto/employer.controller.dto";
import { EmployerMapper } from "./mappers/employer.mapper";
>>>>>>> 43da934e

@Controller("v1/employers")
@Roles(Role.CONSUMER)
@ApiBearerAuth("JWT-auth")
@ApiHeaders(getCommonHeaders())
@ApiTags("Employers")
export class EmployerController {
  @Inject(WINSTON_MODULE_PROVIDER)
  private readonly logger: Logger;

  @Inject()
  private readonly employerService: EmployerService;

  private readonly employerMapper: EmployerMapper;

  constructor() {
    this.employerMapper = new EmployerMapper();
  }

  @Get("/:referralID")
  @ApiOperation({ summary: "Retrieve employer details by referral ID" })
  @ApiResponse({
    status: HttpStatus.OK,
    type: EmployerDTO,
    description: "Employer summary",
  })
  @ApiNotFoundResponse({ description: "Employer not found" })
  async getEmployerByReferralID(@Param("referralID") referralID: string): Promise<EmployerDTO> {
    const employer = await this.employerService.getEmployerByReferralID(referralID);
    if (!employer) {
      throw new NotFoundException("Employer not found");
    }

    return this.employerMapper.toEmployerDTO(employer);
  }

  @Post("/payroll")
  @ApiBearerAuth()
  @ApiOperation({ summary: "Generate payroll for employer" })
  @ApiResponse({
    status: HttpStatus.OK,
    description: "Payroll Generated",
  })
  @ApiNotFoundResponse({ description: "Employer not found" })
  async generatePayroll(@Query("payrollID") payrollID: string): Promise<void> {
    this.employerService.generatePayroll(payrollID);
  }
}<|MERGE_RESOLUTION|>--- conflicted
+++ resolved
@@ -6,12 +6,8 @@
 import { Role } from "../auth/role.enum";
 import { Roles } from "../auth/roles.decorator";
 import { EmployerService } from "./employer.service";
-<<<<<<< HEAD
 import { EmployerDTO, PayrollData } from "./dto/employer.controller.dto";
-=======
-import { EmployerDTO } from "./dto/employer.controller.dto";
 import { EmployerMapper } from "./mappers/employer.mapper";
->>>>>>> 43da934e
 
 @Controller("v1/employers")
 @Roles(Role.CONSUMER)
