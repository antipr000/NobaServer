--- conflicted
+++ resolved
@@ -11,18 +11,7 @@
 import { PayrollWorkflowController } from "./payroll.workflow.controller";
 
 @Module({
-<<<<<<< HEAD
-  imports: [
-    InfraProvidersModule,
-    EmployerRepoModule,
-    EmployeeModule,
-    CommonModule,
-    NotificationsModule,
-    PayrollRepoModule,
-  ],
-=======
-  imports: [InfraProvidersModule, EmployerRepoModule, EmployeeModule, CommonModule],
->>>>>>> bda19bbc
+  imports: [InfraProvidersModule, EmployerRepoModule, EmployeeModule, CommonModule, PayrollRepoModule],
   controllers: [EmployerController, EmployerWorkflowController, PayrollWorkflowController],
   providers: [EmployerService, TemplateService],
   exports: [EmployerService],
