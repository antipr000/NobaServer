--- conflicted
+++ resolved
@@ -53,11 +53,8 @@
   const employer: Employer = {
     id: uuid(),
     name: "Test Employer",
-<<<<<<< HEAD
     depositMatchingName: "Deposit Test Employer",
-=======
     locale: "en_us",
->>>>>>> c81a7118
     bubbleID: uuid(),
     logoURI: "https://www.google.com",
     documentNumber: uuid(),
@@ -1797,7 +1794,6 @@
     });
   });
 
-<<<<<<< HEAD
   describe("getPayrollMatchingAmountAndEmployerDocumentNumber", () => {
     it("should forward the request to the payrollRepo", async () => {
       when(mockPayrollRepo.getPayrollMatchingAmountAndEmployerDocumentNumber(100, "DOCUMENT")).thenResolve([]);
@@ -1818,7 +1814,9 @@
       );
 
       expect(payrolls).toStrictEqual([]);
-=======
+    });
+  });
+
   describe("getFilteredEmployeesForEmployer", () => {
     it("should throw ServiceException if employer with referralID does not exist", async () => {
       when(mockEmployerRepo.getEmployerByReferralID("fake-referral-id")).thenResolve(null);
@@ -1857,7 +1855,6 @@
         totalPages: 1,
         hasNextPage: false,
       });
->>>>>>> c81a7118
     });
   });
 });