--- conflicted
+++ resolved
@@ -29,8 +29,8 @@
   constructor(
     @Inject(WINSTON_MODULE_PROVIDER) private readonly logger: Logger,
     @Inject("TransactionRepo") private readonly transactionRepo: ITransactionRepo,
-    private readonly sqsClient: SqsClient
-  ) { }
+    private readonly sqsClient: SqsClient,
+  ) {}
 
   //every 5 seconds for now, we should be using db streams actually but it's fine for now
   @Cron("*/5 * * * * *", { name: "PendingTransactionsDBPoller" })
@@ -87,12 +87,8 @@
       }
 
       try {
-<<<<<<< HEAD
+        this.logger.debug("Enqueueing from poller");
         await this.sqsClient.enqueue(targetQueue, transaction.props._id);
-=======
-        this.logger.debug("Enqueueing from poller");
-        await this.queueProcessorHelper.enqueueTransaction(targetQueue, transaction.props._id);
->>>>>>> f4d8d58b
       } catch (err) {
         console.log("Error", err);
       }
