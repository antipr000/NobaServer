import { Inject } from "@nestjs/common";
import { WINSTON_MODULE_PROVIDER } from "nest-winston";
import { ConsumerService } from "../../consumer/consumer.service";
import { Logger } from "winston";
import { Transaction } from "../domain/Transaction";
import { TransactionStatus } from "../domain/Types";
import { ITransactionRepo } from "../repo/TransactionRepo";
import { TransactionService } from "../transaction.service";
import { MessageProcessor } from "./message.processor";
import { TransactionQueueName } from "./QueuesMeta";
<<<<<<< HEAD
import { SqsClient } from "./sqs.client";

export class FiatReversalInitiator extends MessageProcessor {

  constructor(
    @Inject(WINSTON_MODULE_PROVIDER) logger: Logger,
    @Inject("TransactionRepo") transactionRepo: ITransactionRepo,
    sqsClient: SqsClient,
    consumerService: ConsumerService,
    transactionService: TransactionService,
  ) {
    super(logger, transactionRepo, sqsClient, consumerService, transactionService, TransactionQueueName.FiatTransactionInitated);
=======
import { MessageProcessor, QueueProcessorHelper } from "./QueueProcessorHelper";

@Injectable()
export class FiatReversalInitiator implements MessageProcessor {
  @Inject("TransactionRepo")
  private readonly transactionRepo: ITransactionRepo;

  private queueProcessorHelper: QueueProcessorHelper;

  constructor(@Inject(WINSTON_MODULE_PROVIDER) readonly logger: Logger) {
    this.queueProcessorHelper = new QueueProcessorHelper(this.logger);
    //this.init();
  }

  async init() {
    const app = this.queueProcessorHelper.createConsumer(TransactionQueueName.FiatTransactionInitiated, this);

    app.start();
>>>>>>> f4d8d58b
  }

  async processMessage(transactionId: string) {
    let transaction = await this.transactionRepo.getTransaction(transactionId);
    const status = transaction.props.transactionStatus;
    if (status != TransactionStatus.FIAT_INCOMING_INITIATED) {
      this.logger.info(`Transaction is not initiated yet, skipping ${status}`);
      return;
    }

    // check transaction status here

    // check transaction status here

    transaction = await this.transactionRepo.updateTransaction(
      Transaction.createTransaction({
        ...transaction.props,
        transactionStatus: TransactionStatus.FIAT_INCOMING_COMPLETED,
      }),
    );

    //TODO Move to initiated queue, poller will take delay as it's scheduled so we move it to the target queue directly from here
  }
}<|MERGE_RESOLUTION|>--- conflicted
+++ resolved
@@ -8,11 +8,9 @@
 import { TransactionService } from "../transaction.service";
 import { MessageProcessor } from "./message.processor";
 import { TransactionQueueName } from "./QueuesMeta";
-<<<<<<< HEAD
 import { SqsClient } from "./sqs.client";
 
 export class FiatReversalInitiator extends MessageProcessor {
-
   constructor(
     @Inject(WINSTON_MODULE_PROVIDER) logger: Logger,
     @Inject("TransactionRepo") transactionRepo: ITransactionRepo,
@@ -20,27 +18,14 @@
     consumerService: ConsumerService,
     transactionService: TransactionService,
   ) {
-    super(logger, transactionRepo, sqsClient, consumerService, transactionService, TransactionQueueName.FiatTransactionInitated);
-=======
-import { MessageProcessor, QueueProcessorHelper } from "./QueueProcessorHelper";
-
-@Injectable()
-export class FiatReversalInitiator implements MessageProcessor {
-  @Inject("TransactionRepo")
-  private readonly transactionRepo: ITransactionRepo;
-
-  private queueProcessorHelper: QueueProcessorHelper;
-
-  constructor(@Inject(WINSTON_MODULE_PROVIDER) readonly logger: Logger) {
-    this.queueProcessorHelper = new QueueProcessorHelper(this.logger);
-    //this.init();
-  }
-
-  async init() {
-    const app = this.queueProcessorHelper.createConsumer(TransactionQueueName.FiatTransactionInitiated, this);
-
-    app.start();
->>>>>>> f4d8d58b
+    super(
+      logger,
+      transactionRepo,
+      sqsClient,
+      consumerService,
+      transactionService,
+      TransactionQueueName.FiatTransactionInitiated,
+    );
   }
 
   async processMessage(transactionId: string) {
