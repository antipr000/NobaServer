import { Inject } from "@nestjs/common";
import { WINSTON_MODULE_PROVIDER } from "nest-winston";
import { ConsumerService } from "../../consumer/consumer.service";
import { Logger } from "winston";
import { TransactionQueueName, TransactionStatus } from "../domain/Types";
import { ITransactionRepo } from "../repo/TransactionRepo";
import { TransactionService } from "../transaction.service";
import { SqsClient } from "./sqs.client";
import { MessageProcessor } from "./message.processor";
import { LockService } from "../../../modules/common/lock.service";
import { AssetServiceFactory } from "../assets/asset.service.factory";
import { AssetService } from "../assets/asset.service";
import {
  ExecuteQuoteRequest,
  FundsAvailabilityResponse,
  ConsumerAccountTransferRequest,
  FundsAvailabilityStatus,
  PollStatus,
  ExecutedQuote,
  FundsAvailabilityRequest,
  ExecutedQuoteStatus,
} from "../domain/AssetTypes";

export class CryptoTransactionInitiator extends MessageProcessor {
  constructor(
    @Inject(WINSTON_MODULE_PROVIDER) logger: Logger,
    @Inject("TransactionRepo") transactionRepo: ITransactionRepo,
    sqsClient: SqsClient,
    consumerService: ConsumerService,
    transactionService: TransactionService,
    lockService: LockService,
    private readonly assetServiceFactory: AssetServiceFactory,
  ) {
    super(
      logger,
      transactionRepo,
      sqsClient,
      consumerService,
      transactionService,
      TransactionQueueName.FiatTransactionCompleted,
      lockService,
    );
  }

  async processMessageInternal(transactionId: string) {
    let transaction = await this.transactionRepo.getTransaction(transactionId);
    const status = transaction.props.transactionStatus;

    if (status != TransactionStatus.FIAT_INCOMING_COMPLETED && status != TransactionStatus.CRYPTO_OUTGOING_INITIATING) {
      this.logger.info(
        `Transaction ${transactionId} is not in ${TransactionStatus.FIAT_INCOMING_COMPLETED} status, skipping, current status: ${status}`,
      );
      return;
    }

    const consumer = await this.consumerService.getConsumer(transaction.props.userId);
    const assetService: AssetService = this.assetServiceFactory.getAssetService(transaction.props.leg2);

    // Did we already execute the trade?
<<<<<<< HEAD
    if (!transaction.props.executedQuoteTradeID) {
      this.logger.info(`Executing trade to Noba`);
=======
    if (!transaction.props.cryptoTradeID) {
      this.logger.info("Executing trade to Noba");
>>>>>>> dbc85932

      const executeQuoteRequest: ExecuteQuoteRequest = {
        consumer: consumer.props,
        cryptoCurrency: transaction.props.leg2,
        fiatCurrency: transaction.props.leg1,

        cryptoQuantity: transaction.props.leg2Amount,
        fiatAmount: transaction.props.leg1Amount,

        // TODO(#): Populate slippage correctly using 'AssetService'
        slippage: 0,
        fixedSide: transaction.props.fixedSide,

        transactionCreationTimestamp: transaction.props.transactionTimestamp,
        transactionID: transaction.props._id,
      };

      try {
        const executedQuote: ExecutedQuote = await assetService.executeQuoteForFundsAvailability(executeQuoteRequest);

        transaction.props.executedCrypto = executedQuote.cryptoReceived;
        transaction.props.executedQuoteTradeID = executedQuote.tradeID;
        transaction.props.exchangeRate = executedQuote.tradePrice;

        // TODO(#): Verify if this needs to be changed.
        // transaction.props.tradeQuoteID = executedQuote.quote.quoteID;
        // transaction.props.nobaFee = executedQuote.quote.nobaFeeInFiat;
        // transaction.props.networkFee = executedQuote.quote.networkFeeInFiat;
        // transaction.props.processingFee = executedQuote.quote.processingFeeInFiat;
        // transaction.props.exchangeRate = executedQuote.quote.perUnitCryptoPrice;
        // transaction.props.amountPreSpread = executedQuote.quote.amountPreSpread;

        transaction = await this.transactionRepo.updateTransaction(transaction);
      } catch (e) {
        this.logger.error(`Exception while attempting to execute quote: ${e.message}. Will retry.`);
        return;
      }
    }

    if (!transaction.props.executedQuoteSettledTimestamp) {
      const executedQuoteTradeStatus: ExecutedQuoteStatus =
        await assetService.pollEecuteQuoteForFundsAvailabilityStatus(transaction.props.executedQuoteTradeID);

      switch (executedQuoteTradeStatus.status) {
        case PollStatus.SUCCESS:
          transaction.props.executedQuoteSettledTimestamp = executedQuoteTradeStatus.settledTimestamp;
          transaction = await this.transactionRepo.updateTransaction(transaction);
          break;

        case PollStatus.PENDING:
          this.logger.debug(`Waiting for quote trade with ID '${transaction.props.executedQuoteTradeID}' to settle.`);
          return;

        case PollStatus.FAILURE:
          // TODO(#): Limit the # of retries.
          this.logger.error(
            `Quote trade failed with ID '${transaction.props.executedQuoteTradeID}'. Re-executing the quote.`,
          );

          // Retry the quote execution from the beginning.
          transaction.props.executedQuoteTradeID = undefined;
          transaction = await this.transactionRepo.updateTransaction(transaction);
          return;

        case PollStatus.FATAL_ERROR:
          // TODO(#): Add an alarm here.
          this.logger.error(`Unexpected error occured: "${executedQuoteTradeStatus.errorMessage}"`);
          return this.processFailure(TransactionStatus.FAILED, executedQuoteTradeStatus.errorMessage, transaction);
      }
    }

    // Did we already complete the transfer?
    if (!transaction.props.nobaTransferTradeID) {
      this.logger.debug("Transferring funds to Noba");
      const fundsAvailabilityRequest: FundsAvailabilityRequest = {
        cryptoAmount: transaction.props.executedCrypto,
        cryptocurrency: transaction.props.leg2,
      };
      const fundAvailableResponse: FundsAvailabilityResponse = await assetService.makeFundsAvailable(
        fundsAvailabilityRequest,
      );
      this.logger.info(`Transfer to Noba initiated with ID: "${fundAvailableResponse.transferID}".`);

      let inconsistentTransfer = false;
      // Ensure here that we transferred the correct amount of the correct crypto
      if (
        fundAvailableResponse.transferredCrypto != fundsAvailabilityRequest.cryptoAmount ||
        fundAvailableResponse.cryptocurrency != fundsAvailabilityRequest.cryptocurrency
      ) {
        // If this happens, still save the transfer ID to the transaction but then abort processing with a failure.
        inconsistentTransfer = true;
        this.logger.error(
          `Transaction ID: ${transactionId} - Crypto traded to noba != crypto transfer! Traded: ${fundsAvailabilityRequest.cryptoAmount} ${fundsAvailabilityRequest.cryptocurrency}, transferred: ${fundAvailableResponse.transferredCrypto} ${fundAvailableResponse.cryptocurrency}. Trade ID: ${transaction.props.executedQuoteTradeID}, TransferID: ${fundAvailableResponse.transferID}`,
        );
      }

      transaction.props.nobaTransferTradeID = fundAvailableResponse.transferID;
      transaction = await this.transactionRepo.updateTransaction(transaction);

      if (inconsistentTransfer) {
        return this.processFailure(TransactionStatus.FAILED, "Inconsistent transfer of crypto", transaction);
      }
    }

    // TODO(#): Move this to new processor.
    // Have we already settled?
    if (!transaction.props.nobaTransferSettlementID) {
      this.logger.info("Checking for the settlement of Noba Transfer.");

      const fundsAvailabilityStatus: FundsAvailabilityStatus = await assetService.pollFundsAvailableStatus(
        transaction.props.nobaTransferTradeID,
      );

      // TODO: Check if the ZH amount coming back from status == executedCrypto on transaction
      // TODO: Assert also that leg2 == executedCrypto for crypto fixed txn

      this.logger.info(`Noba Transfer settlement response: ${JSON.stringify(fundsAvailabilityStatus)}`);

      switch (fundsAvailabilityStatus.status) {
        case PollStatus.SUCCESS:
          transaction.props.nobaTransferSettlementID = fundsAvailabilityStatus.settledId;
          transaction = await this.transactionRepo.updateTransaction(transaction);
          break;

        case PollStatus.PENDING:
          this.logger.debug(`Waiting for transaction ${transaction.props._id} to settle.`);
          return;

        case PollStatus.FAILURE:
          return this.processFailure(TransactionStatus.FAILED, fundsAvailabilityStatus.errorMessage, transaction);

        case PollStatus.FATAL_ERROR:
          // TODO(#): Add an alarm here.
          this.logger.error(`Unexpected error occured: "${fundsAvailabilityStatus.errorMessage}"`);
          return this.processFailure(TransactionStatus.FAILED, fundsAvailabilityStatus.errorMessage, transaction);
      }
    }

    this.logger.info("Starting the trade to transfer to consumer ZH account.");

    const assetTransferToConsumerAccountRequest: ConsumerAccountTransferRequest = {
      consumer: consumer.props,
      cryptoAssetTradePrice: transaction.props.exchangeRate,
      totalCryptoAmount: transaction.props.executedCrypto,
      fiatAmountPreSpread: transaction.props.amountPreSpread,
      totalFiatAmount: transaction.props.leg1Amount,
      cryptoCurrency: transaction.props.leg2,
      fiatCurrency: transaction.props.leg1,
      transactionID: transaction.props._id,
      transactionCreationTimestamp: transaction.props.transactionTimestamp,
    };
    const tradeId: string = await assetService.transferAssetToConsumerAccount(assetTransferToConsumerAccountRequest);
    this.logger.info(`Trade initiated to transfer to consumer ZH account with tradeID: "${tradeId}"`);

    transaction.props.cryptoTransactionId = tradeId;
    transaction = await this.transactionRepo.updateTransactionStatus(
      transaction.props._id,
      TransactionStatus.CRYPTO_OUTGOING_INITIATED,
      transaction.props,
    );

    //Move to initiated crypto queue, poller will take delay as it's scheduled so we move it to the target queue directly from here
    if (transaction.props.transactionStatus === TransactionStatus.CRYPTO_OUTGOING_INITIATED) {
      await this.sqsClient.enqueue(TransactionQueueName.CryptoTransactionInitiated, transactionId);
    }
  }
}<|MERGE_RESOLUTION|>--- conflicted
+++ resolved
@@ -57,13 +57,8 @@
     const assetService: AssetService = this.assetServiceFactory.getAssetService(transaction.props.leg2);
 
     // Did we already execute the trade?
-<<<<<<< HEAD
     if (!transaction.props.executedQuoteTradeID) {
       this.logger.info(`Executing trade to Noba`);
-=======
-    if (!transaction.props.cryptoTradeID) {
-      this.logger.info("Executing trade to Noba");
->>>>>>> dbc85932
 
       const executeQuoteRequest: ExecuteQuoteRequest = {
         consumer: consumer.props,
