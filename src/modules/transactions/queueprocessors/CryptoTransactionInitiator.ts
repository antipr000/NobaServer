import { Inject } from "@nestjs/common";
import { WINSTON_MODULE_PROVIDER } from "nest-winston";
import { ConsumerService } from "../../consumer/consumer.service";
import { Logger } from "winston";
import { Transaction } from "../domain/Transaction";
import { CryptoTransactionRequestResultStatus, TransactionStatus } from "../domain/Types";
import { ITransactionRepo } from "../repo/TransactionRepo";
import { TransactionService } from "../transaction.service";
import { TransactionQueueName } from "./QueuesMeta";
import { SqsClient } from "./sqs.client";
import { MessageProcessor } from "./message.processor";

export class CryptoTransactionInitiator extends MessageProcessor {

  constructor(
    @Inject(WINSTON_MODULE_PROVIDER) logger: Logger,
    @Inject("TransactionRepo") transactionRepo: ITransactionRepo,
    sqsClient: SqsClient,
    consumerService: ConsumerService,
    transactionService: TransactionService,
  ) {
    super(logger, transactionRepo, sqsClient, consumerService, transactionService, TransactionQueueName.FiatTransactionCompleted);
  }

  async processMessage(transactionId: string) {
    let transaction = await this.transactionRepo.getTransaction(transactionId);
    const status = transaction.props.transactionStatus;

    if (status != TransactionStatus.FIAT_INCOMING_COMPLETED && status != TransactionStatus.CRYPTO_OUTGOING_INITIATING) {
      this.logger.info(
        `Transaction ${transactionId} is not in ${TransactionStatus.FIAT_INCOMING_COMPLETED} status, skipping, current status: ${status}`,
      );
      return;
    }

    // updating transaction status so that this transaction cannot be reprocessed to purchase crypto if this attempt
    // fails for any possible reason as there is no queue processor to pick from this state other than failure processor
    transaction = await this.transactionRepo.updateTransaction(
      Transaction.createTransaction({
        ...transaction.props,
        transactionStatus: TransactionStatus.CRYPTO_OUTGOING_INITIATING,
      }),
    );

    const consumer = await this.consumerService.getConsumer(transaction.props.userId);
    let newStatus: TransactionStatus;

    // crypto transaction here
    const result = await this.transactionService.initiateCryptoTransaction(consumer, transaction);
    if (result.status === CryptoTransactionRequestResultStatus.INITIATED) {
      transaction.props.cryptoTransactionId = result.tradeID;
      transaction.props.exchangeRate = result.exchangeRate;
      transaction.props.nobaTransferID = result.nobaTransferID;
      transaction.props.tradeQuoteID = result.quoteID;
      newStatus = TransactionStatus.CRYPTO_OUTGOING_INITIATED;

      this.logger.info(`Crypto Transaction for Noba Transaction ${transactionId} initiated with id ${result.tradeID}`);
    }
    else if (
      result.status === CryptoTransactionRequestResultStatus.FAILED ||
      result.status === CryptoTransactionRequestResultStatus.OUT_OF_BALANCE
    ) {
      this.logger.info(
        `Crypto Transaction for Noba transaction ${transactionId} failed, reason: ${result.diagnosisMessage}`,
      );

      if (result.status === CryptoTransactionRequestResultStatus.OUT_OF_BALANCE) {
        //TODO alert here !!
        this.logger.info("Noba Crypto balance is low, raising alert");
      }

      const statusReason =
        result.status === CryptoTransactionRequestResultStatus.OUT_OF_BALANCE ? "Out of balance." : "General failure."; // TODO (#332): Improve error responses
      await this.processFailure(
        TransactionStatus.CRYPTO_OUTGOING_FAILED,
        statusReason, // TODO: Need more detail here - should throw exception from validatePendingTransaction with detailed reason
        transaction,
      );
      return;
    }
    else {
      // TODO(#): Define the behaviour for other kind of statuses
    }

    // crypto transaction ends here

    transaction = await this.transactionRepo.updateTransaction(
      Transaction.createTransaction({ ...transaction.props, transactionStatus: newStatus }),
    );

    //Move to initiated crypto queue, poller will take delay as it's scheduled so we move it to the target queue directly from here
<<<<<<< HEAD
    if (transaction.props.transactionStatus == TransactionStatus.CRYPTO_OUTGOING_INITIATED) {
      await this.sqsClient.enqueue(
=======
    if (newStatus === TransactionStatus.CRYPTO_OUTGOING_INITIATED) {
      await this.queueProcessorHelper.enqueueTransaction(
>>>>>>> f4d8d58b
        TransactionQueueName.CryptoTransactionInitiated,
        transactionId,
      );
    }
  }
}<|MERGE_RESOLUTION|>--- conflicted
+++ resolved
@@ -11,7 +11,6 @@
 import { MessageProcessor } from "./message.processor";
 
 export class CryptoTransactionInitiator extends MessageProcessor {
-
   constructor(
     @Inject(WINSTON_MODULE_PROVIDER) logger: Logger,
     @Inject("TransactionRepo") transactionRepo: ITransactionRepo,
@@ -19,7 +18,14 @@
     consumerService: ConsumerService,
     transactionService: TransactionService,
   ) {
-    super(logger, transactionRepo, sqsClient, consumerService, transactionService, TransactionQueueName.FiatTransactionCompleted);
+    super(
+      logger,
+      transactionRepo,
+      sqsClient,
+      consumerService,
+      transactionService,
+      TransactionQueueName.FiatTransactionCompleted,
+    );
   }
 
   async processMessage(transactionId: string) {
@@ -55,8 +61,7 @@
       newStatus = TransactionStatus.CRYPTO_OUTGOING_INITIATED;
 
       this.logger.info(`Crypto Transaction for Noba Transaction ${transactionId} initiated with id ${result.tradeID}`);
-    }
-    else if (
+    } else if (
       result.status === CryptoTransactionRequestResultStatus.FAILED ||
       result.status === CryptoTransactionRequestResultStatus.OUT_OF_BALANCE
     ) {
@@ -77,8 +82,7 @@
         transaction,
       );
       return;
-    }
-    else {
+    } else {
       // TODO(#): Define the behaviour for other kind of statuses
     }
 
@@ -89,16 +93,8 @@
     );
 
     //Move to initiated crypto queue, poller will take delay as it's scheduled so we move it to the target queue directly from here
-<<<<<<< HEAD
-    if (transaction.props.transactionStatus == TransactionStatus.CRYPTO_OUTGOING_INITIATED) {
-      await this.sqsClient.enqueue(
-=======
     if (newStatus === TransactionStatus.CRYPTO_OUTGOING_INITIATED) {
-      await this.queueProcessorHelper.enqueueTransaction(
->>>>>>> f4d8d58b
-        TransactionQueueName.CryptoTransactionInitiated,
-        transactionId,
-      );
+      await this.sqsClient.enqueue(TransactionQueueName.CryptoTransactionInitiated, transactionId);
     }
   }
 }