--- conflicted
+++ resolved
@@ -11,7 +11,6 @@
 import { SqsClient } from "./sqs.client";
 
 export class CryptoTransactionStatusProcessor extends MessageProcessor {
-
   constructor(
     @Inject(WINSTON_MODULE_PROVIDER) logger: Logger,
     @Inject("TransactionRepo") transactionRepo: ITransactionRepo,
@@ -19,7 +18,14 @@
     consumerService: ConsumerService,
     transactionService: TransactionService,
   ) {
-    super(logger, transactionRepo, sqsClient, consumerService, transactionService, TransactionQueueName.CryptoTransactionInitiated);
+    super(
+      logger,
+      transactionRepo,
+      sqsClient,
+      consumerService,
+      transactionService,
+      TransactionQueueName.CryptoTransactionInitiated,
+    );
   }
 
   async processMessage(transactionId: string) {
@@ -101,13 +107,8 @@
     //Move to completed queue, poller will take delay as it's scheduled so we move it to the target queue directly from here
     if (newStatus === TransactionStatus.CRYPTO_OUTGOING_COMPLETED) {
       // await this.queueProcessorHelper.enqueueTransaction(TransactionQueueName.TransactionCompleted, transactionId);
-<<<<<<< HEAD
-    } else if (transaction.props.transactionStatus === TransactionStatus.CRYPTO_OUTGOING_FAILED) {
+    } else if (newStatus === TransactionStatus.CRYPTO_OUTGOING_FAILED) {
       await this.sqsClient.enqueue(TransactionQueueName.TransactionFailed, transactionId);
-=======
-    } else if (newStatus === TransactionStatus.CRYPTO_OUTGOING_FAILED) {
-      await this.queueProcessorHelper.enqueueTransaction(TransactionQueueName.TransactionFailed, transactionId);
->>>>>>> f4d8d58b
     }
   }
 }