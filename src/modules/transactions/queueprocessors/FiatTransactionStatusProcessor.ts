import { Inject } from "@nestjs/common";
import { WINSTON_MODULE_PROVIDER } from "nest-winston";
import { Logger } from "winston";
import { ConsumerService } from "../../consumer/consumer.service";
import { FiatTransactionStatus } from "../../consumer/domain/Types";
import { Transaction } from "../domain/Transaction";
import { TransactionStatus } from "../domain/Types";
import { ITransactionRepo } from "../repo/TransactionRepo";
import { TransactionQueueName } from "./QueuesMeta";
import { TransactionService } from "../transaction.service";
import { SqsClient } from "./sqs.client";
import { MessageProcessor } from "./message.processor";

export class FiatTransactionStatusProcessor extends MessageProcessor {

<<<<<<< HEAD
  constructor(
    @Inject(WINSTON_MODULE_PROVIDER) logger: Logger,
    @Inject("TransactionRepo") transactionRepo: ITransactionRepo,
    sqsClient: SqsClient,
    consumerService: ConsumerService,
    transactionService: TransactionService,
  ) {
    super(logger, transactionRepo, sqsClient, consumerService, transactionService, TransactionQueueName.FiatTransactionInitated);
=======
  @Inject()
  private readonly consumerService: ConsumerService;

  private queueProcessorHelper: QueueProcessorHelper;

  constructor(@Inject(WINSTON_MODULE_PROVIDER) readonly logger: Logger) {
    this.queueProcessorHelper = new QueueProcessorHelper(this.logger);
    this.init();
  }

  async init() {
    const app = this.queueProcessorHelper.createConsumer(TransactionQueueName.FiatTransactionInitiated, this);

    app.start();
>>>>>>> f4d8d58b
  }

  async processMessage(transactionId: string) {
    let transaction = await this.transactionRepo.getTransaction(transactionId);
    const status = transaction.props.transactionStatus;

    if (status != TransactionStatus.FIAT_INCOMING_INITIATED) {
      this.logger.info(`Transaction ${transactionId} is not in initiated state, skipping ${status}`);
      return;
    }

    let newStatus: TransactionStatus;
    // check transaction status here
    const paymentStatus = await this.consumerService.getFiatPaymentStatus(
      transaction.props.checkoutPaymentID,
      null, // TODO add payment method provider in the transaction itself
    );

    if (paymentStatus === FiatTransactionStatus.CAPTURED) {
      this.logger.info(
        `Transaction ${transactionId} is captured with paymentID ${transaction.props.checkoutPaymentID}, updating status to ${TransactionStatus.FIAT_INCOMING_COMPLETED}`,
      );
      newStatus = TransactionStatus.FIAT_INCOMING_COMPLETED; // update transaction status
    } else if (paymentStatus === FiatTransactionStatus.PENDING) {
      this.logger.info(
        `Transaction ${transactionId} is stilling Pending paymentID ${transaction.props.checkoutPaymentID}`,
      );
      transaction.setDBPollingTimeAfterNSeconds(5); //reprocess this transaction in 5 seconds
    } else if (paymentStatus === FiatTransactionStatus.FAILED) {
      this.logger.info(
        `Transaction ${transactionId} failed with paymentID ${transaction.props.checkoutPaymentID}, updating status to ${TransactionStatus.FIAT_INCOMING_FAILED}`,
      );
      await this.queueProcessorHelper.failure(
        TransactionStatus.FIAT_INCOMING_FAILED,
        "Need more details on the failure",
        transaction,
        this.transactionRepo,
      ); // TODO (#332) get details from exception thrown by getFiatPaymentStatus()
      return;
    }

    //save the new status in db
    transaction = await this.transactionRepo.updateTransaction(
      Transaction.createTransaction({ ...transaction.props, transactionStatus: newStatus }),
    );

<<<<<<< HEAD
    //Move to completed queue if the transaction is completed so that we can process the next step quickly, we could just wait for the poller cron to put in this queue but poller will take delay as it's scheduled so we move it to the target queue directly from here
    if (TransactionStatus.COMPLETED === transaction.props.transactionStatus) {
      await this.sqsClient.enqueue(TransactionQueueName.FiatTransactionCompleted, transactionId);
=======
    if (TransactionStatus.FIAT_INCOMING_COMPLETED === newStatus) {
      await this.queueProcessorHelper.enqueueTransaction(TransactionQueueName.FiatTransactionCompleted, transactionId);
>>>>>>> f4d8d58b
    }
  }
}<|MERGE_RESOLUTION|>--- conflicted
+++ resolved
@@ -12,8 +12,6 @@
 import { MessageProcessor } from "./message.processor";
 
 export class FiatTransactionStatusProcessor extends MessageProcessor {
-
-<<<<<<< HEAD
   constructor(
     @Inject(WINSTON_MODULE_PROVIDER) logger: Logger,
     @Inject("TransactionRepo") transactionRepo: ITransactionRepo,
@@ -21,23 +19,14 @@
     consumerService: ConsumerService,
     transactionService: TransactionService,
   ) {
-    super(logger, transactionRepo, sqsClient, consumerService, transactionService, TransactionQueueName.FiatTransactionInitated);
-=======
-  @Inject()
-  private readonly consumerService: ConsumerService;
-
-  private queueProcessorHelper: QueueProcessorHelper;
-
-  constructor(@Inject(WINSTON_MODULE_PROVIDER) readonly logger: Logger) {
-    this.queueProcessorHelper = new QueueProcessorHelper(this.logger);
-    this.init();
-  }
-
-  async init() {
-    const app = this.queueProcessorHelper.createConsumer(TransactionQueueName.FiatTransactionInitiated, this);
-
-    app.start();
->>>>>>> f4d8d58b
+    super(
+      logger,
+      transactionRepo,
+      sqsClient,
+      consumerService,
+      transactionService,
+      TransactionQueueName.FiatTransactionInitiated,
+    );
   }
 
   async processMessage(transactionId: string) {
@@ -70,11 +59,10 @@
       this.logger.info(
         `Transaction ${transactionId} failed with paymentID ${transaction.props.checkoutPaymentID}, updating status to ${TransactionStatus.FIAT_INCOMING_FAILED}`,
       );
-      await this.queueProcessorHelper.failure(
+      await this.processFailure(
         TransactionStatus.FIAT_INCOMING_FAILED,
         "Need more details on the failure",
         transaction,
-        this.transactionRepo,
       ); // TODO (#332) get details from exception thrown by getFiatPaymentStatus()
       return;
     }
@@ -84,14 +72,9 @@
       Transaction.createTransaction({ ...transaction.props, transactionStatus: newStatus }),
     );
 
-<<<<<<< HEAD
     //Move to completed queue if the transaction is completed so that we can process the next step quickly, we could just wait for the poller cron to put in this queue but poller will take delay as it's scheduled so we move it to the target queue directly from here
-    if (TransactionStatus.COMPLETED === transaction.props.transactionStatus) {
+    if (newStatus === TransactionStatus.FIAT_INCOMING_COMPLETED) {
       await this.sqsClient.enqueue(TransactionQueueName.FiatTransactionCompleted, transactionId);
-=======
-    if (TransactionStatus.FIAT_INCOMING_COMPLETED === newStatus) {
-      await this.queueProcessorHelper.enqueueTransaction(TransactionQueueName.FiatTransactionCompleted, transactionId);
->>>>>>> f4d8d58b
     }
   }
 }