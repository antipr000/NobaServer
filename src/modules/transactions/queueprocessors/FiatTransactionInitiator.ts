import { Inject, Injectable } from "@nestjs/common";
import { WINSTON_MODULE_PROVIDER } from "nest-winston";
import { Consumer } from "sqs-consumer";
import { Producer } from "sqs-producer";
import { environmentDependentQueueUrl } from "../../../infra/aws/services/CommonUtils";
import { Logger } from "winston";
<<<<<<< HEAD
import { environmentDependentQueueUrl } from "../../../infra/aws/services/CommonUtils";
=======
>>>>>>> 9cc58927
import { ConsumerService } from "../../consumer/consumer.service";
import { Transaction } from "../domain/Transaction";
import { TransactionStatus } from "../domain/Types";
import { ITransactionRepo } from "../repo/TransactionRepo";
import { getTransactionQueueProducers, TransactionQueueName } from "./QueuesMeta";

@Injectable()
export class FiatTransactionInitiator {
  private readonly queueProducers: Record<TransactionQueueName, Producer>;

  constructor(
    @Inject(WINSTON_MODULE_PROVIDER) private readonly logger: Logger,
    @Inject("TransactionRepo") private readonly transactionRepo: ITransactionRepo,
    private readonly consumerService: ConsumerService,
  ) {
    this.queueProducers = getTransactionQueueProducers();
    this.init();
  }

  async init() {
    const app = Consumer.create({
      queueUrl: environmentDependentQueueUrl(TransactionQueueName.FiatTransactionInitiator),
      handleMessage: async message => {
        console.log(message);
        return this.intiateFiatTransaction(message.Body);
      },
    });

    app.on("error", err => {
      this.logger.error(`Error while initiating transaction ${err}`);
    });

    app.on("processing_error", err => {
      this.logger.error(`Processing Error while initiating transaction ${err}`);
    });

    app.start();
  }

  async intiateFiatTransaction(transactionId: string) {
    this.logger.info("Processing transaction", transactionId);
    let transaction = await this.transactionRepo.getTransaction(transactionId);
    const status = transaction.props.transactionStatus;

    if (status != TransactionStatus.VALIDATION_PASSED && status != TransactionStatus.FIAT_INCOMING_INITIATING) {
      this.logger.info(`Transaction ${transactionId} is not in validate passed state, skipping, status: ${status}`);
      return;
    }

    let checkoutPaymentID: string;
    // If status is already TransactionStatus.FIAT_INCOMING_INITIATING, then we failed this step before. Query checkout to see if our call
    // succeeded and if so, skip checkout and continue with updating transaction status & enqueueing.
    if (status == TransactionStatus.FIAT_INCOMING_INITIATING) {
      // TDOO(#310): query checkout based on transaction.props._id to see if we already have a payment id
    } else {
      //before initiating the transaction we want to update the status so that if the initiator fails we don't execute this block again and manually resolve the failure depending on the type
      transaction = await this.transactionRepo.updateTransaction(
        Transaction.createTransaction({
          ...transaction.props,
          transactionStatus: TransactionStatus.FIAT_INCOMING_INITIATING,
        }),
      );
    }

    // TODO(#310) This is happening before we've called the ZH logic to calculate the true fiat value! We need to call
    // ZH before we even get here!
    if (checkoutPaymentID == undefined) {
      // Fiat Transaction implementation here
      const payment = await this.consumerService.requestCheckoutPayment(
        transaction.props.paymentMethodID,
        transaction.props.leg1Amount,
        transaction.props.leg1,
        transaction.props._id,
      );

      checkoutPaymentID = payment["id"];
    }

    transaction = await this.transactionRepo.updateTransaction(
      Transaction.createTransaction({
        ...transaction.props,
        transactionStatus: TransactionStatus.FIAT_INCOMING_INITIATED,
        checkoutPaymentID: checkoutPaymentID,
      }),
    );

<<<<<<< HEAD
=======
    // Fiat Transaction implementation here
    const payment = await this.consumerService.requestCheckoutPayment(
      transaction.props.paymentMethodID,
      transaction.props.leg1Amount,
      transaction.props.leg1,
      transaction.props._id,
    );

    transaction = await this.transactionRepo.updateTransaction(
      Transaction.createTransaction({
        ...transaction.props,
        transactionStatus: TransactionStatus.FIAT_INCOMING_INITIATED,
        checkoutPaymentID: payment["id"],
      }),
    );

    // Fiat Transaction implementation ends

>>>>>>> 9cc58927
    //Move to initiated queue, db poller will take delay to put it to queue as it's scheduled so we move it to the target queue directly from here
    this.queueProducers[TransactionQueueName.FiatTransactionInitated].send({ id: transactionId, body: transactionId });
  }
}<|MERGE_RESOLUTION|>--- conflicted
+++ resolved
@@ -2,12 +2,8 @@
 import { WINSTON_MODULE_PROVIDER } from "nest-winston";
 import { Consumer } from "sqs-consumer";
 import { Producer } from "sqs-producer";
+import { Logger } from "winston";
 import { environmentDependentQueueUrl } from "../../../infra/aws/services/CommonUtils";
-import { Logger } from "winston";
-<<<<<<< HEAD
-import { environmentDependentQueueUrl } from "../../../infra/aws/services/CommonUtils";
-=======
->>>>>>> 9cc58927
 import { ConsumerService } from "../../consumer/consumer.service";
 import { Transaction } from "../domain/Transaction";
 import { TransactionStatus } from "../domain/Types";
@@ -94,27 +90,6 @@
       }),
     );
 
-<<<<<<< HEAD
-=======
-    // Fiat Transaction implementation here
-    const payment = await this.consumerService.requestCheckoutPayment(
-      transaction.props.paymentMethodID,
-      transaction.props.leg1Amount,
-      transaction.props.leg1,
-      transaction.props._id,
-    );
-
-    transaction = await this.transactionRepo.updateTransaction(
-      Transaction.createTransaction({
-        ...transaction.props,
-        transactionStatus: TransactionStatus.FIAT_INCOMING_INITIATED,
-        checkoutPaymentID: payment["id"],
-      }),
-    );
-
-    // Fiat Transaction implementation ends
-
->>>>>>> 9cc58927
     //Move to initiated queue, db poller will take delay to put it to queue as it's scheduled so we move it to the target queue directly from here
     this.queueProducers[TransactionQueueName.FiatTransactionInitated].send({ id: transactionId, body: transactionId });
   }
