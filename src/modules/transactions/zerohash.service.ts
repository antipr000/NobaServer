/* eslint-disable prefer-const */
/* eslint-disable @typescript-eslint/no-var-requires */
// TODO: Remove eslint disable later on
import axios, { Method } from "axios";

import {
  BadRequestException,
  Inject,
  Injectable,
  InternalServerErrorException,
  ServiceUnavailableException,
} from "@nestjs/common";
import { WINSTON_MODULE_PROVIDER } from "nest-winston";
import { Logger } from "winston";
import { AppService } from "../../app.service";
import { ZerohashConfigs, ZHLS_PLATFORM_CODE } from "../../config/configtypes/ZerohashConfigs";
import { ZEROHASH_CONFIG_KEY } from "../../config/ConfigurationUtils";
import { BadRequestError } from "../../core/exception/CommonAppException";
import { CustomConfigService } from "../../core/utils/AppConfigModule";
import { LocationService } from "../common/location.service";
import { ConsumerProps } from "../consumer/domain/Consumer";
import { ConsumerService } from "../consumer/consumer.service";
import { DocumentVerificationStatus, KYCStatus, RiskLevel } from "../consumer/domain/VerificationStatus";
import {
  OnChainState,
  TradeState,
  WithdrawalState,
  ZerohashNetworkFee,
  ZerohashQuote,
  ZerohashTradeResponse,
  ZerohashTradeRequest,
  ZerohashTransfer,
  ZerohashWithdrawalResponse,
  ZerohashTransferResponse,
  ZerohashExecutedQuote,
} from "./domain/ZerohashTypes";
<<<<<<< HEAD
=======
import { Utils } from "../../core/utils/Utils";
>>>>>>> dc085f45

const crypto_ts = require("crypto");

@Injectable()
export class ZeroHashService {
  private readonly configs: ZerohashConfigs;
  private readonly appService: AppService;
  @Inject()
  private readonly locationService: LocationService;

  @Inject()
  private readonly consumerService: ConsumerService;

  // ID Types
  private readonly id_options = [
    "ssn",
    "us_drivers_license",
    "us_passport",
    "us_passport_card",
    "us_permanent_resident_card",
    "us_border_crossing_card",
    "us_alien_card",
    "us_id_card",
    "non_us_passport",
    "non_us_other",
  ];

  constructor(
    configService: CustomConfigService,
    appService: AppService,
    @Inject(WINSTON_MODULE_PROVIDER) private readonly logger: Logger,
  ) {
    this.configs = configService.get<ZerohashConfigs>(ZEROHASH_CONFIG_KEY);
    this.appService = appService;
  }

  getNobaPlatformCode(): string {
    return this.configs.platformCode;
  }

  async makeRequest(route: string, method: Method, body: any) {
    // CREATE SIGNATURE
    const timestamp = Math.round(Date.now() / 1000);
    const payload = timestamp + method + route + JSON.stringify(body);
    const decodedSecret = Buffer.from(this.configs.apiSecret, "base64");
    const hmac = crypto_ts.createHmac("sha256", decodedSecret);
    // Don't forget to base 64 encode your digest
    const signedPayload = hmac.update(payload).digest("base64");

    const axiosInstance = axios.create({
      baseURL: `https://${this.configs.host}`,
      headers: {
        "X-SCX-API-KEY": this.configs.apiKey,
        "X-SCX-SIGNED": signedPayload,
        "X-SCX-TIMESTAMP": timestamp,
        "X-SCX-PASSPHRASE": this.configs.passPhrase,
      },
      method: method,
    });

    const requestString = `[${method} ${this.configs.host}${route}]:\nBody: ${JSON.stringify(body)}`;
    this.logger.info(`Sending ZeroHash request: ${requestString}`);

    try {
      const response = await axiosInstance({ url: `${route}`, data: body });
      this.logger.debug(`Received response: ${JSON.stringify(response.data)}`);
      return response.data;
    } catch (err) {
      this.logger.error("Error in ZeroHash Request: " + JSON.stringify(err));

      if (err.response) {
        if (err.response.status === 403) {
          // Generally means we are not using a whitelisted IP to ZH
          this.logger.error("Unable to connect to ZeroHash; confirm whitelisted IP.");
          throw new ServiceUnavailableException(err, "Unable to connect to service provider.");
        }
        if (err.response.status === 400) {
          this.logger.error(`Error in ZeroHash request: \n ${JSON.stringify(err)}`);
          throw new BadRequestException(err);
        }
      }
      throw err;
    }
  }

  async getPrice(underlying: string, quoted_currency: string) {
    let price = await this.makeRequest(`/index?underlying=${underlying}&quoted_currency=${quoted_currency}`, "GET", {});
    return price;
  }

  async getAccounts() {
    const accounts = await this.makeRequest("/accounts", "GET", {});
    return accounts;
  }

  async createParticipant(consumer: ConsumerProps, transactionTimestamp: Date) {
    if (consumer.verificationData.kycVerificationStatus != KYCStatus.APPROVED) {
      return null; // Is handled in the caller
    }

    if (
      consumer.verificationData.documentVerificationStatus != DocumentVerificationStatus.APPROVED &&
      consumer.verificationData.documentVerificationStatus != DocumentVerificationStatus.NOT_REQUIRED
    ) {
      return null; // Is handled in the caller
    }

    if (consumer.verificationData.sanctionLevel == RiskLevel.HIGH) {
      return null; // Is handled in the caller
    }

    const country = this.locationService.getLocationDetails(consumer.address.countryCode);

    const consumerData = {
      first_name: consumer.firstName,
      last_name: consumer.lastName,
      email: consumer.email,
      address_one: consumer.address.streetLine1,
      address_two: consumer.address.streetLine2,
      city: consumer.address.city,
      state: consumer.address.regionCode,
      zip: consumer.address.postalCode,

      country: country.alternateCountryName, // ZH has its own spellings for some of the countries, so we store that in alternateCountryName
      date_of_birth: consumer.dateOfBirth, // ZH format and our format are both YYYY-MM-DD
      id_number_type: "ssn", // TODO: Support other types outside US
      id_number: await this.consumerService.getDecryptedSSN(consumer), // TODO: Support other types outside US
      signed_timestamp: transactionTimestamp.getTime(),
      metadata: {
        cip_kyc: "Pass", // We do not allow failed KYC to get here, so this is always pass
        cip_timestamp: consumer.verificationData.kycVerificationTimestamp,
        sanction_screening: "Pass", // We do not allow failed sanctions screening to get here, so this is always pass
        sanction_screening_timestamp: consumer.verificationData.kycVerificationTimestamp,
      },
      risk_rating: consumer.riskRating,
    };

    let participant = await this.makeRequest("/participants/customers/new", "POST", consumerData);
    return participant;
  }

  async getParticipant(email) {
    let participant = await this.makeRequest(`/participants/${email}`, "GET", {});
    this.logger.debug("Returning participant: " + participant);
    return participant;
  }

  async getAllParticipants() {
    const participants = await this.makeRequest("/participants", "GET", {});
    return participants;
  }

  /**
   * Returns quote worth the specified Fiat amount.
   */
  async requestQuoteForFixedFiatCurrency(
    cryptoCurrency: string,
    fiatCurrency: string,
    fiatAmount: number,
  ): Promise<ZerohashQuote> {
    /**
     * Either "quantity" or "total" parameters should be provided -
     *
     * quantity:  The amount of the "underlying" currency for the quote
     * total:     The desired amount of the "quoted_currency" for the quote
     */
    const route = `/liquidity/rfq?underlying=${cryptoCurrency}&quoted_currency=${fiatCurrency}&side=buy&total=${fiatAmount}`;
    const quote = await this.makeRequest(route, "GET", {});

    if (quote["message"].underlying !== cryptoCurrency || quote["message"].quoted_currency !== fiatCurrency) {
      this.logger.error(`Returned quote for route "${route}": "${JSON.stringify(quote)}"`);
      throw new InternalServerErrorException("Inconsistencies in returned ZH quote.");
    }

    return {
      quoteID: quote["message"].quote_id,
      expireTimestamp: quote["message"].expire_ts,
      cryptoCurrency: quote["message"].underlying,
      fiatCurrency: quote["message"].quoted_currency,
      perUnitCryptoAssetCost: quote["message"].price,
    };
  }

  /**
   * Returns quote worth the specified Crypto quantity.
   */
  async requestQuoteForDesiredCryptoQuantity(
    cryptoCurrency: string,
    fiatCurrency: string,
    cryptoQuantity: number,
  ): Promise<ZerohashQuote> {
    /**
     * Either "quantity" or "total" parameters should be provided -
     *
     * quantity:  The amount of the "underlying" currency for the quote
     * total:     The desired amount of the "quoted_currency" for the quote
     */
    const route = `/liquidity/rfq?underlying=${cryptoCurrency}&quoted_currency=${fiatCurrency}&side=buy&quantity=${cryptoQuantity}`;
    const quote = await this.makeRequest(route, "GET", {});

    if (quote["message"].underlying !== cryptoCurrency || quote["message"].quoted_currency !== fiatCurrency) {
      this.logger.error(`Returned quote for route "${route}": "${JSON.stringify(quote)}"`);
      throw new InternalServerErrorException("Inconsistencies in returned ZH quote.");
    }

    return {
      quoteID: quote["message"].quote_id,
      expireTimestamp: quote["message"].expire_ts,
      cryptoCurrency: quote["message"].underlying,
      fiatCurrency: quote["message"].quoted_currency,
      perUnitCryptoAssetCost: quote["message"].price,
    };
  }

  // Execute a liquidity quote
  async executeQuote(quoteID: string): Promise<ZerohashExecutedQuote> {
    const executedQuote = await this.makeRequest("/liquidity/execute", "POST", { quote_id: quoteID });

    return {
      tradePrice: Number(executedQuote["message"]["quote"].price),
      cryptoReceived: Number(executedQuote["message"]["quote"].quantity),
      quoteID: executedQuote["message"]["quote"].quote_id,
      tradeID: executedQuote["message"].trade_id,
      cryptocurrency: executedQuote["message"]["quote"].underlying,
    };
  }

  // Transfer assets from ZHLS to Noba account prior to trade
  async transferAssetsToNoba(asset: string, amount: number): Promise<ZerohashTransferResponse> {
    const transfer = await this.makeRequest("/transfers", "POST", {
      from_participant_code: this.getNobaPlatformCode(),
      from_account_group: ZHLS_PLATFORM_CODE,
      from_account_label: "general",
      to_account_label: "general",
      to_participant_code: this.getNobaPlatformCode(),
      to_account_group: this.getNobaPlatformCode(),
      asset: asset,
      amount: String(amount),
    });

    return {
      transferID: transfer.message.id,
      cryptoAmount: transfer.message.amount,
      cryptocurrency: transfer.message.asset,
    };
  }

  // Trade the crypto from Noba to Custom
  async requestTrade(tradeData) {
    const tradeRequest = await this.makeRequest("/trades", "POST", tradeData);
    return tradeRequest;
  }

  async executeTrade(request: ZerohashTradeRequest): Promise<ZerohashTradeResponse> {
    const tradeData = {
      symbol: request.boughtAssetID + "/" + request.soldAssetID,

      trade_price: String(request.sellAmount / request.buyAmount), // Must be sell / buy
      client_trade_id: request.idempotencyID,
      trade_reporter: request.requestorEmail,
      platform_code: this.getNobaPlatformCode(),
      product_type: "spot",
      trade_type: "regular",
      physical_delivery: true,
      parties_anonymous: false,
      transaction_timestamp: Date.now(),
      bank_fee: Utils.roundTo2DecimalString(request.totalFiatAmount - request.sellAmount),
      parties: [
        {
          participant_code: request.buyerParticipantCode,
          asset: request.boughtAssetID,
          amount: String(request.buyAmount),
          side: "buy",
          settling: true,
        },
        {
          participant_code: request.sellerParticipantCode,
          asset: request.soldAssetID,
          amount: String(request.sellAmount),
          side: "sell",
          settling: false,
        },
      ],
    };

    const tradeRequest = await this.requestTrade(tradeData);
    if (tradeRequest == null) {
      throw new BadRequestError({
        messageForClient: "Unable to obtain quote. Please try again in several minutes.",
      });
    }

    return {
      tradeID: tradeRequest["message"].trade_id,
    };
  }

  async getTransfer(transferId: string): Promise<ZerohashTransfer> {
    const response = await this.makeRequest(`/transfers/${transferId}`, "GET", {});
    return {
      id: response.message.id,
      createdAt: new Date(response.message.created_at),
      updatedAt: new Date(response.message.updated_at),
      status: response.message.status,
      asset: response.message.asset,
      movementID: response.message.movement_id,
    };
  }

  async requestWithdrawal(
    cryptocurrencyAddress: string,
    amount: number,
    asset: string,
    zhParticipantCode: string,
    accountGroup: string,
  ): Promise<string> {
    const withdrawalRequest = await this.makeRequest("/withdrawals/requests", "POST", {
      address: cryptocurrencyAddress,
      participant_code: zhParticipantCode,
      amount: String(amount),
      asset: asset,
      account_group: accountGroup,
    });
    return String(withdrawalRequest["message"]["id"]);
  }

  async getWithdrawal(withdrawalID: string): Promise<ZerohashWithdrawalResponse> {
    const withdrawal = await this.makeRequest(`/withdrawals/requests/${withdrawalID}`, "GET", {});

    const response: ZerohashWithdrawalResponse = {
      gasPrice: withdrawal["message"][0]["gas_price"],
      requestedAmount: Number(withdrawal["message"][0]["requested_amount"]),
      settledAmount: withdrawal["message"][0]["settled_amount"],
      onChainTransactionID: withdrawal["message"][0]["transaction_id"],

      onChainStatus: OnChainState.PENDING,
      withdrawalStatus: WithdrawalState.PENDING,
    };

    switch (String(withdrawal["message"][0]["status"])) {
      case "PENDING":
        response.withdrawalStatus = WithdrawalState.PENDING;
        break;

      case "APPROVED":
        response.withdrawalStatus = WithdrawalState.APPROVED;
        break;

      case "REJECTED":
        response.withdrawalStatus = WithdrawalState.REJECTED;
        break;

      case "SETTLED":
        response.withdrawalStatus = WithdrawalState.SETTLED;
        break;

      default:
        this.logger.error(`Unexpected withdrawal status: "${withdrawal["message"][0]["status"]}"`);
        response.withdrawalStatus = WithdrawalState.REJECTED;
    }

    switch (withdrawal["message"][0]["on_chain_status"]) {
      case "PENDING":
        response.onChainStatus = OnChainState.PENDING;
        break;

      case "CONFIRMED":
        response.onChainStatus = OnChainState.CONFIRMED;
        break;

      case null:
        response.onChainStatus = OnChainState.PENDING;
        break;

      default:
        this.logger.error(`Unexpected on-chain status: "${withdrawal["message"][0]["on_chain_status"]}"`);
        response.onChainStatus = OnChainState.ERROR;
    }

    return response;
  }

  async estimateNetworkFee(cryptoCurrency: string, fiatCurrency: string): Promise<ZerohashNetworkFee> {
    const networkFee = await this.makeRequest(
      `/withdrawals/estimate_network_fee?underlying=${cryptoCurrency}&quoted_currency=${fiatCurrency}`,
      "GET",
      {},
    );
    return {
      cryptoCurrency: cryptoCurrency,
      // TODO(#): Check with ZH if this is actually fees in crypto.
      feeInCrypto: Number(networkFee["message"]["network_fee_quantity"]),

      fiatCurrency: fiatCurrency,
      feeInFiat: Number(networkFee["message"]["total_notional"]),
    };
  }

  async checkTradeStatus(tradeId: string): Promise<ZerohashTradeResponse> {
    try {
      // Check trade_state every 3 seconds until it is terminated using setInterval
      const tradeData = await this.makeRequest(`/trades/${tradeId}`, "GET", {});
      this.logger.info(JSON.stringify(tradeData.message.parties));

      const tradeState = tradeData["message"]["trade_state"];
      const settledTimestamp = tradeData.message.settled_timestamp;

      let settlementState: string;
      tradeData.message.parties.forEach(party => {
        if (party.side === "sell") {
          settlementState = tradeData.message.parties[1].settlement_state;
        }
      });

      /* 
        From ZH docs:
        Trade State
        - accepted means the trade has been accepted by Zero Hash for settlement.
        - active means the trade is actively being settled.
        - terminated means the trade is in a terminal state, and has a settlement_state of either settled or defaulted.
      */
      switch (tradeState) {
        case "accepted":
          return {
            tradeID: tradeId,
            tradeState: TradeState.PENDING,
            settledTimestamp: null,
            errorMessage: null,
          };

        case "active":
          return {
            tradeID: tradeId,
            tradeState: TradeState.PENDING,
            settledTimestamp: null,
            errorMessage: null,
          };

        case "terminated":
          if (settlementState === "settled") {
            return {
              tradeID: tradeId,
              tradeState: TradeState.SETTLED,
              settledTimestamp: settledTimestamp,
              errorMessage: null,
            };
          }
          return {
            tradeID: tradeId,
            tradeState: TradeState.DEFAULTED,
            errorMessage: "Trade could not be settled by the expiry time",
            settledTimestamp: null,
          };

        default:
          throw Error(`Unexpected trade state: '${tradeState}'`);
      }
    } catch (err) {
      this.logger.error(`Error while checking trade status: ${JSON.stringify(err)}`);
      // TODO(#): Only send "pending" state if there is an "INTERNAL_ERROR"
      //          as NOT_FOUND status can't be retried.
      return {
        tradeID: tradeId,
        tradeState: TradeState.PENDING,
        settledTimestamp: null,
        errorMessage: null,
      };
    }
  }

  async getParticipantCode(consumer: ConsumerProps, transactionTimestamp: Date) {
    let participantCode: string = consumer.zhParticipantCode;
    // If the participant doesn't have a ZH participant code, first look them up and if not existing, create them:
    if (participantCode == undefined) {
      let participant: string;
      // Check if the user is already registered with ZeroHash
      try {
        participant = await this.getParticipant(consumer.email);
      } catch (e) {
        // Generally just a 404 here, but log anyway.
        this.logger.info(`Error looking up participant ${consumer.email} (possibly not created yet, which is OK)`);
      }
      // If the user is not registered, register them
      if (participant == null) {
        const newParticipant = await this.createParticipant(consumer, transactionTimestamp);
        if (newParticipant == null) {
          this.logger.error("Failed to create participant for email:" + consumer.email);
          throw new BadRequestError({ messageForClient: "Something went wrong. Contact noba support for resolution!" });
        }
        participantCode = newParticipant["message"]["participant_code"];
        // Update consumer record with participant_code
        await this.consumerService.addZeroHashParticipantCode(consumer._id, participantCode);
        this.logger.debug("Created new participant: " + participantCode);
      } else {
        participantCode = participant["message"]["participant_code"];
        await this.consumerService.addZeroHashParticipantCode(consumer._id, participantCode);
        this.logger.debug("Existing participant: " + participantCode);
      }
    }

    return participantCode;
  }
}<|MERGE_RESOLUTION|>--- conflicted
+++ resolved
@@ -34,10 +34,7 @@
   ZerohashTransferResponse,
   ZerohashExecutedQuote,
 } from "./domain/ZerohashTypes";
-<<<<<<< HEAD
-=======
 import { Utils } from "../../core/utils/Utils";
->>>>>>> dc085f45
 
 const crypto_ts = require("crypto");
 
