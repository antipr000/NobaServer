--- conflicted
+++ resolved
@@ -67,11 +67,7 @@
     return this.configs.platformCode;
   }
 
-<<<<<<< HEAD
-  async makeRequest(route: string, method: string, body?: any) {
-=======
   async makeRequest(route, method, body?) {
->>>>>>> adfc1062
     // CREATE SIGNATURE
     const timestamp = Math.round(Date.now() / 1000);
     const payload = timestamp + method + route + JSON.stringify(body ? body : {}); // The empty {} is important when there is no body
