--- conflicted
+++ resolved
@@ -32,12 +32,10 @@
   ZerohashTradeResponse,
   ZerohashTransfer,
   ZerohashTransferResponse,
-<<<<<<< HEAD
   ZerohashWithdrawalResponse,
-=======
+  ZerohashTransferResponse,
   ZerohashExecutedQuote,
   ZerohashAccountBalance,
->>>>>>> 7821410a
 } from "./domain/ZerohashTypes";
 
 const crypto_ts = require("crypto");
