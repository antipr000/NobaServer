--- conflicted
+++ resolved
@@ -38,6 +38,7 @@
 import { TransactionDTO } from "./dto/TransactionDTO";
 import { LimitsService } from "./limits.service";
 import { TransactionService } from "./transaction.service";
+import { ZeroHashService } from "./zerohash.service";
 
 @Roles(Role.User)
 @ApiBearerAuth("JWT-auth")
@@ -51,12 +52,9 @@
     private readonly transactionService: TransactionService,
     private readonly configService: CustomConfigService,
     private readonly limitsService: LimitsService,
-<<<<<<< HEAD
     private readonly zerohashService: ZeroHashService,
     @Inject(WINSTON_MODULE_PROVIDER) private readonly logger: Logger,
-=======
->>>>>>> 74c16c4f
-  ) {}
+  ) { }
 
   @Get("/check")
   @ApiOperation({
