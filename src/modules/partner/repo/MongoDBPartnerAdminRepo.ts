import { DBProvider } from "../../../infraproviders/DBProvider";
import { PartnerAdmin, PartnerAdminProps } from "../domain/PartnerAdmin";
import { BadRequestException, Injectable, NotFoundException } from "@nestjs/common";
import { IPartnerAdminRepo } from "./PartnerAdminRepo";
import { Result } from "../../../core/logic/Result";
import { PartnerAdminMapper } from "../mappers/PartnerAdminMapper";
import { convertDBResponseToJsObject } from "../../../infra/mongodb/MongoDBUtils";

//TODO figure out a way to create indices using joi schema and joigoose
@Injectable()
export class MongoDBPartnerAdminRepo implements IPartnerAdminRepo {
  private readonly partnerAdminMapper: PartnerAdminMapper;

  constructor(private readonly dbProvider: DBProvider) {
    this.partnerAdminMapper = new PartnerAdminMapper();
  }

  async getPartnerAdmin(partnerAdminId: string): Promise<Result<PartnerAdmin>> {
    try {
      const partnerAdminModel = await this.dbProvider.getPartnerAdminModel();
      const result: any = await partnerAdminModel.findById(partnerAdminId).exec();
      const partnerAdminProps: PartnerAdminProps = convertDBResponseToJsObject(result);
      return Result.ok(this.partnerAdminMapper.toDomain(partnerAdminProps));
    } catch (e) {
      return Result.fail("Could not find admin in db");
    }
  }

  async getPartnerAdminUsingEmail(emailID: string): Promise<Result<PartnerAdmin>> {
    try {
      const partnerAdminModel = await this.dbProvider.getPartnerAdminModel();
      const result: any = await partnerAdminModel.findOne({ email: emailID }).exec();
      const partnerAdminProps: PartnerAdminProps = convertDBResponseToJsObject(result);
      return Result.ok(this.partnerAdminMapper.toDomain(partnerAdminProps));
    } catch (e) {
      return Result.fail("Could not find admin with given email in db");
    }
  }

  async addPartnerAdmin(partnerAdmin: PartnerAdmin): Promise<PartnerAdmin> {
    const getResult = await this.getPartnerAdminUsingEmail(partnerAdmin.props.email);
    if (getResult.isSuccess) throw new BadRequestException("Admin with given email already exists");
    else {
      try {
        const partnerAdminModel = await this.dbProvider.getPartnerAdminModel();
        const result: any = await partnerAdminModel.create(partnerAdmin.props);
        const partnerAdminProps: PartnerAdminProps = convertDBResponseToJsObject(result);
        return this.partnerAdminMapper.toDomain(partnerAdminProps);
      } catch (e) {
        throw new BadRequestException(e.message);
      }
    }
  }

  async getAllAdminsForPartner(partnerId: string): Promise<PartnerAdmin[]> {
    const partnerAdminModel = await this.dbProvider.getPartnerAdminModel();
    const result: any = await partnerAdminModel.find({ partnerId: partnerId }).exec();
    const partnerAdmins: PartnerAdmin[] = convertDBResponseToJsObject(result);
    return partnerAdmins.map(partnerAdmin => this.partnerAdminMapper.toDomain(partnerAdmin));
  }

  async removePartnerAdmin(partnerAdminId: string): Promise<void> {
    try {
      const partnerAdminModel = await this.dbProvider.getPartnerAdminModel();
      await partnerAdminModel.findByIdAndDelete(partnerAdminId).exec();
    } catch (e) {
      throw new NotFoundException(e.message);
    }
  }

  async updatePartnerAdmin(partnerAdmin: PartnerAdmin): Promise<PartnerAdmin> {
    try {
<<<<<<< HEAD
      const partnerAdminModel = await this.dbProvider.getPartnerAdminModel();
      const result = await partnerAdminModel
=======
      await this.dbProvider.partnerAdminModel
>>>>>>> d7513568
        .updateOne(
          { _id: partnerAdmin.props._id },
          {
            $set: partnerAdmin.props,
          },
        )
        .exec();
      return (await this.getPartnerAdmin(partnerAdmin.props._id)).getValue();
    } catch (e) {
      throw new BadRequestException(e.message);
    }
  }
}<|MERGE_RESOLUTION|>--- conflicted
+++ resolved
@@ -70,12 +70,8 @@
 
   async updatePartnerAdmin(partnerAdmin: PartnerAdmin): Promise<PartnerAdmin> {
     try {
-<<<<<<< HEAD
       const partnerAdminModel = await this.dbProvider.getPartnerAdminModel();
       const result = await partnerAdminModel
-=======
-      await this.dbProvider.partnerAdminModel
->>>>>>> d7513568
         .updateOne(
           { _id: partnerAdmin.props._id },
           {
