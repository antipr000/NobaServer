import { DBProvider } from "../../../infraproviders/DBProvider";
import { Partner, PartnerProps } from "../domain/Partner";
import { BadRequestException, Injectable, NotFoundException } from "@nestjs/common";
import { IPartnerRepo } from "./PartnerRepo";
import { convertDBResponseToJsObject } from "../../../infra/mongodb/MongoDBUtils";
import { PartnerMapper } from "../mappers/PartnerMapper";

//TODO figure out a way to create indices using joi schema and joigoose
@Injectable()
export class MongoDBPartnerRepo implements IPartnerRepo {
  private readonly partnerMapper: PartnerMapper;
  constructor(private readonly dbProvider: DBProvider) {
    this.partnerMapper = new PartnerMapper();
  }

  async getPartner(partnerId: string): Promise<Partner> {
    try {
      const partnerModel = await this.dbProvider.getPartnerModel();
      const result: any = await partnerModel.findById(partnerId).exec();
      const partnerData: PartnerProps = convertDBResponseToJsObject(result);
      return this.partnerMapper.toDomain(partnerData);
    } catch (e) {
      throw new NotFoundException();
    }
  }

  async addPartner(partner: Partner): Promise<Partner> {
    try {
      const partnerModel = await this.dbProvider.getPartnerModel();
      const result = await partnerModel.create(partner.props);
      const partnerProps: PartnerProps = convertDBResponseToJsObject(result);
      return this.partnerMapper.toDomain(partnerProps);
    } catch (e) {
      throw new BadRequestException(e.message);
    }
  }

  async updatePartner(partner: Partner): Promise<Partner> {
    try {
<<<<<<< HEAD
      const partnerModel = await this.dbProvider.getPartnerModel();
      const result = await partnerModel
=======
      await this.dbProvider.partnerModel
>>>>>>> d7513568
        .updateOne(
          { _id: partner.props._id },
          {
            $set: partner.props,
          },
        )
        .exec();
      return await this.getPartner(partner.props._id);
    } catch (e) {
      throw new BadRequestException(e.message);
    }
  }
}<|MERGE_RESOLUTION|>--- conflicted
+++ resolved
@@ -37,12 +37,8 @@
 
   async updatePartner(partner: Partner): Promise<Partner> {
     try {
-<<<<<<< HEAD
       const partnerModel = await this.dbProvider.getPartnerModel();
       const result = await partnerModel
-=======
-      await this.dbProvider.partnerModel
->>>>>>> d7513568
         .updateOne(
           { _id: partner.props._id },
           {
