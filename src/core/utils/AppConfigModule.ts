import { DynamicModule, Global, Module } from "@nestjs/common";
import { ConfigModule, ConfigModuleOptions, ConfigService } from "@nestjs/config";
import loadAppConfigs from "../../config/AppConfigurations";

// https://docs.nestjs.com/techniques/configuration

export async function getAppConfigModule() {
<<<<<<< HEAD
  const configModuleOptions = async (): Promise<ConfigModuleOptions> => {
    console.log("Loading all the configs .... configModuleOptions is executed ...");
    const configs = await loadAppConfigs();
    console.log("LOADED all the configs .... configModuleOptions is executed ...");
    return {
      /**
       * ".env", ".env.local" is not used in this project.
       * All th configurations comes from YAML files or ENV variables.
       */
      ignoreEnvFile: true,

      // load configurations from yaml files
      load: [() => configs],

      // Marking as global avoid to import the Configs in each module separately
      isGlobal: true,
    };
  };

  return ConfigModule.forRoot(await configModuleOptions());
}

export class CustomConfigService extends ConfigService {
  constructor(configs) {
    super(configs);
  }
}

const getConfigService = async () => {
  console.log("Loading all the configs ...");
  const configs = await loadAppConfigs();
  console.log("LOADED all the configs!");
  return new CustomConfigService(configs);
};

@Global()
@Module({
  controllers: [],
  providers: [
    {
      provide: CustomConfigService,
      useFactory: getConfigService,
    },
  ],
  exports: [CustomConfigService],
})
export class CustomConfigModule {}

@Module({})
export class DynamicCustomConfigModule {
  static async registerAsync(): Promise<DynamicModule> {
    return {
      module: DynamicCustomConfigModule,
      providers: [
        {
          provide: CustomConfigService,
          useFactory: getConfigService,
        },
      ],
      exports: [CustomConfigService],
      global: true,
    };
  }
}

@Module({})
export class TestConfigModule {
  static async registerAsync(envVariables: Record<string, any>): Promise<DynamicModule> {
    return {
      module: TestConfigModule,
      providers: [
        {
          provide: CustomConfigService,
          useFactory: () => new CustomConfigService(envVariables),
        },
      ],
      exports: [CustomConfigService],
      global: true,
    };
  }
=======
  const configs = await loadAppConfigs();

  return ConfigModule.forRoot({
    /**
     * ".env", ".env.local" is not used in this project.
     * All th configurations comes from YAML files or ENV variables.
     */
    ignoreEnvFile: true,

    // load configurations from yaml files
    load: [async () => configs],

    // Marking as global avoid to import the Configs in each module separately
    isGlobal: true,
  });
>>>>>>> 78d53468
}<|MERGE_RESOLUTION|>--- conflicted
+++ resolved
@@ -5,7 +5,6 @@
 // https://docs.nestjs.com/techniques/configuration
 
 export async function getAppConfigModule() {
-<<<<<<< HEAD
   const configModuleOptions = async (): Promise<ConfigModuleOptions> => {
     console.log("Loading all the configs .... configModuleOptions is executed ...");
     const configs = await loadAppConfigs();
@@ -52,7 +51,7 @@
   ],
   exports: [CustomConfigService],
 })
-export class CustomConfigModule {}
+export class CustomConfigModule { }
 
 @Module({})
 export class DynamicCustomConfigModule {
@@ -86,21 +85,4 @@
       global: true,
     };
   }
-=======
-  const configs = await loadAppConfigs();
-
-  return ConfigModule.forRoot({
-    /**
-     * ".env", ".env.local" is not used in this project.
-     * All th configurations comes from YAML files or ENV variables.
-     */
-    ignoreEnvFile: true,
-
-    // load configurations from yaml files
-    load: [async () => configs],
-
-    // Marking as global avoid to import the Configs in each module separately
-    isGlobal: true,
-  });
->>>>>>> 78d53468
 }