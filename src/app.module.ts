import { CacheModule, Module, NestModule } from "@nestjs/common";
import { AppController } from "./app.controller";
import { AppService } from "./app.service";
import { MiddlewareConsumer } from "@nestjs/common";
import { AuthModule } from "./modules/auth/auth.module";
import { APP_GUARD } from "@nestjs/core";
import { ScheduleModule } from "@nestjs/schedule";
import { CustomConfigModule, DynamicCustomConfigModule, getAppConfigModule } from "./core/utils/AppConfigModule";
import { getWinstonModule } from "./core/utils/WinstonModule";
import { InfraProvidersModule } from "./infraproviders/infra.module";
import { UserModule } from "./modules/user/user.module";
import { TransactionModule } from "./modules/transactions/transaction.module";
import { VerificationModule } from "./modules/verification/verification.module";
import { CommonModule } from "./modules/common/common.module";
import { AdminModule } from "./modules/admin/admin.module";
import { PartnerModule } from "./modules/partner/partner.module";
import { JwtAuthGuard } from "./modules/auth/jwt-auth.guard";

@Module({
  imports: [
<<<<<<< HEAD
    CustomConfigModule,
    // getAppConfigModule(),
    // DynamicCustomConfigModule.registerAsync(),
=======
    CacheModule.register(),
    getAppConfigModule(),
>>>>>>> e89f5cbc
    getWinstonModule(),
    InfraProvidersModule,
    CommonModule,
    AuthModule,
    UserModule,
    VerificationModule,
    TransactionModule,
    AdminModule,
    PartnerModule,
    ScheduleModule.forRoot(),
  ],
  controllers: [AppController],
  providers: [
    AppService,
    {
      provide: APP_GUARD,
      useClass: JwtAuthGuard,
    },
  ],
})
export class AppModule {}<|MERGE_RESOLUTION|>--- conflicted
+++ resolved
@@ -18,14 +18,10 @@
 
 @Module({
   imports: [
-<<<<<<< HEAD
     CustomConfigModule,
     // getAppConfigModule(),
     // DynamicCustomConfigModule.registerAsync(),
-=======
     CacheModule.register(),
-    getAppConfigModule(),
->>>>>>> e89f5cbc
     getWinstonModule(),
     InfraProvidersModule,
     CommonModule,
