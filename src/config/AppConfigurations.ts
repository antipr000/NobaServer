--- conflicted
+++ resolved
@@ -146,13 +146,10 @@
   POMELO_AUTH_BASE_URL,
   POMELO_API_BASE_URL,
   POMELO_AUDIENCE,
-<<<<<<< HEAD
   IDENTIFICATION_TYPES_FILE_NAME,
   IDENTIFICATION_TYPES_FILE_PATH,
-=======
   NOBA_PROXY_IP,
   NOBA_PROXY_PORT,
->>>>>>> 26b6a79d
 } from "./ConfigurationUtils";
 import fs from "fs";
 
