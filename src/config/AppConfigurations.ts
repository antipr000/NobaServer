--- conflicted
+++ resolved
@@ -61,14 +61,11 @@
   KMS_CONTEXT_PURPOSE,
   SUPPORTED_CRYPTO_TOKENS_FILE_NAME,
   SUPPORTED_CRYPTO_TOKENS_FILE_PATH,
-<<<<<<< HEAD
   GENERATOR_KEY_KMS_ARN,
   AWS_SECRET_KEY_FOR_GENERATOR_KEY_KMS_ARN,
   FOLLOW_UP_KEY_KMS_ARN,
   AWS_SECRET_KEY_FOR_FOLLOW_UP_KEY_KMS_ARN,
-=======
   AWS_ACCOUNT_ID_ATTR,
->>>>>>> 1f6496f9
 } from "./ConfigurationUtils";
 import * as fs from "fs";
 
