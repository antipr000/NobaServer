import { Module } from "@nestjs/common";
import { CheckoutClient } from "../modules/psp/checkout.client";
import { DBProvider } from "./DBProvider";
import { ConsumerMigrator } from "./migrators/consumer.migration";
import { MigratorService } from "./migrators/migrator.service";
<<<<<<< HEAD
import { PaymentMethodsMigrator } from "./migrators/payment.method.migration";
import { PaymentMethodSchemeMigrator } from "./migrators/payment.method.scheme.migration";
=======
>>>>>>> 7ab7089a
import { AdminSeeder } from "./seeders/admin.seed";
import { CreditCardBinDataSeeder } from "./seeders/creditcard.bin.data.seed";
import { NobaPartnerSeed } from "./seeders/noba.partner.seed";
import { SeederService } from "./seeders/seeder.service";

@Module({
  providers: [
    DBProvider,
    CreditCardBinDataSeeder,
    AdminSeeder,
    NobaPartnerSeed,
    SeederService,
<<<<<<< HEAD
    PaymentMethodsMigrator,
    PaymentMethodSchemeMigrator,
=======
    ConsumerMigrator,
>>>>>>> 7ab7089a
    MigratorService,
    CheckoutClient,
  ],
  exports: [DBProvider, SeederService, MigratorService],
})
export class InfraProvidersModule {}<|MERGE_RESOLUTION|>--- conflicted
+++ resolved
@@ -3,11 +3,7 @@
 import { DBProvider } from "./DBProvider";
 import { ConsumerMigrator } from "./migrators/consumer.migration";
 import { MigratorService } from "./migrators/migrator.service";
-<<<<<<< HEAD
-import { PaymentMethodsMigrator } from "./migrators/payment.method.migration";
 import { PaymentMethodSchemeMigrator } from "./migrators/payment.method.scheme.migration";
-=======
->>>>>>> 7ab7089a
 import { AdminSeeder } from "./seeders/admin.seed";
 import { CreditCardBinDataSeeder } from "./seeders/creditcard.bin.data.seed";
 import { NobaPartnerSeed } from "./seeders/noba.partner.seed";
@@ -20,12 +16,8 @@
     AdminSeeder,
     NobaPartnerSeed,
     SeederService,
-<<<<<<< HEAD
-    PaymentMethodsMigrator,
+    ConsumerMigrator,
     PaymentMethodSchemeMigrator,
-=======
-    ConsumerMigrator,
->>>>>>> 7ab7089a
     MigratorService,
     CheckoutClient,
   ],
