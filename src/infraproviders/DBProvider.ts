import { Injectable, Inject } from "@nestjs/common";
import { WINSTON_MODULE_PROVIDER } from "nest-winston";
import { Logger } from "winston";
import { Model } from "mongoose";
import { ConsumerProps } from "../modules/consumer/domain/Consumer";
import { UserModel } from "../infra/mongodb/models/UserModel";
import Mongoose from "mongoose";
import { TransactionProps } from "../modules/transactions/domain/Transaction";
import { TransactionModel } from "../infra/mongodb/models/TransactionModel";
import { AdminProps } from "../modules/admin/domain/Admin";
import { AdminModel } from "../infra/mongodb/models/AdminModel";
import { MongoConfigs } from "../config/configtypes/MongoConfigs";
import { MONGO_CONFIG_KEY } from "../config/ConfigurationUtils";
import { CustomConfigService } from "../core/utils/AppConfigModule";
import { VerificationDataProps } from "../modules/verification/domain/VerificationData";
import { VerificationDataModel } from "../infra/mongodb/models/VerificationDataModel";
import { LockModel } from "../infra/mongodb/models/LockModel";
import { LockProps } from "../modules/common/domain/Lock";
import path from "path";
import { CreditCardBinDataProps } from "../modules/common/domain/CreditCardBinData";
import { CreditCardBinDataModel } from "../infra/mongodb/models/CreditCardBinDataModel";
import { LimitProfileModel } from "../infra/mongodb/models/LimitProfileModel";
import { LimitProfileProps } from "../modules/transactions/domain/LimitProfile";
import { LimitConfigurationProps } from "../modules/transactions/domain/LimitConfiguration";
import { LimitConfigurationModel } from "../infra/mongodb/models/LimitConfigurationModel";
import { TokenModel } from "../infra/mongodb/models/TokenModel";
import { TokenProps } from "../modules/auth/domain/Token";

@Injectable()
export class DBProvider {
  @Inject(WINSTON_MODULE_PROVIDER)
  private readonly logger: Logger;

  @Inject()
  private readonly configService: CustomConfigService;

  private isConnectedToDb = false;

  // Doesn't defined in constructor as 'Mongoose.connect' is an async function.
  // If called in 'constructor', you can't 'await' (constructor can't be async)
  // which will lead to flaky behaviour during the initial phase of the service startup.
  private async connectToDb(): Promise<void> {
    if (this.isConnectedToDb) return;

    const mongoConfigs: MongoConfigs = this.configService.get<MongoConfigs>(MONGO_CONFIG_KEY);
    const mongoUri = mongoConfigs.uri;
    const mongoose = await Mongoose.connect(mongoUri, {
      serverSelectionTimeoutMS: 2000,
      ...(mongoConfigs.sslEnabled && { sslCA: path.join(__dirname, "../", mongoConfigs.sslCAPath) }), // we bootstrap sslCafile in root project directory in code deploy and this file will eventually end up in /dist/main.js
    });
    mongoose.set("returnOriginal", false);
    this.isConnectedToDb = true;
  }

  // // Remove this as soon as all the repositories are using Models through 'DBProvider'.
  // constructor() {
  //   this.connectToDb();
  // }

<<<<<<< HEAD
=======
  async getOtpModel(): Promise<Model<OtpProps>> {
    await this.connectToDb();
    return OtpModel;
  }

  async getTokenModel(): Promise<Model<TokenProps>> {
    await this.connectToDb();
    return TokenModel;
  }

>>>>>>> 818a16a9
  async getUserModel(): Promise<Model<ConsumerProps>> {
    await this.connectToDb();
    return UserModel;
  }

  async getTransactionModel(): Promise<Model<TransactionProps>> {
    await this.connectToDb();
    await TransactionModel.ensureIndexes();
    return TransactionModel;
  }

  async getAdminModel(): Promise<Model<AdminProps>> {
    await this.connectToDb();
    return AdminModel;
  }

  async getVerificationDataModel(): Promise<Model<VerificationDataProps>> {
    await this.connectToDb();
    return VerificationDataModel;
  }

  async getLockModel(): Promise<Model<LockProps>> {
    await this.connectToDb();
    await LockModel.ensureIndexes();
    return LockModel;
  }

  async getCreditCardBinDataModel(): Promise<Model<CreditCardBinDataProps>> {
    await this.connectToDb();
    return CreditCardBinDataModel;
  }

  async getLimitProfileModel(): Promise<Model<LimitProfileProps>> {
    await this.connectToDb();
    return LimitProfileModel;
  }

  async getLimitConfigurationModel(): Promise<Model<LimitConfigurationProps>> {
    await this.connectToDb();
    return LimitConfigurationModel;
  }
}<|MERGE_RESOLUTION|>--- conflicted
+++ resolved
@@ -57,19 +57,11 @@
   //   this.connectToDb();
   // }
 
-<<<<<<< HEAD
-=======
-  async getOtpModel(): Promise<Model<OtpProps>> {
-    await this.connectToDb();
-    return OtpModel;
-  }
-
   async getTokenModel(): Promise<Model<TokenProps>> {
     await this.connectToDb();
     return TokenModel;
   }
 
->>>>>>> 818a16a9
   async getUserModel(): Promise<Model<ConsumerProps>> {
     await this.connectToDb();
     return UserModel;
