<<<<<<< HEAD
{"openapi":"3.0.0","paths":{"/v1/health":{"get":{"operationId":"appHealth","summary":"Checks if the Noba service is up and running","parameters":[{"name":"x-noba-api-key","in":"header","required":true,"schema":{"type":"string"}},{"name":"x-noba-signature","in":"header","required":false,"schema":{"type":"string"}},{"name":"x-noba-timestamp","in":"header","description":"Timestamp in milliseconds, use: new Date().getTime().toString()","required":false,"schema":{"type":"string"}}],"responses":{"200":{"description":"Health status of the Noba service"}},"tags":["Health Check"]}},"/v1/cryptocurrencies":{"get":{"operationId":"supportedCryptocurrencies","summary":"Returns a list of all cryptocurrencies supported by Noba Onramp","parameters":[{"name":"x-noba-api-key","in":"header","required":true,"schema":{"type":"string"}},{"name":"x-noba-signature","in":"header","required":false,"schema":{"type":"string"}},{"name":"x-noba-timestamp","in":"header","description":"Timestamp in milliseconds, use: new Date().getTime().toString()","required":false,"schema":{"type":"string"}}],"responses":{"200":{"description":"List of all supported cryptocurrencies","content":{"application/json":{"schema":{"type":"array","items":{"$ref":"#/components/schemas/CurrencyDTO"}}}}}},"tags":["Assets"]}},"/v1/fiatcurrencies":{"get":{"operationId":"supportedFiatCurrencies","summary":"Returns a list of all fiat currencies supported by Noba Onramp","parameters":[{"name":"x-noba-api-key","in":"header","required":true,"schema":{"type":"string"}},{"name":"x-noba-signature","in":"header","required":false,"schema":{"type":"string"}},{"name":"x-noba-timestamp","in":"header","description":"Timestamp in milliseconds, use: new Date().getTime().toString()","required":false,"schema":{"type":"string"}}],"responses":{"200":{"description":"List of all supported fiat currencies","content":{"application/json":{"schema":{"type":"array","items":{"$ref":"#/components/schemas/CurrencyDTO"}}}}}},"tags":["Assets"]}},"/v1/countries":{"get":{"operationId":"getSupportedCountries","summary":"Returns a list of all countries supported by Noba Onramp","parameters":[{"name":"x-noba-api-key","in":"header","required":true,"schema":{"type":"string"}},{"name":"x-noba-signature","in":"header","required":false,"schema":{"type":"string"}},{"name":"x-noba-timestamp","in":"header","description":"Timestamp in milliseconds, use: new Date().getTime().toString()","required":false,"schema":{"type":"string"}},{"name":"includeSubdivisions","required":false,"in":"query","description":"Include subdivision data","schema":{"type":"boolean"}}],"responses":{"200":{"description":"Location details of supported countries, optionally including subdivision data","content":{"application/json":{"schema":{"type":"array","items":{"$ref":"#/components/schemas/LocationDTO"}}}}}},"tags":["Assets"]}},"/v1/countries/{countryCode}":{"get":{"operationId":"getSupportedCountry","summary":"Returns details of a country and its subdivisions supported by Noba Onramp","parameters":[{"name":"x-noba-api-key","in":"header","required":true,"schema":{"type":"string"}},{"name":"x-noba-signature","in":"header","required":false,"schema":{"type":"string"}},{"name":"x-noba-timestamp","in":"header","description":"Timestamp in milliseconds, use: new Date().getTime().toString()","required":false,"schema":{"type":"string"}},{"name":"countryCode","required":true,"in":"path","schema":{"type":"string"}}],"responses":{"200":{"description":"Location details of requested country","content":{"application/json":{"schema":{"$ref":"#/components/schemas/LocationDTO"}}}},"404":{"description":"Country code not found"}},"tags":["Assets"]}},"/v1/config":{"get":{"operationId":"getCommonConfigurations","summary":"Returns common api configurations","parameters":[{"name":"x-noba-api-key","in":"header","required":true,"schema":{"type":"string"}},{"name":"x-noba-signature","in":"header","required":false,"schema":{"type":"string"}},{"name":"x-noba-timestamp","in":"header","description":"Timestamp in milliseconds, use: new Date().getTime().toString()","required":false,"schema":{"type":"string"}}],"responses":{"200":{"description":"Common api configurations","content":{"application/json":{"schema":{"$ref":"#/components/schemas/ConfigurationsDTO"}}}},"404":{"description":"Configurations not found"}},"tags":["Assets"]}},"/v1/creditcardmetadata/{bin}":{"get":{"operationId":"getCreditCardBIN","summary":"Returns credit card structure metadata for the provided BIN","parameters":[{"name":"x-noba-api-key","in":"header","required":true,"schema":{"type":"string"}},{"name":"x-noba-signature","in":"header","required":false,"schema":{"type":"string"}},{"name":"x-noba-timestamp","in":"header","description":"Timestamp in milliseconds, use: new Date().getTime().toString()","required":false,"schema":{"type":"string"}},{"name":"bin","required":true,"in":"path","schema":{"type":"string"}}],"responses":{"200":{"description":"Card metadata","content":{"application/json":{"schema":{"$ref":"#/components/schemas/CreditCardDTO"}}}},"404":{"description":"Credit card information not found"}},"tags":["Assets"]}},"/v1/auth/verifyotp":{"post":{"operationId":"verifyOtp","summary":"Submits the one-time passcode (OTP) to retreive an API access token","parameters":[{"name":"x-noba-api-key","in":"header","required":true,"schema":{"type":"string"}},{"name":"x-noba-signature","in":"header","required":false,"schema":{"type":"string"}},{"name":"x-noba-timestamp","in":"header","description":"Timestamp in milliseconds, use: new Date().getTime().toString()","required":false,"schema":{"type":"string"}}],"requestBody":{"required":true,"content":{"application/json":{"schema":{"$ref":"#/components/schemas/VerifyOtpRequestDTO"}}}},"responses":{"200":{"description":"API access token","content":{"application/json":{"schema":{"$ref":"#/components/schemas/VerifyOtpResponseDTO"}}}},"401":{"description":"Invalid OTP"}},"tags":["Authentication"]}},"/v1/auth/login":{"post":{"operationId":"loginUser","summary":"Logs user in and sends one-time passcode (OTP) to the provided email address","parameters":[{"name":"x-noba-api-key","in":"header","required":true,"schema":{"type":"string"}},{"name":"x-noba-signature","in":"header","required":false,"schema":{"type":"string"}},{"name":"x-noba-timestamp","in":"header","description":"Timestamp in milliseconds, use: new Date().getTime().toString()","required":false,"schema":{"type":"string"}}],"requestBody":{"required":true,"content":{"application/json":{"schema":{"$ref":"#/components/schemas/LoginRequestDTO"}}}},"responses":{"200":{"description":"OTP successfully sent."},"403":{"description":"Access denied"}},"tags":["Authentication"]}},"/v1/consumers":{"get":{"operationId":"getConsumer","summary":"Gets details of logged-in consumer","parameters":[{"name":"x-noba-api-key","in":"header","required":true,"schema":{"type":"string"}},{"name":"x-noba-signature","in":"header","required":false,"schema":{"type":"string"}},{"name":"x-noba-timestamp","in":"header","description":"Timestamp in milliseconds, use: new Date().getTime().toString()","required":false,"schema":{"type":"string"}}],"responses":{"200":{"description":"Details of logged-in consumer","content":{"application/json":{"schema":{"$ref":"#/components/schemas/ConsumerDTO"}}}},"400":{"description":"Invalid request parameters"},"403":{"description":"Logged-in user is not a Consumer"}},"tags":["Consumer"],"security":[{"JWT-auth":[]}]},"patch":{"operationId":"updateConsumer","summary":"Updates details of logged-in consumer","parameters":[{"name":"x-noba-api-key","in":"header","required":true,"schema":{"type":"string"}},{"name":"x-noba-signature","in":"header","required":false,"schema":{"type":"string"}},{"name":"x-noba-timestamp","in":"header","description":"Timestamp in milliseconds, use: new Date().getTime().toString()","required":false,"schema":{"type":"string"}}],"requestBody":{"required":true,"content":{"application/json":{"schema":{"$ref":"#/components/schemas/UpdateConsumerRequestDTO"}}}},"responses":{"200":{"description":"Updated consumer record","content":{"application/json":{"schema":{"$ref":"#/components/schemas/ConsumerDTO"}}}},"400":{"description":"Invalid request parameters"},"403":{"description":"Logged-in user is not a Consumer"}},"tags":["Consumer"],"security":[{"JWT-auth":[]}]}},"/v1/consumers/phone":{"patch":{"operationId":"updatePhone","summary":"Adds or updates phone number of logged in user with OTP","parameters":[{"name":"x-noba-api-key","in":"header","required":true,"schema":{"type":"string"}},{"name":"x-noba-signature","in":"header","required":false,"schema":{"type":"string"}},{"name":"x-noba-timestamp","in":"header","description":"Timestamp in milliseconds, use: new Date().getTime().toString()","required":false,"schema":{"type":"string"}}],"requestBody":{"required":true,"content":{"application/json":{"schema":{"$ref":"#/components/schemas/UserPhoneUpdateRequest"}}}},"responses":{"200":{"description":"Updated the user's phone number","content":{"application/json":{"schema":{"$ref":"#/components/schemas/ConsumerDTO"}}}},"400":{"description":"Invalid request parameters"},"403":{"description":"Logged-in user is not a Consumer"}},"tags":["Consumer"],"security":[{"JWT-auth":[]}]}},"/v1/consumers/phone/verify":{"post":{"operationId":"requestOtpToUpdatePhone","summary":"Sends OTP to user's phone to verify update of user profile","parameters":[{"name":"x-noba-api-key","in":"header","required":true,"schema":{"type":"string"}},{"name":"x-noba-signature","in":"header","required":false,"schema":{"type":"string"}},{"name":"x-noba-timestamp","in":"header","description":"Timestamp in milliseconds, use: new Date().getTime().toString()","required":false,"schema":{"type":"string"}}],"requestBody":{"required":true,"content":{"application/json":{"schema":{"$ref":"#/components/schemas/PhoneVerificationOtpRequest"}}}},"responses":{"200":{"description":"OTP sent to user's phone"},"400":{"description":"Invalid request parameters"},"403":{"description":"Logged-in user is not a Consumer"}},"tags":["Consumer"],"security":[{"JWT-auth":[]}]}},"/v1/consumers/email":{"patch":{"operationId":"updateEmail","summary":"Adds or updates email address of logged in user with OTP","parameters":[{"name":"x-noba-api-key","in":"header","required":true,"schema":{"type":"string"}},{"name":"x-noba-signature","in":"header","required":false,"schema":{"type":"string"}},{"name":"x-noba-timestamp","in":"header","description":"Timestamp in milliseconds, use: new Date().getTime().toString()","required":false,"schema":{"type":"string"}}],"requestBody":{"required":true,"content":{"application/json":{"schema":{"$ref":"#/components/schemas/UserEmailUpdateRequest"}}}},"responses":{"200":{"description":"Updated the user's email address","content":{"application/json":{"schema":{"$ref":"#/components/schemas/ConsumerDTO"}}}},"400":{"description":"Invalid request parameters"},"403":{"description":"Logged-in user is not a Consumer"}},"tags":["Consumer"],"security":[{"JWT-auth":[]}]}},"/v1/consumers/email/verify":{"post":{"operationId":"requestOtpToUpdateEmail","summary":"Sends OTP to user's email to verify update of user profile","parameters":[{"name":"x-noba-api-key","in":"header","required":true,"schema":{"type":"string"}},{"name":"x-noba-signature","in":"header","required":false,"schema":{"type":"string"}},{"name":"x-noba-timestamp","in":"header","description":"Timestamp in milliseconds, use: new Date().getTime().toString()","required":false,"schema":{"type":"string"}}],"requestBody":{"required":true,"content":{"application/json":{"schema":{"$ref":"#/components/schemas/EmailVerificationOtpRequest"}}}},"responses":{"200":{"description":"OTP sent to user's email address"},"400":{"description":"Invalid request parameters"},"403":{"description":"Logged-in user is not a Consumer"}},"tags":["Consumer"],"security":[{"JWT-auth":[]}]}},"/v1/consumers/paymentmethods/plaid/token":{"get":{"operationId":"generatePlaidToken","summary":"Generates a token to connect to Plaid UI","parameters":[{"name":"x-noba-api-key","in":"header","required":true,"schema":{"type":"string"}},{"name":"x-noba-signature","in":"header","required":false,"schema":{"type":"string"}},{"name":"x-noba-timestamp","in":"header","description":"Timestamp in milliseconds, use: new Date().getTime().toString()","required":false,"schema":{"type":"string"}}],"responses":{"200":{"description":"Plaid token","content":{"application/json":{"schema":{"$ref":"#/components/schemas/PlaidTokenDTO"}}}},"403":{"description":"Logged-in user is not a Consumer"}},"tags":["Consumer"],"security":[{"JWT-auth":[]}]}},"/v1/consumers/paymentmethods":{"post":{"operationId":"addPaymentMethod","summary":"Adds a payment method for the logged-in consumer","parameters":[{"name":"x-noba-api-key","in":"header","required":true,"schema":{"type":"string"}},{"name":"x-noba-signature","in":"header","required":false,"schema":{"type":"string"}},{"name":"x-noba-timestamp","in":"header","description":"Timestamp in milliseconds, use: new Date().getTime().toString()","required":false,"schema":{"type":"string"}}],"requestBody":{"required":true,"content":{"application/json":{"schema":{"$ref":"#/components/schemas/AddPaymentMethodDTO"}}}},"responses":{"201":{"description":"Updated consumer record","content":{"application/json":{"schema":{"$ref":"#/components/schemas/ConsumerDTO"}}}},"400":{"description":"Invalid payment method details"},"403":{"description":"Logged-in user is not a Consumer"}},"tags":["Consumer"],"security":[{"JWT-auth":[]}]}},"/v1/consumers/paymentmethods/{paymentToken}":{"delete":{"operationId":"deletePaymentMethod","summary":"Deletes a payment method for the logged-in consumer","parameters":[{"name":"x-noba-api-key","in":"header","required":true,"schema":{"type":"string"}},{"name":"x-noba-signature","in":"header","required":false,"schema":{"type":"string"}},{"name":"x-noba-timestamp","in":"header","description":"Timestamp in milliseconds, use: new Date().getTime().toString()","required":false,"schema":{"type":"string"}},{"name":"paymentToken","required":true,"in":"path","schema":{"type":"string"}}],"responses":{"200":{"description":"Deleted consumer record","content":{"application/json":{"schema":{"$ref":"#/components/schemas/ConsumerDTO"}}}},"400":{"description":"Invalid payment method details"},"403":{"description":"Logged-in user is not a Consumer"}},"tags":["Consumer"],"security":[{"JWT-auth":[]}]}},"/v1/consumers/wallets":{"post":{"operationId":"addCryptoWallet","summary":"Adds a crypto wallet for the logged-in consumer","parameters":[{"name":"x-noba-api-key","in":"header","required":true,"schema":{"type":"string"}},{"name":"x-noba-signature","in":"header","required":false,"schema":{"type":"string"}},{"name":"x-noba-timestamp","in":"header","description":"Timestamp in milliseconds, use: new Date().getTime().toString()","required":false,"schema":{"type":"string"}}],"requestBody":{"required":true,"content":{"application/json":{"schema":{"$ref":"#/components/schemas/AddCryptoWalletDTO"}}}},"responses":{"201":{"description":"Updated consumer record with the crypto wallet","content":{"application/json":{"schema":{"$ref":"#/components/schemas/ConsumerDTO"}}}},"400":{"description":"Invalid crypto wallet details"},"403":{"description":"Logged-in user is not a Consumer"}},"tags":["Consumer"],"security":[{"JWT-auth":[]}]}},"/v1/consumers/wallets/{walletAddress}":{"delete":{"operationId":"deleteCryptoWallet","summary":"Deletes a saved wallet for the logged-in consumer","parameters":[{"name":"x-noba-api-key","in":"header","required":true,"schema":{"type":"string"}},{"name":"x-noba-signature","in":"header","required":false,"schema":{"type":"string"}},{"name":"x-noba-timestamp","in":"header","description":"Timestamp in milliseconds, use: new Date().getTime().toString()","required":false,"schema":{"type":"string"}},{"name":"walletAddress","required":true,"in":"path","schema":{"type":"string"}}],"responses":{"200":{"description":"Deleted wallet for consumer","content":{"application/json":{"schema":{"$ref":"#/components/schemas/ConsumerDTO"}}}},"400":{"description":"Invalid wallet address"},"403":{"description":"Logged-in user is not a Consumer"}},"tags":["Consumer"],"security":[{"JWT-auth":[]}]}},"/v1/consumers/wallets/confirm":{"post":{"operationId":"confirmWalletUpdate","summary":"Submits the one-time passcode (OTP) to confirm wallet add or update","parameters":[{"name":"x-noba-api-key","in":"header","required":true,"schema":{"type":"string"}},{"name":"x-noba-signature","in":"header","required":false,"schema":{"type":"string"}},{"name":"x-noba-timestamp","in":"header","description":"Timestamp in milliseconds, use: new Date().getTime().toString()","required":false,"schema":{"type":"string"}}],"requestBody":{"required":true,"content":{"application/json":{"schema":{"$ref":"#/components/schemas/ConfirmWalletUpdateDTO"}}}},"responses":{"200":{"description":"Verified wallet for consumer","content":{"application/json":{"schema":{"$ref":"#/components/schemas/ConsumerDTO"}}}},"401":{"description":"Invalid OTP"}},"tags":["Consumer"],"security":[{"JWT-auth":[]}]}},"/v1/partners":{"get":{"operationId":"getPartner","summary":"Gets details of a partner","parameters":[{"name":"x-noba-api-key","in":"header","required":true,"schema":{"type":"string"}},{"name":"x-noba-signature","in":"header","required":false,"schema":{"type":"string"}},{"name":"x-noba-timestamp","in":"header","description":"Timestamp in milliseconds, use: new Date().getTime().toString()","required":false,"schema":{"type":"string"}}],"responses":{"200":{"description":"Details of partner","content":{"application/json":{"schema":{"$ref":"#/components/schemas/PartnerDTO"}}}},"400":{"description":"Invalid request parameters"},"403":{"description":"User lacks permission to retrieve partner details"}},"tags":["Partner"],"security":[{"JWT-auth":[]}]},"patch":{"operationId":"updatePartner","summary":"Updates details of a partner","parameters":[{"name":"x-noba-api-key","in":"header","required":true,"schema":{"type":"string"}},{"name":"x-noba-signature","in":"header","required":false,"schema":{"type":"string"}},{"name":"x-noba-timestamp","in":"header","description":"Timestamp in milliseconds, use: new Date().getTime().toString()","required":false,"schema":{"type":"string"}}],"requestBody":{"required":true,"content":{"application/json":{"schema":{"$ref":"#/components/schemas/UpdatePartnerRequestDTO"}}}},"responses":{"200":{"description":"Partner details","content":{"application/json":{"schema":{"$ref":"#/components/schemas/PartnerDTO"}}}},"400":{"description":"Invalid request parameters"},"403":{"description":"User lacks permission to update partner details"}},"tags":["Partner"],"security":[{"JWT-auth":[]}]}},"/v1/partners/admins/{partnerAdminID}":{"get":{"operationId":"getPartnerAdmin","summary":"Gets details of a partner admin","parameters":[{"name":"x-noba-api-key","in":"header","required":true,"schema":{"type":"string"}},{"name":"x-noba-signature","in":"header","required":false,"schema":{"type":"string"}},{"name":"x-noba-timestamp","in":"header","description":"Timestamp in milliseconds, use: new Date().getTime().toString()","required":false,"schema":{"type":"string"}},{"name":"partnerAdminID","required":true,"in":"path","schema":{"type":"string"}}],"responses":{"200":{"description":"Details of partner admin","content":{"application/json":{"schema":{"$ref":"#/components/schemas/PartnerAdminDTO"}}}},"400":{"description":"Invalid request parameters"},"403":{"description":"User lacks permission to retrieve partner admin"}},"tags":["Partner"],"security":[{"JWT-auth":[]}]},"patch":{"operationId":"updatePartnerAdmin","summary":"Updates details of a partner admin","parameters":[{"name":"x-noba-api-key","in":"header","required":true,"schema":{"type":"string"}},{"name":"x-noba-signature","in":"header","required":false,"schema":{"type":"string"}},{"name":"x-noba-timestamp","in":"header","description":"Timestamp in milliseconds, use: new Date().getTime().toString()","required":false,"schema":{"type":"string"}},{"name":"partnerAdminID","required":true,"in":"path","schema":{"type":"string"}}],"requestBody":{"required":true,"content":{"application/json":{"schema":{"$ref":"#/components/schemas/UpdatePartnerAdminRequestDTO"}}}},"responses":{"200":{"description":"Details of updated partner admin","content":{"application/json":{"schema":{"$ref":"#/components/schemas/PartnerAdminDTO"}}}},"400":{"description":"Invalid request parameters"},"403":{"description":"User lacks permission to update partner admin"}},"tags":["Partner"],"security":[{"JWT-auth":[]}]},"delete":{"operationId":"deletePartnerAdmin","summary":"Deletes a parter admin","parameters":[{"name":"x-noba-api-key","in":"header","required":true,"schema":{"type":"string"}},{"name":"x-noba-signature","in":"header","required":false,"schema":{"type":"string"}},{"name":"x-noba-timestamp","in":"header","description":"Timestamp in milliseconds, use: new Date().getTime().toString()","required":false,"schema":{"type":"string"}},{"name":"partnerAdminID","required":true,"in":"path","schema":{"type":"string"}}],"responses":{"200":{"description":"Deleted partner admin record","content":{"application/json":{"schema":{"$ref":"#/components/schemas/PartnerAdminDTO"}}}},"400":{"description":"Invalid request parameters"},"403":{"description":"User lacks permission to delete partner admin"}},"tags":["Partner"],"security":[{"JWT-auth":[]}]}},"/v1/partners/admins":{"get":{"operationId":"getAllPartnerAdmins","summary":"Gets all admins for the partner","parameters":[{"name":"x-noba-api-key","in":"header","required":true,"schema":{"type":"string"}},{"name":"x-noba-signature","in":"header","required":false,"schema":{"type":"string"}},{"name":"x-noba-timestamp","in":"header","description":"Timestamp in milliseconds, use: new Date().getTime().toString()","required":false,"schema":{"type":"string"}}],"responses":{"200":{"description":"All admins of the partner","content":{"application/json":{"schema":{"type":"array","items":{"$ref":"#/components/schemas/PartnerAdminDTO"}}}}},"400":{"description":"Invalid request parameters"},"403":{"description":"User lacks permission to retrieve partner admin list"}},"tags":["Partner"],"security":[{"JWT-auth":[]}]},"post":{"operationId":"addPartnerAdmin","summary":"Adds a new partner admin","parameters":[{"name":"x-noba-api-key","in":"header","required":true,"schema":{"type":"string"}},{"name":"x-noba-signature","in":"header","required":false,"schema":{"type":"string"}},{"name":"x-noba-timestamp","in":"header","description":"Timestamp in milliseconds, use: new Date().getTime().toString()","required":false,"schema":{"type":"string"}}],"requestBody":{"required":true,"content":{"application/json":{"schema":{"$ref":"#/components/schemas/AddPartnerAdminRequestDTO"}}}},"responses":{"201":{"description":"New partner admin record","content":{"application/json":{"schema":{"$ref":"#/components/schemas/PartnerAdminDTO"}}}},"400":{"description":"Invalid request parameters"},"403":{"description":"User lacks permission to add a new partner admin"}},"tags":["Partner"],"security":[{"JWT-auth":[]}]}},"/v1/partners/consumers":{"get":{"operationId":"getAllPartnerConsumers","summary":"Gets all consumers for the partner","parameters":[{"name":"x-noba-api-key","in":"header","required":true,"schema":{"type":"string"}},{"name":"x-noba-signature","in":"header","required":false,"schema":{"type":"string"}},{"name":"x-noba-timestamp","in":"header","description":"Timestamp in milliseconds, use: new Date().getTime().toString()","required":false,"schema":{"type":"string"}}],"responses":{"200":{"description":"All consumers of the partner","content":{"application/json":{"schema":{"type":"array","items":{"$ref":"#/components/schemas/PartnerAdminDTO"}}}}},"400":{"description":"Invalid request parameters"},"403":{"description":"User lacks permission to retrieve partner admin list"}},"tags":["Partner"],"security":[{"JWT-auth":[]}]}},"/v1/partners/transactions":{"get":{"operationId":"getPartnerTransactions","summary":"Get all transactions for the given partner","parameters":[{"name":"x-noba-api-key","in":"header","required":true,"schema":{"type":"string"}},{"name":"x-noba-signature","in":"header","required":false,"schema":{"type":"string"}},{"name":"x-noba-timestamp","in":"header","description":"Timestamp in milliseconds, use: new Date().getTime().toString()","required":false,"schema":{"type":"string"}},{"name":"consumerID","required":false,"in":"query","description":"Consumer ID whose transactions is needed","schema":{"type":"string"}},{"name":"partnerID","required":false,"in":"query","description":"Partner ID whose transactions needs to be filtered","schema":{"type":"string"}},{"name":"startDate","required":false,"in":"query","description":"Format: YYYY-MM-DD, example: 2010-04-27","schema":{"type":"string"}},{"name":"endDate","required":false,"in":"query","description":"Format: YYYY-MM-DD, example: 2010-04-27","schema":{"type":"string"}},{"name":"pageOffset","required":false,"in":"query","description":"number of pages to skip, offset 0 means first page results, 1 means second page etc.","schema":{"type":"number"}},{"name":"pageLimit","required":false,"in":"query","description":"number of items per page","schema":{"type":"number"}},{"name":"sortField","required":false,"in":"query","description":"sort by field","schema":{"enum":["transactionTimestamp","leg1Amount","leg2Amount","leg1","leg2"],"type":"string"}},{"name":"sortOrder","required":false,"in":"query","description":"sort order asc or desc","schema":{"enum":["ASC","DESC"],"type":"string"}},{"name":"fiatCurrency","required":false,"in":"query","description":"filter for a particular fiat currency","schema":{"type":"string"}},{"name":"cryptoCurrency","required":false,"in":"query","description":"filter for a particular Cryptocurrency","schema":{"type":"string"}},{"name":"transactionStatus","required":false,"in":"query","description":"filter for a particular transaction status","schema":{"enum":["PENDING","VALIDATION_FAILED","VALIDATION_PASSED","FIAT_INCOMING_INITIATED","FIAT_INCOMING_COMPLETED","FIAT_INCOMING_FAILED","FIAT_REVERSAL_INITIATING","FIAT_INCOMING_REVERSAL_INITIATED","FIAT_INCOMING_REVERSAL_FAILED","FIAT_INCOMING_REVERSED","CRYPTO_OUTGOING_INITIATING","CRYPTO_OUTGOING_INITIATED","CRYPTO_OUTGOING_COMPLETED","CRYPTO_OUTGOING_FAILED","COMPLETED","FAILED"],"type":"string"}}],"responses":{"200":{"description":"All transactions for the partner","content":{"application/json":{"schema":{"$ref":"#/components/schemas/TransactionsQueryResultsDTO"}}}},"400":{"description":"Invalid request parameters"}},"tags":["Partner"],"security":[{"JWT-auth":[]}]}},"/v1/partners/transactions/{transactionID}":{"get":{"operationId":"getPartnerTransaction","summary":"Gets details of a transaction","parameters":[{"name":"x-noba-api-key","in":"header","required":true,"schema":{"type":"string"}},{"name":"x-noba-signature","in":"header","required":false,"schema":{"type":"string"}},{"name":"x-noba-timestamp","in":"header","description":"Timestamp in milliseconds, use: new Date().getTime().toString()","required":false,"schema":{"type":"string"}},{"name":"transactionID","required":true,"in":"path","schema":{"type":"string"}}],"responses":{"200":{"description":"Details of a transaction","content":{"application/json":{"schema":{"$ref":"#/components/schemas/TransactionDTO"}}}},"404":{"description":"Transaction does not exist"}},"tags":["Partner"],"security":[{"JWT-auth":[]}]}},"/v1/partners/logo":{"post":{"operationId":"uploadPartnerLogo","summary":"Adds or updates partner logo","parameters":[{"name":"x-noba-api-key","in":"header","required":true,"schema":{"type":"string"}},{"name":"x-noba-signature","in":"header","required":false,"schema":{"type":"string"}},{"name":"x-noba-timestamp","in":"header","description":"Timestamp in milliseconds, use: new Date().getTime().toString()","required":false,"schema":{"type":"string"}}],"requestBody":{"required":true,"content":{"multipart/form-data":{"schema":{"type":"object","properties":{"logo":{"type":"string","format":"binary"},"logoSmall":{"type":"string","format":"binary"}}}}}},"responses":{"202":{"description":"Updated Partner Info after adding or updating the logos","content":{"application/json":{"schema":{"$ref":"#/components/schemas/PartnerDTO"}}}},"400":{"description":"Invalid request parameters"}},"tags":["Partner"],"security":[{"JWT-auth":[]}]}},"/v1/verify":{"get":{"operationId":"getVerificationStatus","summary":"Checks if verification service is up","parameters":[{"name":"x-noba-api-key","in":"header","required":true,"schema":{"type":"string"}},{"name":"x-noba-signature","in":"header","required":false,"schema":{"type":"string"}},{"name":"x-noba-timestamp","in":"header","description":"Timestamp in milliseconds, use: new Date().getTime().toString()","required":false,"schema":{"type":"string"}}],"responses":{"200":{"description":"Service is up"}},"tags":["Verification"],"security":[{"JWT-auth":[]}]}},"/v1/verify/session":{"post":{"operationId":"createSession","summary":"Creates a new session for verification","parameters":[{"name":"x-noba-api-key","in":"header","required":true,"schema":{"type":"string"}},{"name":"x-noba-signature","in":"header","required":false,"schema":{"type":"string"}},{"name":"x-noba-timestamp","in":"header","description":"Timestamp in milliseconds, use: new Date().getTime().toString()","required":false,"schema":{"type":"string"}}],"responses":{"201":{"description":"New session token","content":{"application/json":{"schema":{"type":"string"}}}},"400":{"description":"Invalid request"}},"tags":["Verification"],"security":[{"JWT-auth":[]}]}},"/v1/verify/consumerinfo":{"post":{"operationId":"verifyConsumer","summary":"Verifies consumer-provided information","parameters":[{"name":"x-noba-api-key","in":"header","required":true,"schema":{"type":"string"}},{"name":"x-noba-signature","in":"header","required":false,"schema":{"type":"string"}},{"name":"x-noba-timestamp","in":"header","description":"Timestamp in milliseconds, use: new Date().getTime().toString()","required":false,"schema":{"type":"string"}},{"name":"sessionKey","required":true,"in":"query","schema":{"type":"string"}}],"requestBody":{"required":true,"content":{"application/json":{"schema":{"$ref":"#/components/schemas/IDVerificationRequestDTO"}}}},"responses":{"200":{"description":"Verification result","content":{"application/json":{"schema":{"$ref":"#/components/schemas/VerificationResultDTO"}}}},"400":{"description":"Invalid request parameters"}},"tags":["Verification"],"security":[{"JWT-auth":[]}]}},"/v1/verify/document":{"post":{"operationId":"verifyDocument","summary":"Verifies consumer uploaded identification documents","parameters":[{"name":"x-noba-api-key","in":"header","required":true,"schema":{"type":"string"}},{"name":"x-noba-signature","in":"header","required":false,"schema":{"type":"string"}},{"name":"x-noba-timestamp","in":"header","description":"Timestamp in milliseconds, use: new Date().getTime().toString()","required":false,"schema":{"type":"string"}},{"name":"sessionKey","required":true,"in":"query","schema":{"type":"string"}}],"requestBody":{"required":true,"content":{"multipart/form-data":{"schema":{"type":"object","properties":{"documentType":{"type":"string","description":"Supported values: passport, national_identity_card, driver_license, other, unknown"},"frontImage":{"type":"string","format":"binary"},"backImage":{"type":"string","format":"binary"},"photoImage":{"type":"string","format":"binary"}}}}}},"responses":{"202":{"description":"Document upload result","content":{"application/json":{"schema":{"type":"string"}}}},"400":{"description":"Invalid request parameters"}},"tags":["Verification"],"security":[{"JWT-auth":[]}]}},"/v1/verify/document/result/{id}":{"get":{"operationId":"getDocumentVerificationResult","summary":"Gets result for a previously-submitted document verification","parameters":[{"name":"x-noba-api-key","in":"header","required":true,"schema":{"type":"string"}},{"name":"x-noba-signature","in":"header","required":false,"schema":{"type":"string"}},{"name":"x-noba-timestamp","in":"header","description":"Timestamp in milliseconds, use: new Date().getTime().toString()","required":false,"schema":{"type":"string"}},{"name":"id","required":true,"in":"path","schema":{"type":"string"}}],"responses":{"200":{"description":"Document verification result","content":{"application/json":{"schema":{"$ref":"#/components/schemas/DocumentVerificationResultDTO"}}}},"400":{"description":"Invalid request parameters"},"404":{"description":"Document verification request not found"}},"tags":["Verification"],"security":[{"JWT-auth":[]}]}},"/v1/verify/document/url":{"get":{"operationId":"getIdentityDocumentVerificationURL","summary":"Retrieves a URL for identity verification","parameters":[{"name":"x-noba-api-key","in":"header","required":true,"schema":{"type":"string"}},{"name":"x-noba-signature","in":"header","required":false,"schema":{"type":"string"}},{"name":"x-noba-timestamp","in":"header","description":"Timestamp in milliseconds, use: new Date().getTime().toString()","required":false,"schema":{"type":"string"}},{"name":"sessionKey","required":true,"in":"query","description":"Unique verification key for this session","schema":{"type":"string"}},{"name":"requestPOA","required":true,"in":"query","description":"Request proof of address","schema":{"type":"boolean"}},{"name":"requestSelfie","required":true,"in":"query","description":"Request a selfie photo","schema":{"type":"boolean"}},{"name":"requestBack","required":true,"in":"query","description":"Request photo of back of ID","schema":{"type":"boolean"}},{"name":"locale","required":true,"in":"query","description":"Unique verification key for this session","schema":{"enum":["en-us","es-419"],"type":"string"}}],"responses":{"200":{"description":"Document verification KYC URL details","content":{"application/json":{"schema":{"$ref":"#/components/schemas/IDVerificationURLResponseDTO"}}}},"400":{"description":"Invalid request parameters"}},"tags":["Verification"],"security":[{"JWT-auth":[]}]}},"/v1/verify/device/result":{"get":{"operationId":"getDeviceVerificationResult","summary":"Gets device verification result","parameters":[{"name":"x-noba-api-key","in":"header","required":true,"schema":{"type":"string"}},{"name":"x-noba-signature","in":"header","required":false,"schema":{"type":"string"}},{"name":"x-noba-timestamp","in":"header","description":"Timestamp in milliseconds, use: new Date().getTime().toString()","required":false,"schema":{"type":"string"}},{"name":"sessionKey","required":true,"in":"query","schema":{"type":"string"}}],"responses":{"200":{"description":"Device verification result","content":{"application/json":{"schema":{"$ref":"#/components/schemas/DeviceVerificationResponseDTO"}}}},"400":{"description":"Invalid request parameters"}},"tags":["Verification"],"security":[{"JWT-auth":[]}]}},"/v1/transactions/quote":{"get":{"operationId":"getTransactionQuote","summary":"Get transaction quote (exchange rate, provider fees, network fees etc.)","parameters":[{"name":"x-noba-api-key","in":"header","required":true,"schema":{"type":"string"}},{"name":"x-noba-signature","in":"header","required":false,"schema":{"type":"string"}},{"name":"x-noba-timestamp","in":"header","description":"Timestamp in milliseconds, use: new Date().getTime().toString()","required":false,"schema":{"type":"string"}},{"name":"fiatCurrencyCode","required":true,"in":"query","schema":{"type":"string"}},{"name":"cryptoCurrencyCode","required":true,"in":"query","schema":{"type":"string"}},{"name":"fixedSide","required":true,"in":"query","schema":{"enum":["fiat","crypto"],"type":"string"}},{"name":"fixedAmount","required":true,"in":"query","schema":{"type":"number"}},{"name":"partnerID","required":false,"in":"query","schema":{"type":"string"}}],"responses":{"200":{"description":"","content":{"application/json":{"schema":{"$ref":"#/components/schemas/TransactionQuoteDTO"}}}},"400":{"description":"Invalid currency code (fiat or crypto)"},"503":{"description":"Unable to connect to underlying service provider"}},"security":[{"JWT-auth":[]}],"tags":["Transactions"]}},"/v1/transactions/check":{"get":{"operationId":"checkIfTransactionPossible","summary":"Checks if the transaction parameters are valid","parameters":[{"name":"x-noba-api-key","in":"header","required":true,"schema":{"type":"string"}},{"name":"x-noba-signature","in":"header","required":false,"schema":{"type":"string"}},{"name":"x-noba-timestamp","in":"header","description":"Timestamp in milliseconds, use: new Date().getTime().toString()","required":false,"schema":{"type":"string"}},{"name":"type","required":true,"in":"query","schema":{"enum":["onramp","offramp","swap","wallet"],"type":"string"}},{"name":"transactionAmount","required":true,"in":"query","schema":{"type":"number"}},{"name":"baseCurrency","required":true,"in":"query","schema":{"type":"string"}}],"responses":{"200":{"description":"","content":{"application/json":{"schema":{"$ref":"#/components/schemas/CheckTransactionDTO"}}}}},"security":[{"JWT-auth":[]}],"tags":["Transactions"]}},"/v1/transactions/{transactionID}":{"get":{"operationId":"getTransaction","summary":"Gets details of a transaction","parameters":[{"name":"x-noba-api-key","in":"header","required":true,"schema":{"type":"string"}},{"name":"x-noba-signature","in":"header","required":false,"schema":{"type":"string"}},{"name":"x-noba-timestamp","in":"header","description":"Timestamp in milliseconds, use: new Date().getTime().toString()","required":false,"schema":{"type":"string"}},{"name":"transactionID","required":true,"in":"path","schema":{"type":"string"}}],"responses":{"200":{"description":"Details of a transaction","content":{"application/json":{"schema":{"$ref":"#/components/schemas/TransactionDTO"}}}},"404":{"description":"Transaction does not exist"}},"security":[{"JWT-auth":[]}],"tags":["Transactions"]}},"/v1/transactions":{"post":{"operationId":"transact","summary":"Submits a new transaction","parameters":[{"name":"x-noba-api-key","in":"header","required":true,"schema":{"type":"string"}},{"name":"x-noba-signature","in":"header","required":false,"schema":{"type":"string"}},{"name":"x-noba-timestamp","in":"header","description":"Timestamp in milliseconds, use: new Date().getTime().toString()","required":false,"schema":{"type":"string"}},{"name":"sessionKey","required":true,"in":"query","schema":{"type":"string"}}],"requestBody":{"required":true,"content":{"application/json":{"schema":{"$ref":"#/components/schemas/CreateTransactionDTO"}}}},"responses":{"200":{"description":"Transaction ID"},"400":{"description":"Invalid request parameters"}},"security":[{"JWT-auth":[]}],"tags":["Transactions"]},"get":{"operationId":"getTransactions","summary":"Gets all transactions for the logged-in consumer","parameters":[{"name":"x-noba-api-key","in":"header","required":true,"schema":{"type":"string"}},{"name":"x-noba-signature","in":"header","required":false,"schema":{"type":"string"}},{"name":"x-noba-timestamp","in":"header","description":"Timestamp in milliseconds, use: new Date().getTime().toString()","required":false,"schema":{"type":"string"}},{"name":"consumerID","required":false,"in":"query","description":"Consumer ID whose transactions is needed","schema":{"type":"string"}},{"name":"partnerID","required":false,"in":"query","description":"Partner ID whose transactions needs to be filtered","schema":{"type":"string"}},{"name":"startDate","required":false,"in":"query","description":"Format: YYYY-MM-DD, example: 2010-04-27","schema":{"type":"string"}},{"name":"endDate","required":false,"in":"query","description":"Format: YYYY-MM-DD, example: 2010-04-27","schema":{"type":"string"}},{"name":"pageOffset","required":false,"in":"query","description":"number of pages to skip, offset 0 means first page results, 1 means second page etc.","schema":{"type":"number"}},{"name":"pageLimit","required":false,"in":"query","description":"number of items per page","schema":{"type":"number"}},{"name":"sortField","required":false,"in":"query","description":"sort by field","schema":{"enum":["transactionTimestamp","leg1Amount","leg2Amount","leg1","leg2"],"type":"string"}},{"name":"sortOrder","required":false,"in":"query","description":"sort order asc or desc","schema":{"enum":["ASC","DESC"],"type":"string"}},{"name":"fiatCurrency","required":false,"in":"query","description":"filter for a particular fiat currency","schema":{"type":"string"}},{"name":"cryptoCurrency","required":false,"in":"query","description":"filter for a particular Cryptocurrency","schema":{"type":"string"}},{"name":"transactionStatus","required":false,"in":"query","description":"filter for a particular transaction status","schema":{"enum":["PENDING","VALIDATION_FAILED","VALIDATION_PASSED","FIAT_INCOMING_INITIATED","FIAT_INCOMING_COMPLETED","FIAT_INCOMING_FAILED","FIAT_REVERSAL_INITIATING","FIAT_INCOMING_REVERSAL_INITIATED","FIAT_INCOMING_REVERSAL_FAILED","FIAT_INCOMING_REVERSED","CRYPTO_OUTGOING_INITIATING","CRYPTO_OUTGOING_INITIATED","CRYPTO_OUTGOING_COMPLETED","CRYPTO_OUTGOING_FAILED","COMPLETED","FAILED"],"type":"string"}}],"responses":{"200":{"description":"List of all transactions","content":{"application/json":{"schema":{"$ref":"#/components/schemas/TransactionsQueryResultsDTO"}}}},"400":{"description":"Invalid request parameters"}},"security":[{"JWT-auth":[]}],"tags":["Transactions"]}},"/v1/consumers/balances":{"get":{"operationId":"getConsumerBalance","summary":"Gets all wallet balances for the logged-in consumer","parameters":[{"name":"x-noba-api-key","in":"header","required":true,"schema":{"type":"string"}},{"name":"x-noba-signature","in":"header","required":false,"schema":{"type":"string"}},{"name":"x-noba-timestamp","in":"header","description":"Timestamp in milliseconds, use: new Date().getTime().toString()","required":false,"schema":{"type":"string"}}],"responses":{"200":{"description":"Get all consumer balances","content":{"application/json":{"schema":{"type":"array","items":{"$ref":"#/components/schemas/ConsumerBalanceDTO"}}}}},"400":{"description":"Invalid request parameters"}},"security":[{"JWT-auth":[]}],"tags":["Consumer"]}},"/v1/consumers/limits":{"get":{"operationId":"getConsumerLimits","summary":"Gets transaction limit details for logged-in consumer","parameters":[{"name":"x-noba-api-key","in":"header","required":true,"schema":{"type":"string"}},{"name":"x-noba-signature","in":"header","required":false,"schema":{"type":"string"}},{"name":"x-noba-timestamp","in":"header","description":"Timestamp in milliseconds, use: new Date().getTime().toString()","required":false,"schema":{"type":"string"}}],"responses":{"200":{"description":"Consumer limit details","content":{"application/json":{"schema":{"$ref":"#/components/schemas/ConsumerLimitsDTO"}}}},"400":{"description":"Invalid request parameters"}},"security":[{"JWT-auth":[]}],"tags":["Consumer"]}},"/v1/transactions/download":{"get":{"operationId":"downloadTransactions","summary":"Downloads all the transactions of a particular consumer","parameters":[{"name":"x-noba-api-key","in":"header","required":true,"schema":{"type":"string"}},{"name":"x-noba-signature","in":"header","required":false,"schema":{"type":"string"}},{"name":"x-noba-timestamp","in":"header","description":"Timestamp in milliseconds, use: new Date().getTime().toString()","required":false,"schema":{"type":"string"}},{"name":"consumerID","required":false,"in":"query","description":"Consumer ID whose transactions is needed","schema":{"type":"string"}},{"name":"partnerID","required":false,"in":"query","description":"Partner ID whose transactions needs to be filtered","schema":{"type":"string"}},{"name":"startDate","required":false,"in":"query","description":"Format: YYYY-MM-DD, example: 2010-04-27","schema":{"type":"string"}},{"name":"endDate","required":false,"in":"query","description":"Format: YYYY-MM-DD, example: 2010-04-27","schema":{"type":"string"}},{"name":"pageOffset","required":false,"in":"query","description":"number of pages to skip, offset 0 means first page results, 1 means second page etc.","schema":{"type":"number"}},{"name":"pageLimit","required":false,"in":"query","description":"number of items per page","schema":{"type":"number"}},{"name":"sortField","required":false,"in":"query","description":"sort by field","schema":{"enum":["transactionTimestamp","leg1Amount","leg2Amount","leg1","leg2"],"type":"string"}},{"name":"sortOrder","required":false,"in":"query","description":"sort order asc or desc","schema":{"enum":["ASC","DESC"],"type":"string"}},{"name":"fiatCurrency","required":false,"in":"query","description":"filter for a particular fiat currency","schema":{"type":"string"}},{"name":"cryptoCurrency","required":false,"in":"query","description":"filter for a particular Cryptocurrency","schema":{"type":"string"}},{"name":"transactionStatus","required":false,"in":"query","description":"filter for a particular transaction status","schema":{"enum":["PENDING","VALIDATION_FAILED","VALIDATION_PASSED","FIAT_INCOMING_INITIATED","FIAT_INCOMING_COMPLETED","FIAT_INCOMING_FAILED","FIAT_REVERSAL_INITIATING","FIAT_INCOMING_REVERSAL_INITIATED","FIAT_INCOMING_REVERSAL_FAILED","FIAT_INCOMING_REVERSED","CRYPTO_OUTGOING_INITIATING","CRYPTO_OUTGOING_INITIATED","CRYPTO_OUTGOING_COMPLETED","CRYPTO_OUTGOING_FAILED","COMPLETED","FAILED"],"type":"string"}},{"name":"reportFormat","required":true,"in":"query","description":"Format in which you want the transactions report. Current 'CSV' is supported.","schema":{"enum":["csv","pdf"],"type":"string"}}],"responses":{"200":{"description":"A CSV or PDF file containing details of all the transactions made by the consumer","content":{"application/json":{"schema":{"type":"array","items":{"$ref":"#/components/schemas/TransactionDTO"}}}}}},"security":[{"JWT-auth":[]}],"tags":["Transactions"]}}},"info":{"title":"Noba Server","description":"Noba Server API (DEVELOPMENT)","version":"1.0","contact":{}},"tags":[],"servers":[{"url":"https://api-partner.noba.com/"}],"components":{"securitySchemes":{"JWT-auth":{"scheme":"bearer","bearerFormat":"JWT","type":"http"}},"schemas":{"CurrencyDTO":{"type":"object","properties":{"type":{"type":"string"},"provider":{"type":"string"},"name":{"type":"string"},"ticker":{"type":"string"},"iconPath":{"type":"string"},"precision":{"type":"number"}},"required":["name","ticker","iconPath","precision"]},"SubdivisionDTO":{"type":"object","properties":{"code":{"type":"string"},"name":{"type":"string"},"supported":{"type":"boolean"}},"required":["code","name","supported"]},"LocationDTO":{"type":"object","properties":{"countryName":{"type":"string"},"alternateCountryName":{"type":"string"},"countryISOCode":{"type":"string"},"subdivisions":{"type":"array","items":{"$ref":"#/components/schemas/SubdivisionDTO"}},"countryFlagIconPath":{"type":"string"}},"required":["countryName","countryISOCode"]},"ConfigurationsDTO":{"type":"object","properties":{"lowAmountThreshold":{"type":"number"},"highAmountThreshold":{"type":"number"},"cryptoImageBaseUrl":{"type":"string"},"fiatImageBaseUrl":{"type":"string"}},"required":["lowAmountThreshold","highAmountThreshold","cryptoImageBaseUrl","fiatImageBaseUrl"]},"CreditCardDTO":{"type":"object","properties":{"issuer":{"type":"string"},"network":{"type":"string"},"bin":{"type":"string"},"type":{"type":"string"},"supported":{"type":"string"},"digits":{"type":"number"},"cvvDigits":{"type":"number"},"mask":{"type":"string"}},"required":["network","bin","type","supported","digits","cvvDigits"]},"VerifyOtpRequestDTO":{"type":"object","properties":{"emailOrPhone":{"type":"string","description":"Email or phone value to identify the user"},"email":{"type":"string","description":"This attribute is deprecated and will be removed in future, please use emailOrPhone instead"},"identityType":{"type":"string","enum":["CONSUMER","PARTNER_ADMIN","NOBA_ADMIN"],"description":"Identity type of the user logging in"},"otp":{"type":"number","description":"One-time password sent to email or phone"}},"required":["identityType","otp"]},"VerifyOtpResponseDTO":{"type":"object","properties":{"access_token":{"type":"string"},"user_id":{"type":"string"}},"required":["access_token","user_id"]},"LoginRequestDTO":{"type":"object","properties":{"emailOrPhone":{"type":"string","description":"Email or phone value to identify the user"},"email":{"type":"string","description":"This attribute is deprecated and will be removed in future, please use emailOrPhone instead"},"identityType":{"type":"string","enum":["CONSUMER","PARTNER_ADMIN","NOBA_ADMIN"],"description":"Identity type of the user logging in"},"autoCreate":{"type":"boolean","description":"Whether or not to auto-create an account if not present"}},"required":["identityType"]},"KycVerificationDTO":{"type":"object","properties":{"kycVerificationStatus":{"type":"string","enum":["NotSubmitted","Pending","Approved","Rejected"]},"updatedTimestamp":{"type":"number"}},"required":["kycVerificationStatus"]},"DocumentVerificationDTO":{"type":"object","properties":{"documentVerificationStatus":{"type":"string","enum":["NotRequired","NotSubmitted","Pending","Verified","ActionRequired","Rejected"]},"documentVerificationErrorReason":{"type":"string","enum":["RequiresRecapture","PoorQuality","SizeOrType"]},"updatedTimestamp":{"type":"number"}}},"PaymentMethodCardDataDTO":{"type":"object","properties":{"cardType":{"type":"string"},"scheme":{"type":"string"},"first6Digits":{"type":"string"},"last4Digits":{"type":"string"}},"required":["first6Digits","last4Digits"]},"PaymentMethodACHDataDTO":{"type":"object","properties":{"accountMask":{"type":"string"},"accountType":{"type":"string"}},"required":["accountMask"]},"PaymentMethodsDTO":{"type":"object","properties":{"name":{"type":"string"},"type":{"type":"string","enum":["Card","ACH"]},"imageUri":{"type":"string"},"paymentToken":{"type":"string"},"cardData":{"$ref":"#/components/schemas/PaymentMethodCardDataDTO"},"achData":{"$ref":"#/components/schemas/PaymentMethodACHDataDTO"}},"required":["type","paymentToken"]},"CryptoWalletsDTO":{"type":"object","properties":{"walletName":{"type":"string"},"address":{"type":"string"},"chainType":{"type":"string"},"isEVMCompatible":{"type":"boolean"}},"required":["address"]},"ConsumerDTO":{"type":"object","properties":{"_id":{"type":"string"},"firstName":{"type":"string"},"lastName":{"type":"string"},"email":{"type":"string"},"status":{"type":"string","enum":["Approved","Pending","ActionRequired","TemporaryHold","PermanentHold"]},"kycVerificationData":{"$ref":"#/components/schemas/KycVerificationDTO"},"documentVerificationData":{"$ref":"#/components/schemas/DocumentVerificationDTO"},"phone":{"type":"string"},"dateOfBirth":{"type":"string"},"address":{"type":"object"},"paymentMethods":{"type":"array","items":{"$ref":"#/components/schemas/PaymentMethodsDTO"}},"cryptoWallets":{"type":"array","items":{"$ref":"#/components/schemas/CryptoWalletsDTO"}},"paymentMethodStatus":{"type":"string","enum":["Approved","Pending","NotSubmitted"]},"walletStatus":{"type":"string","enum":["Approved","Pending","NotSubmitted"]}},"required":["_id","email","status","kycVerificationData","documentVerificationData"]},"UpdateConsumerRequestDTO":{"type":"object","properties":{"firstName":{"type":"string"},"lastName":{"type":"string"},"address":{"type":"object"},"dateOfBirth":{"type":"string"}}},"UserPhoneUpdateRequest":{"type":"object","properties":{"phone":{"type":"string"},"otp":{"type":"number"}},"required":["phone","otp"]},"PhoneVerificationOtpRequest":{"type":"object","properties":{"phone":{"type":"string"}},"required":["phone"]},"UserEmailUpdateRequest":{"type":"object","properties":{"email":{"type":"string"},"otp":{"type":"number"}},"required":["email","otp"]},"EmailVerificationOtpRequest":{"type":"object","properties":{"email":{"type":"string"}},"required":["email"]},"PlaidTokenDTO":{"type":"object","properties":{"token":{"type":"string"}},"required":["token"]},"CardDetailsDTO":{"type":"object","properties":{"cardNumber":{"type":"string"},"expiryMonth":{"type":"number"},"expiryYear":{"type":"number"},"cvv":{"type":"string"}},"required":["cardNumber","expiryMonth","expiryYear","cvv"]},"ACHDetailsDTO":{"type":"object","properties":{"token":{"type":"string"}},"required":["token"]},"AddPaymentMethodDTO":{"type":"object","properties":{"name":{"type":"string"},"type":{"type":"string","enum":["Card","ACH"]},"cardDetails":{"$ref":"#/components/schemas/CardDetailsDTO"},"achDetails":{"$ref":"#/components/schemas/ACHDetailsDTO"},"imageUri":{"type":"string"}},"required":["type"]},"AddCryptoWalletDTO":{"type":"object","properties":{"walletName":{"type":"string"},"address":{"type":"string"},"chainType":{"type":"string"},"isEVMCompatible":{"type":"boolean"}},"required":["address"]},"ConfirmWalletUpdateDTO":{"type":"object","properties":{"address":{"type":"string"},"otp":{"type":"number"}},"required":["address","otp"]},"KybStatusInfoDTO":{"type":"object","properties":{"kybStatus":{"type":"string","enum":["VERIFIED","NOT_VERIFIED"]},"kybProvider":{"type":"string"}},"required":["kybStatus","kybProvider"]},"PartnerDTO":{"type":"object","properties":{"_id":{"type":"string"},"name":{"type":"string"},"verificationData":{"$ref":"#/components/schemas/KybStatusInfoDTO"},"apiKey":{"type":"string"},"apiKeyForEmbed":{"type":"string"},"secretKey":{"type":"string"},"webhookClientID":{"type":"string"},"webhookSecret":{"type":"string"},"logoSmall":{"type":"string"},"logo":{"type":"string"}},"required":["_id","name","apiKey","apiKeyForEmbed","secretKey","webhookClientID","webhookSecret"]},"UpdatePartnerRequestDTO":{"type":"object","properties":{"name":{"type":"string"},"takeRate":{"type":"number"},"notificationConfigs":{"type":"array","items":{"type":"string"}},"webhooks":{"type":"array","items":{"type":"string"}}}},"PartnerAdminDTO":{"type":"object","properties":{"_id":{"type":"string"},"name":{"type":"string"},"email":{"type":"string"},"partnerID":{"type":"string"},"role":{"type":"string","enum":["BASIC","INTERMEDIATE","ALL"]}},"required":["_id","email","partnerID","role"]},"AddPartnerAdminRequestDTO":{"type":"object","properties":{"email":{"type":"string"},"name":{"type":"string"},"role":{"type":"string","enum":["BASIC","INTERMEDIATE","ALL"]}},"required":["email","name","role"]},"UpdatePartnerAdminRequestDTO":{"type":"object","properties":{"email":{"type":"string"},"name":{"type":"string"},"role":{"type":"string","enum":["BASIC","INTERMEDIATE","ALL"]}}},"TransactionAmountsDTO":{"type":"object","properties":{"baseAmount":{"type":"number","description":"Fiat amount in USD"},"fiatAmount":{"type":"number","description":"Fiat amount in currency represented by 'fiatCurrency' property"},"fiatCurrency":{"type":"string","description":"Fiat currency used to purchase crypto"},"cryptoQuantityExpected":{"type":"number","description":"Amount of crypto initially expected (see 'cryptoAmountSettled' for final confirmed amount)"},"cryptoAmountSettled":{"type":"number","description":"Amount of crypto purchased and settled on the blockchain"},"cryptocurrency":{"type":"string","description":"Cryptocurrency purchased in this transaction"},"processingFee":{"type":"number","description":"Payment processing fee for the transaction"},"networkFee":{"type":"number","description":"Network / gas fee required to settle the transaction on chain"},"nobaFee":{"type":"number","description":"Noba service fee for the transaction"},"totalFiatPrice":{"type":"number","description":"Amount paid inclusive of fees"},"conversionRate":{"type":"number","description":"Conversion rate used between the 'fiatCurrency' and 'cryptocurrency'"}},"required":["baseAmount","fiatAmount","fiatCurrency","cryptoQuantityExpected","cryptoAmountSettled","cryptocurrency","processingFee","networkFee","nobaFee","totalFiatPrice","conversionRate"]},"TransactionDTO":{"type":"object","properties":{"_id":{"type":"string","description":"Internal unique reference to this transaction"},"transactionID":{"type":"string","description":"Unique transaction reference number"},"userID":{"type":"string","description":"Internal unique reference to the user who initiated the transaction"},"status":{"type":"string","enum":["PENDING","VALIDATION_FAILED","VALIDATION_PASSED","FIAT_INCOMING_INITIATED","FIAT_INCOMING_COMPLETED","FIAT_INCOMING_FAILED","FIAT_REVERSAL_INITIATING","FIAT_INCOMING_REVERSAL_INITIATED","FIAT_INCOMING_REVERSAL_FAILED","FIAT_INCOMING_REVERSED","CRYPTO_OUTGOING_INITIATING","CRYPTO_OUTGOING_INITIATED","CRYPTO_OUTGOING_COMPLETED","CRYPTO_OUTGOING_FAILED","COMPLETED","FAILED"],"description":"Current status of the transaction"},"transactionHash":{"type":"string","description":"Hash of the transaction as settled on the blockchain"},"transactionTimestamp":{"format":"date-time","type":"string","description":"Timestamp the transaction was submitted"},"destinationWalletAddress":{"type":"string","description":"Wallet address to which the crypto purchase was transferred"},"partnerID":{"type":"string","description":"Unique ID of the partner through which this transaction was made"},"paymentMethodID":{"type":"string","description":"Unique ID of the payment method used to fund this transaction"},"amounts":{"description":"All amounts and currency information related to this transaction","allOf":[{"$ref":"#/components/schemas/TransactionAmountsDTO"}]}},"required":["_id","transactionID","userID","status","transactionHash","transactionTimestamp","partnerID","paymentMethodID","amounts"]},"TransactionsQueryResultsDTO":{"type":"object","properties":{"items":{"type":"array","items":{"$ref":"#/components/schemas/TransactionDTO"}},"page":{"type":"number"},"hasNextPage":{"type":"boolean"},"totalPages":{"type":"number"},"totalItems":{"type":"number"}},"required":["items","page","hasNextPage","totalPages","totalItems"]},"AddressDTO":{"type":"object","properties":{"streetLine1":{"type":"string"},"streetLine2":{"type":"string"},"countryCode":{"type":"string"},"city":{"type":"string"},"regionCode":{"type":"string","description":"state code in ISO 3166-2"},"postalCode":{"type":"string"}},"required":["streetLine1","countryCode","city","regionCode","postalCode"]},"NationalIDDTO":{"type":"object","properties":{"type":{"type":"string","enum":["SocialSecurity"]},"number":{"type":"string"}},"required":["type","number"]},"IDVerificationRequestDTO":{"type":"object","properties":{"firstName":{"type":"string"},"lastName":{"type":"string"},"address":{"$ref":"#/components/schemas/AddressDTO"},"phoneNumber":{"type":"string"},"dateOfBirth":{"type":"string","description":"Date of birth in format YYYY-MM-DD"},"nationalID":{"$ref":"#/components/schemas/NationalIDDTO"}},"required":["firstName","lastName","address","dateOfBirth"]},"VerificationResultDTO":{"type":"object","properties":{"status":{"type":"string","enum":["NotSubmitted","Pending","Approved","Rejected"]}},"required":["status"]},"DocumentVerificationResultDTO":{"type":"object","properties":{"status":{"type":"string","enum":["NotRequired","NotSubmitted","Pending","Verified","ActionRequired","Rejected"]},"errorReason":{"type":"string","enum":["RequiresRecapture","PoorQuality","SizeOrType"]}},"required":["status"]},"IDVerificationURLResponseDTO":{"type":"object","properties":{"id":{"type":"string","description":"Unique ID for this identity verification request"},"url":{"type":"string","description":"URL for identity verification document capture redirect"},"expiration":{"type":"number","description":"Expiration time of the url (in ms since the epoch)"}},"required":["id","url","expiration"]},"DeviceAttributesDTO":{"type":"object","properties":{"Browser":{"type":"array","items":{"type":"string"}},"Model":{"type":"array","items":{"type":"string"}},"OS":{"type":"array","items":{"type":"string"}}},"required":["Browser","Model","OS"]},"DeviceBehaviorBiometricsDTO":{"type":"object","properties":{"numDistractionEvents":{"type":"number"},"fields":{"type":"array","items":{"type":"string"}}},"required":["fields"]},"DeviceIpLocationDTO":{"type":"object","properties":{"city":{"type":"string"},"region":{"type":"string"},"country":{"type":"string"},"latitude":{"type":"string"},"longitude":{"type":"string"}}},"DeviceGpsLocationDTO":{"type":"object","properties":{"city":{"type":"string"},"region":{"type":"string"},"country":{"type":"string"},"latitude":{"type":"string"},"longitude":{"type":"string"},"mockLevel":{"type":"string"}}},"DeviceVerificationResponseDTO":{"type":"object","properties":{"id":{"type":"string"},"level":{"type":"string","enum":["unknown","very_high","high","medium","low"]},"attributes":{"$ref":"#/components/schemas/DeviceAttributesDTO"},"signals":{"type":"array","items":{"type":"string"}},"sessionKey":{"type":"string"},"fingerprint":{"type":"string"},"fingerprintConfidenceScore":{"type":"number"},"behaviorBiometricRiskLevel":{"type":"string"},"deviceReputation":{"type":"string"},"behaviorBiometrics":{"$ref":"#/components/schemas/DeviceBehaviorBiometricsDTO"},"ipLocation":{"$ref":"#/components/schemas/DeviceIpLocationDTO"},"gpsLocation":{"$ref":"#/components/schemas/DeviceGpsLocationDTO"}},"required":["id","level","sessionKey"]},"TransactionQuoteDTO":{"type":"object","properties":{"fiatCurrencyCode":{"type":"string"},"cryptoCurrencyCode":{"type":"string"},"fixedSide":{"type":"string","enum":["fiat","crypto"]},"fixedAmount":{"type":"number"},"quotedAmount":{"type":"number"},"processingFee":{"type":"number"},"nobaFee":{"type":"number"},"networkFee":{"type":"number"},"exchangeRate":{"type":"number"}},"required":["fiatCurrencyCode","cryptoCurrencyCode","fixedSide","fixedAmount","quotedAmount","processingFee","nobaFee","networkFee","exchangeRate"]},"CheckTransactionDTO":{"type":"object","properties":{"status":{"type":"string","enum":["ALLOWED","TRANSACTION_TOO_SMALL","TRANSACTION_TOO_LARGE","TRANSACTION_LIMIT_REACHED","DAILY_LIMIT_REACHED","WEEKLY_LIMIT_REACHED","MONTHLY_LIMIT_REACHED","MAX_LIMIT_REACHED"]},"rangeMin":{"type":"number"},"rangeMax":{"type":"number"}},"required":["status","rangeMin","rangeMax"]},"CreateTransactionDTO":{"type":"object","properties":{"paymentToken":{"type":"string"},"type":{"type":"string","enum":["onramp","offramp","swap","wallet"]},"leg1":{"type":"string"},"leg2":{"type":"string"},"leg1Amount":{"type":"number"},"leg2Amount":{"type":"number"},"fixedSide":{"type":"string","enum":["fiat","crypto"]},"destinationWalletAddress":{"type":"string"}},"required":["paymentToken","type","leg1","leg2","leg1Amount","leg2Amount","fixedSide","destinationWalletAddress"]},"ConsumerBalanceDTO":{"type":"object","properties":{"asset":{"type":"string"},"balance":{"type":"string"},"accountType":{"type":"string"},"accountID":{"type":"string"},"lastUpdate":{"type":"number"},"name":{"type":"string"}},"required":["asset","balance"]},"PeriodLimit":{"type":"object","properties":{"max":{"type":"number"},"used":{"type":"number"},"period":{"type":"number"}},"required":["max","used","period"]},"ConsumerLimitsDTO":{"type":"object","properties":{"minTransaction":{"type":"number"},"maxTransaction":{"type":"number"},"monthly":{"$ref":"#/components/schemas/PeriodLimit"},"weekly":{"$ref":"#/components/schemas/PeriodLimit"},"daily":{"$ref":"#/components/schemas/PeriodLimit"}},"required":["minTransaction","maxTransaction","monthly"]}}}}
=======
{"openapi":"3.0.0","paths":{"/v1/health":{"get":{"operationId":"appHealth","summary":"Checks if the Noba service is up and running","parameters":[{"name":"x-noba-api-key","in":"header","required":true,"schema":{"type":"string"}},{"name":"x-noba-signature","in":"header","required":false,"schema":{"type":"string"}},{"name":"x-noba-timestamp","in":"header","description":"Timestamp in milliseconds, use: new Date().getTime().toString()","required":false,"schema":{"type":"string"}}],"responses":{"200":{"description":"Health status of the Noba service"}},"tags":["Health Check"]}},"/v1/cryptocurrencies":{"get":{"operationId":"supportedCryptocurrencies","summary":"Returns a list of all cryptocurrencies supported by Noba Onramp","parameters":[{"name":"x-noba-api-key","in":"header","required":true,"schema":{"type":"string"}},{"name":"x-noba-signature","in":"header","required":false,"schema":{"type":"string"}},{"name":"x-noba-timestamp","in":"header","description":"Timestamp in milliseconds, use: new Date().getTime().toString()","required":false,"schema":{"type":"string"}}],"responses":{"200":{"description":"List of all supported cryptocurrencies","content":{"application/json":{"schema":{"type":"array","items":{"$ref":"#/components/schemas/CurrencyDTO"}}}}}},"tags":["Assets"]}},"/v1/fiatcurrencies":{"get":{"operationId":"supportedFiatCurrencies","summary":"Returns a list of all fiat currencies supported by Noba Onramp","parameters":[{"name":"x-noba-api-key","in":"header","required":true,"schema":{"type":"string"}},{"name":"x-noba-signature","in":"header","required":false,"schema":{"type":"string"}},{"name":"x-noba-timestamp","in":"header","description":"Timestamp in milliseconds, use: new Date().getTime().toString()","required":false,"schema":{"type":"string"}}],"responses":{"200":{"description":"List of all supported fiat currencies","content":{"application/json":{"schema":{"type":"array","items":{"$ref":"#/components/schemas/CurrencyDTO"}}}}}},"tags":["Assets"]}},"/v1/countries":{"get":{"operationId":"getSupportedCountries","summary":"Returns a list of all countries supported by Noba Onramp","parameters":[{"name":"x-noba-api-key","in":"header","required":true,"schema":{"type":"string"}},{"name":"x-noba-signature","in":"header","required":false,"schema":{"type":"string"}},{"name":"x-noba-timestamp","in":"header","description":"Timestamp in milliseconds, use: new Date().getTime().toString()","required":false,"schema":{"type":"string"}},{"name":"includeSubdivisions","required":false,"in":"query","description":"Include subdivision data","schema":{"type":"boolean"}}],"responses":{"200":{"description":"Location details of supported countries, optionally including subdivision data","content":{"application/json":{"schema":{"type":"array","items":{"$ref":"#/components/schemas/LocationDTO"}}}}}},"tags":["Assets"]}},"/v1/countries/{countryCode}":{"get":{"operationId":"getSupportedCountry","summary":"Returns details of a country and its subdivisions supported by Noba Onramp","parameters":[{"name":"x-noba-api-key","in":"header","required":true,"schema":{"type":"string"}},{"name":"x-noba-signature","in":"header","required":false,"schema":{"type":"string"}},{"name":"x-noba-timestamp","in":"header","description":"Timestamp in milliseconds, use: new Date().getTime().toString()","required":false,"schema":{"type":"string"}},{"name":"countryCode","required":true,"in":"path","schema":{"type":"string"}}],"responses":{"200":{"description":"Location details of requested country","content":{"application/json":{"schema":{"$ref":"#/components/schemas/LocationDTO"}}}},"404":{"description":"Country code not found"}},"tags":["Assets"]}},"/v1/config":{"get":{"operationId":"getCommonConfigurations","summary":"Returns common api configurations","parameters":[{"name":"x-noba-api-key","in":"header","required":true,"schema":{"type":"string"}},{"name":"x-noba-signature","in":"header","required":false,"schema":{"type":"string"}},{"name":"x-noba-timestamp","in":"header","description":"Timestamp in milliseconds, use: new Date().getTime().toString()","required":false,"schema":{"type":"string"}}],"responses":{"200":{"description":"Common api configurations","content":{"application/json":{"schema":{"$ref":"#/components/schemas/ConfigurationsDTO"}}}},"404":{"description":"Configurations not found"}},"tags":["Assets"]}},"/v1/creditcardmetadata/{bin}":{"get":{"operationId":"getCreditCardBIN","summary":"Returns credit card structure metadata for the provided BIN","parameters":[{"name":"x-noba-api-key","in":"header","required":true,"schema":{"type":"string"}},{"name":"x-noba-signature","in":"header","required":false,"schema":{"type":"string"}},{"name":"x-noba-timestamp","in":"header","description":"Timestamp in milliseconds, use: new Date().getTime().toString()","required":false,"schema":{"type":"string"}},{"name":"bin","required":true,"in":"path","schema":{"type":"string"}}],"responses":{"200":{"description":"Card metadata","content":{"application/json":{"schema":{"$ref":"#/components/schemas/CreditCardDTO"}}}},"404":{"description":"Credit card information not found"}},"tags":["Assets"]}},"/v1/auth/verifyotp":{"post":{"operationId":"verifyOtp","summary":"Submits the one-time passcode (OTP) to retreive an API access token","parameters":[{"name":"x-noba-api-key","in":"header","required":true,"schema":{"type":"string"}},{"name":"x-noba-signature","in":"header","required":false,"schema":{"type":"string"}},{"name":"x-noba-timestamp","in":"header","description":"Timestamp in milliseconds, use: new Date().getTime().toString()","required":false,"schema":{"type":"string"}}],"requestBody":{"required":true,"content":{"application/json":{"schema":{"$ref":"#/components/schemas/VerifyOtpRequestDTO"}}}},"responses":{"200":{"description":"API access token","content":{"application/json":{"schema":{"$ref":"#/components/schemas/VerifyOtpResponseDTO"}}}},"401":{"description":"Invalid OTP"}},"tags":["Authentication"]}},"/v1/auth/login":{"post":{"operationId":"loginUser","summary":"Logs user in and sends one-time passcode (OTP) to the provided email address","parameters":[{"name":"x-noba-api-key","in":"header","required":true,"schema":{"type":"string"}},{"name":"x-noba-signature","in":"header","required":false,"schema":{"type":"string"}},{"name":"x-noba-timestamp","in":"header","description":"Timestamp in milliseconds, use: new Date().getTime().toString()","required":false,"schema":{"type":"string"}}],"requestBody":{"required":true,"content":{"application/json":{"schema":{"$ref":"#/components/schemas/LoginRequestDTO"}}}},"responses":{"200":{"description":"OTP successfully sent."},"403":{"description":"Access denied"}},"tags":["Authentication"]}},"/v1/consumers":{"get":{"operationId":"getConsumer","summary":"Gets details of logged-in consumer","parameters":[{"name":"x-noba-api-key","in":"header","required":true,"schema":{"type":"string"}},{"name":"x-noba-signature","in":"header","required":false,"schema":{"type":"string"}},{"name":"x-noba-timestamp","in":"header","description":"Timestamp in milliseconds, use: new Date().getTime().toString()","required":false,"schema":{"type":"string"}}],"responses":{"200":{"description":"Details of logged-in consumer","content":{"application/json":{"schema":{"$ref":"#/components/schemas/ConsumerDTO"}}}},"400":{"description":"Invalid request parameters"},"403":{"description":"Logged-in user is not a Consumer"}},"tags":["Consumer"],"security":[{"JWT-auth":[]}]},"patch":{"operationId":"updateConsumer","summary":"Updates details of logged-in consumer","parameters":[{"name":"x-noba-api-key","in":"header","required":true,"schema":{"type":"string"}},{"name":"x-noba-signature","in":"header","required":false,"schema":{"type":"string"}},{"name":"x-noba-timestamp","in":"header","description":"Timestamp in milliseconds, use: new Date().getTime().toString()","required":false,"schema":{"type":"string"}}],"requestBody":{"required":true,"content":{"application/json":{"schema":{"$ref":"#/components/schemas/UpdateConsumerRequestDTO"}}}},"responses":{"200":{"description":"Updated consumer record","content":{"application/json":{"schema":{"$ref":"#/components/schemas/ConsumerDTO"}}}},"400":{"description":"Invalid request parameters"},"403":{"description":"Logged-in user is not a Consumer"}},"tags":["Consumer"],"security":[{"JWT-auth":[]}]}},"/v1/consumers/phone":{"patch":{"operationId":"updatePhone","summary":"Adds or updates phone number of logged in user with OTP","parameters":[{"name":"x-noba-api-key","in":"header","required":true,"schema":{"type":"string"}},{"name":"x-noba-signature","in":"header","required":false,"schema":{"type":"string"}},{"name":"x-noba-timestamp","in":"header","description":"Timestamp in milliseconds, use: new Date().getTime().toString()","required":false,"schema":{"type":"string"}}],"requestBody":{"required":true,"content":{"application/json":{"schema":{"$ref":"#/components/schemas/UserPhoneUpdateRequest"}}}},"responses":{"200":{"description":"Updated the user's phone number","content":{"application/json":{"schema":{"$ref":"#/components/schemas/ConsumerDTO"}}}},"400":{"description":"Invalid request parameters"},"403":{"description":"Logged-in user is not a Consumer"}},"tags":["Consumer"],"security":[{"JWT-auth":[]}]}},"/v1/consumers/phone/verify":{"post":{"operationId":"requestOtpToUpdatePhone","summary":"Sends OTP to user's phone to verify update of user profile","parameters":[{"name":"x-noba-api-key","in":"header","required":true,"schema":{"type":"string"}},{"name":"x-noba-signature","in":"header","required":false,"schema":{"type":"string"}},{"name":"x-noba-timestamp","in":"header","description":"Timestamp in milliseconds, use: new Date().getTime().toString()","required":false,"schema":{"type":"string"}}],"requestBody":{"required":true,"content":{"application/json":{"schema":{"$ref":"#/components/schemas/PhoneVerificationOtpRequest"}}}},"responses":{"200":{"description":"OTP sent to user's phone"},"400":{"description":"Invalid request parameters"},"403":{"description":"Logged-in user is not a Consumer"}},"tags":["Consumer"],"security":[{"JWT-auth":[]}]}},"/v1/consumers/email":{"patch":{"operationId":"updateEmail","summary":"Adds or updates email address of logged in user with OTP","parameters":[{"name":"x-noba-api-key","in":"header","required":true,"schema":{"type":"string"}},{"name":"x-noba-signature","in":"header","required":false,"schema":{"type":"string"}},{"name":"x-noba-timestamp","in":"header","description":"Timestamp in milliseconds, use: new Date().getTime().toString()","required":false,"schema":{"type":"string"}}],"requestBody":{"required":true,"content":{"application/json":{"schema":{"$ref":"#/components/schemas/UserEmailUpdateRequest"}}}},"responses":{"200":{"description":"Updated the user's email address","content":{"application/json":{"schema":{"$ref":"#/components/schemas/ConsumerDTO"}}}},"400":{"description":"Invalid request parameters"},"403":{"description":"Logged-in user is not a Consumer"}},"tags":["Consumer"],"security":[{"JWT-auth":[]}]}},"/v1/consumers/email/verify":{"post":{"operationId":"requestOtpToUpdateEmail","summary":"Sends OTP to user's email to verify update of user profile","parameters":[{"name":"x-noba-api-key","in":"header","required":true,"schema":{"type":"string"}},{"name":"x-noba-signature","in":"header","required":false,"schema":{"type":"string"}},{"name":"x-noba-timestamp","in":"header","description":"Timestamp in milliseconds, use: new Date().getTime().toString()","required":false,"schema":{"type":"string"}}],"requestBody":{"required":true,"content":{"application/json":{"schema":{"$ref":"#/components/schemas/EmailVerificationOtpRequest"}}}},"responses":{"200":{"description":"OTP sent to user's email address"},"400":{"description":"Invalid request parameters"},"403":{"description":"Logged-in user is not a Consumer"}},"tags":["Consumer"],"security":[{"JWT-auth":[]}]}},"/v1/consumers/paymentmethods/plaid/token":{"get":{"operationId":"generatePlaidToken","summary":"Generates a token to connect to Plaid UI","parameters":[{"name":"x-noba-api-key","in":"header","required":true,"schema":{"type":"string"}},{"name":"x-noba-signature","in":"header","required":false,"schema":{"type":"string"}},{"name":"x-noba-timestamp","in":"header","description":"Timestamp in milliseconds, use: new Date().getTime().toString()","required":false,"schema":{"type":"string"}}],"responses":{"200":{"description":"Plaid token","content":{"application/json":{"schema":{"$ref":"#/components/schemas/PlaidTokenDTO"}}}},"403":{"description":"Logged-in user is not a Consumer"}},"tags":["Consumer"],"security":[{"JWT-auth":[]}]}},"/v1/consumers/paymentmethods":{"post":{"operationId":"addPaymentMethod","summary":"Adds a payment method for the logged-in consumer","parameters":[{"name":"x-noba-api-key","in":"header","required":true,"schema":{"type":"string"}},{"name":"x-noba-signature","in":"header","required":false,"schema":{"type":"string"}},{"name":"x-noba-timestamp","in":"header","description":"Timestamp in milliseconds, use: new Date().getTime().toString()","required":false,"schema":{"type":"string"}}],"requestBody":{"required":true,"content":{"application/json":{"schema":{"$ref":"#/components/schemas/AddPaymentMethodDTO"}}}},"responses":{"201":{"description":"Updated consumer record","content":{"application/json":{"schema":{"$ref":"#/components/schemas/ConsumerDTO"}}}},"400":{"description":"Invalid payment method details"},"403":{"description":"Logged-in user is not a Consumer"}},"tags":["Consumer"],"security":[{"JWT-auth":[]}]}},"/v1/consumers/paymentmethods/{paymentToken}":{"delete":{"operationId":"deletePaymentMethod","summary":"Deletes a payment method for the logged-in consumer","parameters":[{"name":"x-noba-api-key","in":"header","required":true,"schema":{"type":"string"}},{"name":"x-noba-signature","in":"header","required":false,"schema":{"type":"string"}},{"name":"x-noba-timestamp","in":"header","description":"Timestamp in milliseconds, use: new Date().getTime().toString()","required":false,"schema":{"type":"string"}},{"name":"paymentToken","required":true,"in":"path","schema":{"type":"string"}}],"responses":{"200":{"description":"Deleted consumer record","content":{"application/json":{"schema":{"$ref":"#/components/schemas/ConsumerDTO"}}}},"400":{"description":"Invalid payment method details"},"403":{"description":"Logged-in user is not a Consumer"}},"tags":["Consumer"],"security":[{"JWT-auth":[]}]}},"/v1/consumers/wallets":{"post":{"operationId":"addCryptoWallet","summary":"Adds a crypto wallet for the logged-in consumer","parameters":[{"name":"x-noba-api-key","in":"header","required":true,"schema":{"type":"string"}},{"name":"x-noba-signature","in":"header","required":false,"schema":{"type":"string"}},{"name":"x-noba-timestamp","in":"header","description":"Timestamp in milliseconds, use: new Date().getTime().toString()","required":false,"schema":{"type":"string"}}],"requestBody":{"required":true,"content":{"application/json":{"schema":{"$ref":"#/components/schemas/AddCryptoWalletDTO"}}}},"responses":{"201":{"description":"Updated consumer record with the crypto wallet","content":{"application/json":{"schema":{"$ref":"#/components/schemas/ConsumerDTO"}}}},"400":{"description":"Invalid crypto wallet details"},"403":{"description":"Logged-in user is not a Consumer"}},"tags":["Consumer"],"security":[{"JWT-auth":[]}]}},"/v1/consumers/wallets/{walletAddress}":{"delete":{"operationId":"deleteCryptoWallet","summary":"Deletes a saved wallet for the logged-in consumer","parameters":[{"name":"x-noba-api-key","in":"header","required":true,"schema":{"type":"string"}},{"name":"x-noba-signature","in":"header","required":false,"schema":{"type":"string"}},{"name":"x-noba-timestamp","in":"header","description":"Timestamp in milliseconds, use: new Date().getTime().toString()","required":false,"schema":{"type":"string"}},{"name":"walletAddress","required":true,"in":"path","schema":{"type":"string"}}],"responses":{"200":{"description":"Deleted wallet for consumer","content":{"application/json":{"schema":{"$ref":"#/components/schemas/ConsumerDTO"}}}},"400":{"description":"Invalid wallet address"},"403":{"description":"Logged-in user is not a Consumer"}},"tags":["Consumer"],"security":[{"JWT-auth":[]}]}},"/v1/consumers/wallets/confirm":{"post":{"operationId":"confirmWalletUpdate","summary":"Submits the one-time passcode (OTP) to confirm wallet add or update","parameters":[{"name":"x-noba-api-key","in":"header","required":true,"schema":{"type":"string"}},{"name":"x-noba-signature","in":"header","required":false,"schema":{"type":"string"}},{"name":"x-noba-timestamp","in":"header","description":"Timestamp in milliseconds, use: new Date().getTime().toString()","required":false,"schema":{"type":"string"}}],"requestBody":{"required":true,"content":{"application/json":{"schema":{"$ref":"#/components/schemas/ConfirmWalletUpdateDTO"}}}},"responses":{"200":{"description":"Verified wallet for consumer","content":{"application/json":{"schema":{"$ref":"#/components/schemas/ConsumerDTO"}}}},"401":{"description":"Invalid OTP"}},"tags":["Consumer"],"security":[{"JWT-auth":[]}]}},"/v1/partners":{"get":{"operationId":"getPartner","summary":"Gets details of a partner","parameters":[{"name":"x-noba-api-key","in":"header","required":true,"schema":{"type":"string"}},{"name":"x-noba-signature","in":"header","required":false,"schema":{"type":"string"}},{"name":"x-noba-timestamp","in":"header","description":"Timestamp in milliseconds, use: new Date().getTime().toString()","required":false,"schema":{"type":"string"}}],"responses":{"200":{"description":"Details of partner","content":{"application/json":{"schema":{"$ref":"#/components/schemas/PartnerDTO"}}}},"400":{"description":"Invalid request parameters"},"403":{"description":"User lacks permission to retrieve partner details"}},"tags":["Partner"],"security":[{"JWT-auth":[]}]},"patch":{"operationId":"updatePartner","summary":"Updates details of a partner","parameters":[{"name":"x-noba-api-key","in":"header","required":true,"schema":{"type":"string"}},{"name":"x-noba-signature","in":"header","required":false,"schema":{"type":"string"}},{"name":"x-noba-timestamp","in":"header","description":"Timestamp in milliseconds, use: new Date().getTime().toString()","required":false,"schema":{"type":"string"}}],"requestBody":{"required":true,"content":{"application/json":{"schema":{"$ref":"#/components/schemas/UpdatePartnerRequestDTO"}}}},"responses":{"200":{"description":"Partner details","content":{"application/json":{"schema":{"$ref":"#/components/schemas/PartnerDTO"}}}},"400":{"description":"Invalid request parameters"},"403":{"description":"User lacks permission to update partner details"}},"tags":["Partner"],"security":[{"JWT-auth":[]}]}},"/v1/partners/admins/{partnerAdminID}":{"get":{"operationId":"getPartnerAdmin","summary":"Gets details of a partner admin","parameters":[{"name":"x-noba-api-key","in":"header","required":true,"schema":{"type":"string"}},{"name":"x-noba-signature","in":"header","required":false,"schema":{"type":"string"}},{"name":"x-noba-timestamp","in":"header","description":"Timestamp in milliseconds, use: new Date().getTime().toString()","required":false,"schema":{"type":"string"}},{"name":"partnerAdminID","required":true,"in":"path","schema":{"type":"string"}}],"responses":{"200":{"description":"Details of partner admin","content":{"application/json":{"schema":{"$ref":"#/components/schemas/PartnerAdminDTO"}}}},"400":{"description":"Invalid request parameters"},"403":{"description":"User lacks permission to retrieve partner admin"}},"tags":["Partner"],"security":[{"JWT-auth":[]}]},"patch":{"operationId":"updatePartnerAdmin","summary":"Updates details of a partner admin","parameters":[{"name":"x-noba-api-key","in":"header","required":true,"schema":{"type":"string"}},{"name":"x-noba-signature","in":"header","required":false,"schema":{"type":"string"}},{"name":"x-noba-timestamp","in":"header","description":"Timestamp in milliseconds, use: new Date().getTime().toString()","required":false,"schema":{"type":"string"}},{"name":"partnerAdminID","required":true,"in":"path","schema":{"type":"string"}}],"requestBody":{"required":true,"content":{"application/json":{"schema":{"$ref":"#/components/schemas/UpdatePartnerAdminRequestDTO"}}}},"responses":{"200":{"description":"Details of updated partner admin","content":{"application/json":{"schema":{"$ref":"#/components/schemas/PartnerAdminDTO"}}}},"400":{"description":"Invalid request parameters"},"403":{"description":"User lacks permission to update partner admin"}},"tags":["Partner"],"security":[{"JWT-auth":[]}]},"delete":{"operationId":"deletePartnerAdmin","summary":"Deletes a parter admin","parameters":[{"name":"x-noba-api-key","in":"header","required":true,"schema":{"type":"string"}},{"name":"x-noba-signature","in":"header","required":false,"schema":{"type":"string"}},{"name":"x-noba-timestamp","in":"header","description":"Timestamp in milliseconds, use: new Date().getTime().toString()","required":false,"schema":{"type":"string"}},{"name":"partnerAdminID","required":true,"in":"path","schema":{"type":"string"}}],"responses":{"200":{"description":"Deleted partner admin record","content":{"application/json":{"schema":{"$ref":"#/components/schemas/PartnerAdminDTO"}}}},"400":{"description":"Invalid request parameters"},"403":{"description":"User lacks permission to delete partner admin"}},"tags":["Partner"],"security":[{"JWT-auth":[]}]}},"/v1/partners/admins":{"get":{"operationId":"getAllPartnerAdmins","summary":"Gets all admins for the partner","parameters":[{"name":"x-noba-api-key","in":"header","required":true,"schema":{"type":"string"}},{"name":"x-noba-signature","in":"header","required":false,"schema":{"type":"string"}},{"name":"x-noba-timestamp","in":"header","description":"Timestamp in milliseconds, use: new Date().getTime().toString()","required":false,"schema":{"type":"string"}}],"responses":{"200":{"description":"All admins of the partner","content":{"application/json":{"schema":{"type":"array","items":{"$ref":"#/components/schemas/PartnerAdminDTO"}}}}},"400":{"description":"Invalid request parameters"},"403":{"description":"User lacks permission to retrieve partner admin list"}},"tags":["Partner"],"security":[{"JWT-auth":[]}]},"post":{"operationId":"addPartnerAdmin","summary":"Adds a new partner admin","parameters":[{"name":"x-noba-api-key","in":"header","required":true,"schema":{"type":"string"}},{"name":"x-noba-signature","in":"header","required":false,"schema":{"type":"string"}},{"name":"x-noba-timestamp","in":"header","description":"Timestamp in milliseconds, use: new Date().getTime().toString()","required":false,"schema":{"type":"string"}}],"requestBody":{"required":true,"content":{"application/json":{"schema":{"$ref":"#/components/schemas/AddPartnerAdminRequestDTO"}}}},"responses":{"201":{"description":"New partner admin record","content":{"application/json":{"schema":{"$ref":"#/components/schemas/PartnerAdminDTO"}}}},"400":{"description":"Invalid request parameters"},"403":{"description":"User lacks permission to add a new partner admin"}},"tags":["Partner"],"security":[{"JWT-auth":[]}]}},"/v1/partners/consumers":{"get":{"operationId":"getAllPartnerConsumers","summary":"Gets all consumers for the partner","parameters":[{"name":"x-noba-api-key","in":"header","required":true,"schema":{"type":"string"}},{"name":"x-noba-signature","in":"header","required":false,"schema":{"type":"string"}},{"name":"x-noba-timestamp","in":"header","description":"Timestamp in milliseconds, use: new Date().getTime().toString()","required":false,"schema":{"type":"string"}}],"responses":{"200":{"description":"All consumers of the partner","content":{"application/json":{"schema":{"type":"array","items":{"$ref":"#/components/schemas/PartnerAdminDTO"}}}}},"400":{"description":"Invalid request parameters"},"403":{"description":"User lacks permission to retrieve partner admin list"}},"tags":["Partner"],"security":[{"JWT-auth":[]}]}},"/v1/partners/transactions":{"get":{"operationId":"getPartnerTransactions","summary":"Get all transactions for the given partner","parameters":[{"name":"x-noba-api-key","in":"header","required":true,"schema":{"type":"string"}},{"name":"x-noba-signature","in":"header","required":false,"schema":{"type":"string"}},{"name":"x-noba-timestamp","in":"header","description":"Timestamp in milliseconds, use: new Date().getTime().toString()","required":false,"schema":{"type":"string"}},{"name":"consumerID","required":false,"in":"query","description":"Consumer ID whose transactions is needed","schema":{"type":"string"}},{"name":"partnerID","required":false,"in":"query","description":"Partner ID whose transactions needs to be filtered","schema":{"type":"string"}},{"name":"startDate","required":false,"in":"query","description":"Format: YYYY-MM-DD, example: 2010-04-27","schema":{"type":"string"}},{"name":"endDate","required":false,"in":"query","description":"Format: YYYY-MM-DD, example: 2010-04-27","schema":{"type":"string"}},{"name":"pageOffset","required":false,"in":"query","description":"number of pages to skip, offset 0 means first page results, 1 means second page etc.","schema":{"type":"number"}},{"name":"pageLimit","required":false,"in":"query","description":"number of items per page","schema":{"type":"number"}},{"name":"sortField","required":false,"in":"query","description":"sort by field","schema":{"enum":["transactionTimestamp","leg1Amount","leg2Amount","leg1","leg2"],"type":"string"}},{"name":"sortOrder","required":false,"in":"query","description":"sort order asc or desc","schema":{"enum":["ASC","DESC"],"type":"string"}},{"name":"fiatCurrency","required":false,"in":"query","description":"filter for a particular fiat currency","schema":{"type":"string"}},{"name":"cryptoCurrency","required":false,"in":"query","description":"filter for a particular Cryptocurrency","schema":{"type":"string"}},{"name":"transactionStatus","required":false,"in":"query","description":"filter for a particular transaction status","schema":{"enum":["PENDING","VALIDATION_FAILED","VALIDATION_PASSED","FIAT_INCOMING_INITIATED","FIAT_INCOMING_COMPLETED","FIAT_INCOMING_FAILED","FIAT_REVERSAL_INITIATING","FIAT_INCOMING_REVERSAL_INITIATED","FIAT_INCOMING_REVERSAL_FAILED","FIAT_INCOMING_REVERSED","CRYPTO_OUTGOING_INITIATING","CRYPTO_OUTGOING_INITIATED","CRYPTO_OUTGOING_COMPLETED","CRYPTO_OUTGOING_FAILED","COMPLETED","FAILED"],"type":"string"}}],"responses":{"200":{"description":"All transactions for the partner","content":{"application/json":{"schema":{"$ref":"#/components/schemas/TransactionsQueryResultsDTO"}}}},"400":{"description":"Invalid request parameters"}},"tags":["Partner"],"security":[{"JWT-auth":[]}]}},"/v1/partners/transactions/{transactionID}":{"get":{"operationId":"getPartnerTransaction","summary":"Gets details of a transaction","parameters":[{"name":"x-noba-api-key","in":"header","required":true,"schema":{"type":"string"}},{"name":"x-noba-signature","in":"header","required":false,"schema":{"type":"string"}},{"name":"x-noba-timestamp","in":"header","description":"Timestamp in milliseconds, use: new Date().getTime().toString()","required":false,"schema":{"type":"string"}},{"name":"transactionID","required":true,"in":"path","schema":{"type":"string"}}],"responses":{"200":{"description":"Details of a transaction","content":{"application/json":{"schema":{"$ref":"#/components/schemas/TransactionDTO"}}}},"404":{"description":"Transaction does not exist"}},"tags":["Partner"],"security":[{"JWT-auth":[]}]}},"/v1/partners/logo":{"post":{"operationId":"uploadPartnerLogo","summary":"Adds or updates partner logo","parameters":[{"name":"x-noba-api-key","in":"header","required":true,"schema":{"type":"string"}},{"name":"x-noba-signature","in":"header","required":false,"schema":{"type":"string"}},{"name":"x-noba-timestamp","in":"header","description":"Timestamp in milliseconds, use: new Date().getTime().toString()","required":false,"schema":{"type":"string"}}],"requestBody":{"required":true,"content":{"multipart/form-data":{"schema":{"type":"object","properties":{"logo":{"type":"string","format":"binary"},"logoSmall":{"type":"string","format":"binary"}}}}}},"responses":{"202":{"description":"Updated Partner Info after adding or updating the logos","content":{"application/json":{"schema":{"$ref":"#/components/schemas/PartnerDTO"}}}},"400":{"description":"Invalid request parameters"}},"tags":["Partner"],"security":[{"JWT-auth":[]}]}},"/v1/verify":{"get":{"operationId":"getVerificationStatus","summary":"Checks if verification service is up","parameters":[{"name":"x-noba-api-key","in":"header","required":true,"schema":{"type":"string"}},{"name":"x-noba-signature","in":"header","required":false,"schema":{"type":"string"}},{"name":"x-noba-timestamp","in":"header","description":"Timestamp in milliseconds, use: new Date().getTime().toString()","required":false,"schema":{"type":"string"}}],"responses":{"200":{"description":"Service is up"}},"tags":["Verification"],"security":[{"JWT-auth":[]}]}},"/v1/verify/session":{"post":{"operationId":"createSession","summary":"Creates a new session for verification","parameters":[{"name":"x-noba-api-key","in":"header","required":true,"schema":{"type":"string"}},{"name":"x-noba-signature","in":"header","required":false,"schema":{"type":"string"}},{"name":"x-noba-timestamp","in":"header","description":"Timestamp in milliseconds, use: new Date().getTime().toString()","required":false,"schema":{"type":"string"}}],"responses":{"201":{"description":"New session token","content":{"application/json":{"schema":{"type":"string"}}}},"400":{"description":"Invalid request"}},"tags":["Verification"],"security":[{"JWT-auth":[]}]}},"/v1/verify/consumerinfo":{"post":{"operationId":"verifyConsumer","summary":"Verifies consumer-provided information","parameters":[{"name":"x-noba-api-key","in":"header","required":true,"schema":{"type":"string"}},{"name":"x-noba-signature","in":"header","required":false,"schema":{"type":"string"}},{"name":"x-noba-timestamp","in":"header","description":"Timestamp in milliseconds, use: new Date().getTime().toString()","required":false,"schema":{"type":"string"}},{"name":"sessionKey","required":true,"in":"query","schema":{"type":"string"}}],"requestBody":{"required":true,"content":{"application/json":{"schema":{"$ref":"#/components/schemas/IDVerificationRequestDTO"}}}},"responses":{"200":{"description":"Verification result","content":{"application/json":{"schema":{"$ref":"#/components/schemas/VerificationResultDTO"}}}},"400":{"description":"Invalid request parameters"}},"tags":["Verification"],"security":[{"JWT-auth":[]}]}},"/v1/verify/document":{"post":{"operationId":"verifyDocument","summary":"Verifies consumer uploaded identification documents","parameters":[{"name":"x-noba-api-key","in":"header","required":true,"schema":{"type":"string"}},{"name":"x-noba-signature","in":"header","required":false,"schema":{"type":"string"}},{"name":"x-noba-timestamp","in":"header","description":"Timestamp in milliseconds, use: new Date().getTime().toString()","required":false,"schema":{"type":"string"}},{"name":"sessionKey","required":true,"in":"query","schema":{"type":"string"}}],"requestBody":{"required":true,"content":{"multipart/form-data":{"schema":{"type":"object","properties":{"documentType":{"type":"string","description":"Supported values: passport, national_identity_card, driver_license, other, unknown"},"frontImage":{"type":"string","format":"binary"},"backImage":{"type":"string","format":"binary"},"photoImage":{"type":"string","format":"binary"}}}}}},"responses":{"202":{"description":"Document upload result","content":{"application/json":{"schema":{"type":"string"}}}},"400":{"description":"Invalid request parameters"}},"tags":["Verification"],"security":[{"JWT-auth":[]}]}},"/v1/verify/document/result/{id}":{"get":{"operationId":"getDocumentVerificationResult","summary":"Gets result for a previously-submitted document verification","parameters":[{"name":"x-noba-api-key","in":"header","required":true,"schema":{"type":"string"}},{"name":"x-noba-signature","in":"header","required":false,"schema":{"type":"string"}},{"name":"x-noba-timestamp","in":"header","description":"Timestamp in milliseconds, use: new Date().getTime().toString()","required":false,"schema":{"type":"string"}},{"name":"id","required":true,"in":"path","schema":{"type":"string"}}],"responses":{"200":{"description":"Document verification result","content":{"application/json":{"schema":{"$ref":"#/components/schemas/DocumentVerificationResultDTO"}}}},"400":{"description":"Invalid request parameters"},"404":{"description":"Document verification request not found"}},"tags":["Verification"],"security":[{"JWT-auth":[]}]}},"/v1/verify/document/url":{"get":{"operationId":"getIdentityDocumentVerificationURL","summary":"Retrieves a URL for identity verification","parameters":[{"name":"x-noba-api-key","in":"header","required":true,"schema":{"type":"string"}},{"name":"x-noba-signature","in":"header","required":false,"schema":{"type":"string"}},{"name":"x-noba-timestamp","in":"header","description":"Timestamp in milliseconds, use: new Date().getTime().toString()","required":false,"schema":{"type":"string"}},{"name":"sessionKey","required":true,"in":"query","description":"Unique verification key for this session","schema":{"type":"string"}},{"name":"requestPOA","required":true,"in":"query","description":"Request proof of address","schema":{"type":"boolean"}},{"name":"requestSelfie","required":true,"in":"query","description":"Request a selfie photo","schema":{"type":"boolean"}},{"name":"requestBack","required":true,"in":"query","description":"Request photo of back of ID","schema":{"type":"boolean"}},{"name":"locale","required":true,"in":"query","description":"Unique verification key for this session","schema":{"enum":["en-us","es-419"],"type":"string"}}],"responses":{"200":{"description":"Document verification KYC URL details","content":{"application/json":{"schema":{"$ref":"#/components/schemas/IDVerificationURLResponseDTO"}}}},"400":{"description":"Invalid request parameters"}},"tags":["Verification"],"security":[{"JWT-auth":[]}]}},"/v1/verify/device/result":{"get":{"operationId":"getDeviceVerificationResult","summary":"Gets device verification result","parameters":[{"name":"x-noba-api-key","in":"header","required":true,"schema":{"type":"string"}},{"name":"x-noba-signature","in":"header","required":false,"schema":{"type":"string"}},{"name":"x-noba-timestamp","in":"header","description":"Timestamp in milliseconds, use: new Date().getTime().toString()","required":false,"schema":{"type":"string"}},{"name":"sessionKey","required":true,"in":"query","schema":{"type":"string"}}],"responses":{"200":{"description":"Device verification result","content":{"application/json":{"schema":{"$ref":"#/components/schemas/DeviceVerificationResponseDTO"}}}},"400":{"description":"Invalid request parameters"}},"tags":["Verification"],"security":[{"JWT-auth":[]}]}},"/v1/transactions/quote":{"get":{"operationId":"getTransactionQuote","summary":"Get transaction quote (exchange rate, provider fees, network fees etc.)","parameters":[{"name":"x-noba-api-key","in":"header","required":true,"schema":{"type":"string"}},{"name":"x-noba-signature","in":"header","required":false,"schema":{"type":"string"}},{"name":"x-noba-timestamp","in":"header","description":"Timestamp in milliseconds, use: new Date().getTime().toString()","required":false,"schema":{"type":"string"}},{"name":"fiatCurrencyCode","required":true,"in":"query","schema":{"type":"string"}},{"name":"cryptoCurrencyCode","required":true,"in":"query","schema":{"type":"string"}},{"name":"fixedSide","required":true,"in":"query","schema":{"enum":["fiat","crypto"],"type":"string"}},{"name":"fixedAmount","required":true,"in":"query","schema":{"type":"number"}},{"name":"transactionType","required":true,"in":"query","schema":{"enum":["onramp","offramp","swap","wallet"],"type":"string"}},{"name":"partnerID","required":false,"in":"query","schema":{"type":"string"}}],"responses":{"200":{"description":"","content":{"application/json":{"schema":{"$ref":"#/components/schemas/TransactionQuoteDTO"}}}},"400":{"description":"Invalid currency code (fiat or crypto)"},"503":{"description":"Unable to connect to underlying service provider"}},"security":[{"JWT-auth":[]}],"tags":["Transactions"]}},"/v1/transactions/check":{"get":{"operationId":"checkIfTransactionPossible","summary":"Checks if the transaction parameters are valid","parameters":[{"name":"x-noba-api-key","in":"header","required":true,"schema":{"type":"string"}},{"name":"x-noba-signature","in":"header","required":false,"schema":{"type":"string"}},{"name":"x-noba-timestamp","in":"header","description":"Timestamp in milliseconds, use: new Date().getTime().toString()","required":false,"schema":{"type":"string"}},{"name":"type","required":true,"in":"query","schema":{"enum":["onramp","offramp","swap","wallet"],"type":"string"}},{"name":"transactionAmount","required":true,"in":"query","schema":{"type":"number"}},{"name":"baseCurrency","required":true,"in":"query","schema":{"type":"string"}}],"responses":{"200":{"description":"","content":{"application/json":{"schema":{"$ref":"#/components/schemas/CheckTransactionDTO"}}}}},"security":[{"JWT-auth":[]}],"tags":["Transactions"]}},"/v1/transactions/{transactionID}":{"get":{"operationId":"getTransaction","summary":"Gets details of a transaction","parameters":[{"name":"x-noba-api-key","in":"header","required":true,"schema":{"type":"string"}},{"name":"x-noba-signature","in":"header","required":false,"schema":{"type":"string"}},{"name":"x-noba-timestamp","in":"header","description":"Timestamp in milliseconds, use: new Date().getTime().toString()","required":false,"schema":{"type":"string"}},{"name":"transactionID","required":true,"in":"path","schema":{"type":"string"}}],"responses":{"200":{"description":"Details of a transaction","content":{"application/json":{"schema":{"$ref":"#/components/schemas/TransactionDTO"}}}},"404":{"description":"Transaction does not exist"}},"security":[{"JWT-auth":[]}],"tags":["Transactions"]}},"/v1/transactions":{"post":{"operationId":"transact","summary":"Submits a new transaction","parameters":[{"name":"x-noba-api-key","in":"header","required":true,"schema":{"type":"string"}},{"name":"x-noba-signature","in":"header","required":false,"schema":{"type":"string"}},{"name":"x-noba-timestamp","in":"header","description":"Timestamp in milliseconds, use: new Date().getTime().toString()","required":false,"schema":{"type":"string"}},{"name":"sessionKey","required":true,"in":"query","schema":{"type":"string"}}],"requestBody":{"required":true,"content":{"application/json":{"schema":{"$ref":"#/components/schemas/CreateTransactionDTO"}}}},"responses":{"200":{"description":"Transaction ID"},"400":{"description":"Invalid request parameters"}},"security":[{"JWT-auth":[]}],"tags":["Transactions"]},"get":{"operationId":"getTransactions","summary":"Gets all transactions for the logged-in consumer","parameters":[{"name":"x-noba-api-key","in":"header","required":true,"schema":{"type":"string"}},{"name":"x-noba-signature","in":"header","required":false,"schema":{"type":"string"}},{"name":"x-noba-timestamp","in":"header","description":"Timestamp in milliseconds, use: new Date().getTime().toString()","required":false,"schema":{"type":"string"}},{"name":"consumerID","required":false,"in":"query","description":"Consumer ID whose transactions is needed","schema":{"type":"string"}},{"name":"partnerID","required":false,"in":"query","description":"Partner ID whose transactions needs to be filtered","schema":{"type":"string"}},{"name":"startDate","required":false,"in":"query","description":"Format: YYYY-MM-DD, example: 2010-04-27","schema":{"type":"string"}},{"name":"endDate","required":false,"in":"query","description":"Format: YYYY-MM-DD, example: 2010-04-27","schema":{"type":"string"}},{"name":"pageOffset","required":false,"in":"query","description":"number of pages to skip, offset 0 means first page results, 1 means second page etc.","schema":{"type":"number"}},{"name":"pageLimit","required":false,"in":"query","description":"number of items per page","schema":{"type":"number"}},{"name":"sortField","required":false,"in":"query","description":"sort by field","schema":{"enum":["transactionTimestamp","leg1Amount","leg2Amount","leg1","leg2"],"type":"string"}},{"name":"sortOrder","required":false,"in":"query","description":"sort order asc or desc","schema":{"enum":["ASC","DESC"],"type":"string"}},{"name":"fiatCurrency","required":false,"in":"query","description":"filter for a particular fiat currency","schema":{"type":"string"}},{"name":"cryptoCurrency","required":false,"in":"query","description":"filter for a particular Cryptocurrency","schema":{"type":"string"}},{"name":"transactionStatus","required":false,"in":"query","description":"filter for a particular transaction status","schema":{"enum":["PENDING","VALIDATION_FAILED","VALIDATION_PASSED","FIAT_INCOMING_INITIATED","FIAT_INCOMING_COMPLETED","FIAT_INCOMING_FAILED","FIAT_REVERSAL_INITIATING","FIAT_INCOMING_REVERSAL_INITIATED","FIAT_INCOMING_REVERSAL_FAILED","FIAT_INCOMING_REVERSED","CRYPTO_OUTGOING_INITIATING","CRYPTO_OUTGOING_INITIATED","CRYPTO_OUTGOING_COMPLETED","CRYPTO_OUTGOING_FAILED","COMPLETED","FAILED"],"type":"string"}}],"responses":{"200":{"description":"List of all transactions","content":{"application/json":{"schema":{"$ref":"#/components/schemas/TransactionsQueryResultsDTO"}}}},"400":{"description":"Invalid request parameters"}},"security":[{"JWT-auth":[]}],"tags":["Transactions"]}},"/v1/consumers/balances":{"get":{"operationId":"getConsumerBalance","summary":"Gets all wallet balances for the logged-in consumer","parameters":[{"name":"x-noba-api-key","in":"header","required":true,"schema":{"type":"string"}},{"name":"x-noba-signature","in":"header","required":false,"schema":{"type":"string"}},{"name":"x-noba-timestamp","in":"header","description":"Timestamp in milliseconds, use: new Date().getTime().toString()","required":false,"schema":{"type":"string"}}],"responses":{"200":{"description":"Get all consumer balances","content":{"application/json":{"schema":{"type":"array","items":{"$ref":"#/components/schemas/ConsumerBalanceDTO"}}}}},"400":{"description":"Invalid request parameters"}},"security":[{"JWT-auth":[]}],"tags":["Consumer"]}},"/v1/consumers/limits":{"get":{"operationId":"getConsumerLimits","summary":"Gets transaction limit details for logged-in consumer","parameters":[{"name":"x-noba-api-key","in":"header","required":true,"schema":{"type":"string"}},{"name":"x-noba-signature","in":"header","required":false,"schema":{"type":"string"}},{"name":"x-noba-timestamp","in":"header","description":"Timestamp in milliseconds, use: new Date().getTime().toString()","required":false,"schema":{"type":"string"}}],"responses":{"200":{"description":"Consumer limit details","content":{"application/json":{"schema":{"$ref":"#/components/schemas/ConsumerLimitsDTO"}}}},"400":{"description":"Invalid request parameters"}},"security":[{"JWT-auth":[]}],"tags":["Consumer"]}},"/v1/transactions/download":{"get":{"operationId":"downloadTransactions","summary":"Downloads all the transactions of a particular consumer","parameters":[{"name":"x-noba-api-key","in":"header","required":true,"schema":{"type":"string"}},{"name":"x-noba-signature","in":"header","required":false,"schema":{"type":"string"}},{"name":"x-noba-timestamp","in":"header","description":"Timestamp in milliseconds, use: new Date().getTime().toString()","required":false,"schema":{"type":"string"}},{"name":"consumerID","required":false,"in":"query","description":"Consumer ID whose transactions is needed","schema":{"type":"string"}},{"name":"partnerID","required":false,"in":"query","description":"Partner ID whose transactions needs to be filtered","schema":{"type":"string"}},{"name":"startDate","required":false,"in":"query","description":"Format: YYYY-MM-DD, example: 2010-04-27","schema":{"type":"string"}},{"name":"endDate","required":false,"in":"query","description":"Format: YYYY-MM-DD, example: 2010-04-27","schema":{"type":"string"}},{"name":"pageOffset","required":false,"in":"query","description":"number of pages to skip, offset 0 means first page results, 1 means second page etc.","schema":{"type":"number"}},{"name":"pageLimit","required":false,"in":"query","description":"number of items per page","schema":{"type":"number"}},{"name":"sortField","required":false,"in":"query","description":"sort by field","schema":{"enum":["transactionTimestamp","leg1Amount","leg2Amount","leg1","leg2"],"type":"string"}},{"name":"sortOrder","required":false,"in":"query","description":"sort order asc or desc","schema":{"enum":["ASC","DESC"],"type":"string"}},{"name":"fiatCurrency","required":false,"in":"query","description":"filter for a particular fiat currency","schema":{"type":"string"}},{"name":"cryptoCurrency","required":false,"in":"query","description":"filter for a particular Cryptocurrency","schema":{"type":"string"}},{"name":"transactionStatus","required":false,"in":"query","description":"filter for a particular transaction status","schema":{"enum":["PENDING","VALIDATION_FAILED","VALIDATION_PASSED","FIAT_INCOMING_INITIATED","FIAT_INCOMING_COMPLETED","FIAT_INCOMING_FAILED","FIAT_REVERSAL_INITIATING","FIAT_INCOMING_REVERSAL_INITIATED","FIAT_INCOMING_REVERSAL_FAILED","FIAT_INCOMING_REVERSED","CRYPTO_OUTGOING_INITIATING","CRYPTO_OUTGOING_INITIATED","CRYPTO_OUTGOING_COMPLETED","CRYPTO_OUTGOING_FAILED","COMPLETED","FAILED"],"type":"string"}},{"name":"reportFormat","required":true,"in":"query","description":"Format in which you want the transactions report. Current 'CSV' is supported.","schema":{"enum":["csv","pdf"],"type":"string"}}],"responses":{"200":{"description":"A CSV or PDF file containing details of all the transactions made by the consumer","content":{"application/json":{"schema":{"type":"array","items":{"$ref":"#/components/schemas/TransactionDTO"}}}}}},"security":[{"JWT-auth":[]}],"tags":["Transactions"]}}},"info":{"title":"Noba Server","description":"Noba Server API (DEVELOPMENT)","version":"1.0","contact":{}},"tags":[],"servers":[{"url":"https://api-partner.noba.com/"}],"components":{"securitySchemes":{"JWT-auth":{"scheme":"bearer","bearerFormat":"JWT","type":"http"}},"schemas":{"CurrencyDTO":{"type":"object","properties":{"type":{"type":"string"},"provider":{"type":"string"},"name":{"type":"string"},"ticker":{"type":"string"},"iconPath":{"type":"string"},"precision":{"type":"number"}},"required":["name","ticker","iconPath","precision"]},"SubdivisionDTO":{"type":"object","properties":{"code":{"type":"string"},"name":{"type":"string"},"supported":{"type":"boolean"}},"required":["code","name","supported"]},"LocationDTO":{"type":"object","properties":{"countryName":{"type":"string"},"alternateCountryName":{"type":"string"},"countryISOCode":{"type":"string"},"subdivisions":{"type":"array","items":{"$ref":"#/components/schemas/SubdivisionDTO"}},"countryFlagIconPath":{"type":"string"}},"required":["countryName","countryISOCode"]},"ConfigurationsDTO":{"type":"object","properties":{"lowAmountThreshold":{"type":"number"},"highAmountThreshold":{"type":"number"},"cryptoImageBaseUrl":{"type":"string"},"fiatImageBaseUrl":{"type":"string"}},"required":["lowAmountThreshold","highAmountThreshold","cryptoImageBaseUrl","fiatImageBaseUrl"]},"CreditCardDTO":{"type":"object","properties":{"issuer":{"type":"string"},"network":{"type":"string"},"bin":{"type":"string"},"type":{"type":"string"},"supported":{"type":"string"},"digits":{"type":"number"},"cvvDigits":{"type":"number"},"mask":{"type":"string"}},"required":["network","bin","type","supported","digits","cvvDigits"]},"VerifyOtpRequestDTO":{"type":"object","properties":{"emailOrPhone":{"type":"string","description":"Email or phone value to identify the user"},"email":{"type":"string","description":"This attribute is deprecated and will be removed in future, please use emailOrPhone instead"},"identityType":{"type":"string","enum":["CONSUMER","PARTNER_ADMIN","NOBA_ADMIN"],"description":"Identity type of the user logging in"},"otp":{"type":"number","description":"One-time password sent to email or phone"}},"required":["identityType","otp"]},"VerifyOtpResponseDTO":{"type":"object","properties":{"access_token":{"type":"string"},"user_id":{"type":"string"}},"required":["access_token","user_id"]},"LoginRequestDTO":{"type":"object","properties":{"emailOrPhone":{"type":"string","description":"Email or phone value to identify the user"},"email":{"type":"string","description":"This attribute is deprecated and will be removed in future, please use emailOrPhone instead"},"identityType":{"type":"string","enum":["CONSUMER","PARTNER_ADMIN","NOBA_ADMIN"],"description":"Identity type of the user logging in"},"autoCreate":{"type":"boolean","description":"Whether or not to auto-create an account if not present"}},"required":["identityType"]},"KycVerificationDTO":{"type":"object","properties":{"kycVerificationStatus":{"type":"string","enum":["NotSubmitted","Pending","Approved","Rejected"]},"updatedTimestamp":{"type":"number"}},"required":["kycVerificationStatus"]},"DocumentVerificationDTO":{"type":"object","properties":{"documentVerificationStatus":{"type":"string","enum":["NotRequired","NotSubmitted","Pending","Verified","ActionRequired","Rejected"]},"documentVerificationErrorReason":{"type":"string","enum":["RequiresRecapture","PoorQuality","SizeOrType"]},"updatedTimestamp":{"type":"number"}}},"PaymentMethodCardDataDTO":{"type":"object","properties":{"cardType":{"type":"string"},"scheme":{"type":"string"},"first6Digits":{"type":"string"},"last4Digits":{"type":"string"}},"required":["first6Digits","last4Digits"]},"PaymentMethodACHDataDTO":{"type":"object","properties":{"accountMask":{"type":"string"},"accountType":{"type":"string"}},"required":["accountMask"]},"PaymentMethodsDTO":{"type":"object","properties":{"name":{"type":"string"},"type":{"type":"string","enum":["Card","ACH"]},"imageUri":{"type":"string"},"paymentToken":{"type":"string"},"cardData":{"$ref":"#/components/schemas/PaymentMethodCardDataDTO"},"achData":{"$ref":"#/components/schemas/PaymentMethodACHDataDTO"}},"required":["type","paymentToken"]},"CryptoWalletsDTO":{"type":"object","properties":{"walletName":{"type":"string"},"address":{"type":"string"},"chainType":{"type":"string"},"isEVMCompatible":{"type":"boolean"}},"required":["address"]},"ConsumerDTO":{"type":"object","properties":{"_id":{"type":"string"},"firstName":{"type":"string"},"lastName":{"type":"string"},"email":{"type":"string"},"status":{"type":"string","enum":["Approved","Pending","ActionRequired","TemporaryHold","PermanentHold"]},"kycVerificationData":{"$ref":"#/components/schemas/KycVerificationDTO"},"documentVerificationData":{"$ref":"#/components/schemas/DocumentVerificationDTO"},"phone":{"type":"string"},"dateOfBirth":{"type":"string"},"address":{"type":"object"},"paymentMethods":{"type":"array","items":{"$ref":"#/components/schemas/PaymentMethodsDTO"}},"cryptoWallets":{"type":"array","items":{"$ref":"#/components/schemas/CryptoWalletsDTO"}},"paymentMethodStatus":{"type":"string","enum":["Approved","Pending","NotSubmitted"]},"walletStatus":{"type":"string","enum":["Approved","Pending","NotSubmitted"]}},"required":["_id","email","status","kycVerificationData","documentVerificationData"]},"UpdateConsumerRequestDTO":{"type":"object","properties":{"firstName":{"type":"string"},"lastName":{"type":"string"},"address":{"type":"object"},"dateOfBirth":{"type":"string"}}},"UserPhoneUpdateRequest":{"type":"object","properties":{"phone":{"type":"string"},"otp":{"type":"number"}},"required":["phone","otp"]},"PhoneVerificationOtpRequest":{"type":"object","properties":{"phone":{"type":"string"}},"required":["phone"]},"UserEmailUpdateRequest":{"type":"object","properties":{"email":{"type":"string"},"otp":{"type":"number"}},"required":["email","otp"]},"EmailVerificationOtpRequest":{"type":"object","properties":{"email":{"type":"string"}},"required":["email"]},"PlaidTokenDTO":{"type":"object","properties":{"token":{"type":"string"}},"required":["token"]},"CardDetailsDTO":{"type":"object","properties":{"cardNumber":{"type":"string"},"expiryMonth":{"type":"number"},"expiryYear":{"type":"number"},"cvv":{"type":"string"}},"required":["cardNumber","expiryMonth","expiryYear","cvv"]},"ACHDetailsDTO":{"type":"object","properties":{"token":{"type":"string"}},"required":["token"]},"AddPaymentMethodDTO":{"type":"object","properties":{"name":{"type":"string"},"type":{"type":"string","enum":["Card","ACH"]},"cardDetails":{"$ref":"#/components/schemas/CardDetailsDTO"},"achDetails":{"$ref":"#/components/schemas/ACHDetailsDTO"},"imageUri":{"type":"string"}},"required":["type"]},"AddCryptoWalletDTO":{"type":"object","properties":{"walletName":{"type":"string"},"address":{"type":"string"},"chainType":{"type":"string"},"isEVMCompatible":{"type":"boolean"}},"required":["address"]},"ConfirmWalletUpdateDTO":{"type":"object","properties":{"address":{"type":"string"},"otp":{"type":"number"}},"required":["address","otp"]},"KybStatusInfoDTO":{"type":"object","properties":{"kybStatus":{"type":"string","enum":["VERIFIED","NOT_VERIFIED"]},"kybProvider":{"type":"string"}},"required":["kybStatus","kybProvider"]},"PartnerDTO":{"type":"object","properties":{"_id":{"type":"string"},"name":{"type":"string"},"verificationData":{"$ref":"#/components/schemas/KybStatusInfoDTO"},"apiKey":{"type":"string"},"secretKey":{"type":"string"},"logoSmall":{"type":"string"},"logo":{"type":"string"},"apiKeyForEmbed":{"type":"string"},"webhookClientID":{"type":"string"},"webhookSecret":{"type":"string"},"config":{"type":"object"},"isAPIEnabled":{"type":"boolean"},"isEmbedEnabled":{"type":"boolean"}},"required":["_id","name","apiKey","secretKey"]},"UpdatePartnerRequestDTO":{"type":"object","properties":{"name":{"type":"string"},"takeRate":{"type":"number"},"notificationConfigs":{"type":"array","items":{"type":"string"}},"webhooks":{"type":"array","items":{"type":"string"}}}},"PartnerAdminDTO":{"type":"object","properties":{"_id":{"type":"string"},"name":{"type":"string"},"email":{"type":"string"},"partnerID":{"type":"string"},"role":{"type":"string","enum":["BASIC","INTERMEDIATE","ALL"]}},"required":["_id","email","partnerID","role"]},"AddPartnerAdminRequestDTO":{"type":"object","properties":{"email":{"type":"string"},"name":{"type":"string"},"role":{"type":"string","enum":["BASIC","INTERMEDIATE","ALL"]}},"required":["email","name","role"]},"UpdatePartnerAdminRequestDTO":{"type":"object","properties":{"email":{"type":"string"},"name":{"type":"string"},"role":{"type":"string","enum":["BASIC","INTERMEDIATE","ALL"]}}},"TransactionAmountsDTO":{"type":"object","properties":{"baseAmount":{"type":"number","description":"Fiat amount in USD"},"fiatAmount":{"type":"number","description":"Fiat amount in currency represented by 'fiatCurrency' property"},"fiatCurrency":{"type":"string","description":"Fiat currency used to purchase crypto"},"cryptoQuantityExpected":{"type":"number","description":"Amount of crypto initially expected (see 'cryptoAmountSettled' for final confirmed amount)"},"cryptoAmountSettled":{"type":"number","description":"Amount of crypto purchased and settled on the blockchain"},"cryptocurrency":{"type":"string","description":"Cryptocurrency purchased in this transaction"},"processingFee":{"type":"number","description":"Payment processing fee for the transaction"},"networkFee":{"type":"number","description":"Network / gas fee required to settle the transaction on chain"},"nobaFee":{"type":"number","description":"Noba service fee for the transaction"},"totalFiatPrice":{"type":"number","description":"Amount paid inclusive of fees"},"conversionRate":{"type":"number","description":"Conversion rate used between the 'fiatCurrency' and 'cryptocurrency'"},"totalFee":{"type":"number","description":"Total additional fee paid by the consumer for the transacion"}},"required":["baseAmount","fiatAmount","fiatCurrency","cryptoQuantityExpected","cryptoAmountSettled","cryptocurrency","processingFee","networkFee","nobaFee","totalFiatPrice","conversionRate","totalFee"]},"TransactionDTO":{"type":"object","properties":{"_id":{"type":"string","description":"Internal unique reference to this transaction"},"transactionID":{"type":"string","description":"Unique transaction reference number"},"userID":{"type":"string","description":"Internal unique reference to the user who initiated the transaction"},"status":{"type":"string","enum":["PENDING","VALIDATION_FAILED","VALIDATION_PASSED","FIAT_INCOMING_INITIATED","FIAT_INCOMING_COMPLETED","FIAT_INCOMING_FAILED","FIAT_REVERSAL_INITIATING","FIAT_INCOMING_REVERSAL_INITIATED","FIAT_INCOMING_REVERSAL_FAILED","FIAT_INCOMING_REVERSED","CRYPTO_OUTGOING_INITIATING","CRYPTO_OUTGOING_INITIATED","CRYPTO_OUTGOING_COMPLETED","CRYPTO_OUTGOING_FAILED","COMPLETED","FAILED"],"description":"Current status of the transaction"},"transactionHash":{"type":"string","description":"Hash of the transaction as settled on the blockchain"},"transactionTimestamp":{"format":"date-time","type":"string","description":"Timestamp the transaction was submitted"},"destinationWalletAddress":{"type":"string","description":"Wallet address to which the crypto purchase was transferred"},"partnerID":{"type":"string","description":"Unique ID of the partner through which this transaction was made"},"paymentMethodID":{"type":"string","description":"Unique ID of the payment method used to fund this transaction"},"amounts":{"description":"All amounts and currency information related to this transaction","allOf":[{"$ref":"#/components/schemas/TransactionAmountsDTO"}]},"type":{"type":"string","enum":["onramp","offramp","swap","wallet"],"description":"Type of the transaction. Can be one of 'onramp', 'offramp', 'wallet', 'swap'"}},"required":["_id","transactionID","userID","status","transactionHash","transactionTimestamp","partnerID","paymentMethodID","amounts","type"]},"TransactionsQueryResultsDTO":{"type":"object","properties":{"items":{"type":"array","items":{"$ref":"#/components/schemas/TransactionDTO"}},"page":{"type":"number"},"hasNextPage":{"type":"boolean"},"totalPages":{"type":"number"},"totalItems":{"type":"number"}},"required":["items","page","hasNextPage","totalPages","totalItems"]},"AddressDTO":{"type":"object","properties":{"streetLine1":{"type":"string"},"streetLine2":{"type":"string"},"countryCode":{"type":"string"},"city":{"type":"string"},"regionCode":{"type":"string","description":"state code in ISO 3166-2"},"postalCode":{"type":"string"}},"required":["streetLine1","countryCode","city","regionCode","postalCode"]},"NationalIDDTO":{"type":"object","properties":{"type":{"type":"string","enum":["SocialSecurity"]},"number":{"type":"string"}},"required":["type","number"]},"IDVerificationRequestDTO":{"type":"object","properties":{"firstName":{"type":"string"},"lastName":{"type":"string"},"address":{"$ref":"#/components/schemas/AddressDTO"},"phoneNumber":{"type":"string"},"dateOfBirth":{"type":"string","description":"Date of birth in format YYYY-MM-DD"},"nationalID":{"$ref":"#/components/schemas/NationalIDDTO"}},"required":["firstName","lastName","address","dateOfBirth"]},"VerificationResultDTO":{"type":"object","properties":{"status":{"type":"string","enum":["NotSubmitted","Pending","Approved","Rejected"]}},"required":["status"]},"DocumentVerificationResultDTO":{"type":"object","properties":{"status":{"type":"string","enum":["NotRequired","NotSubmitted","Pending","Verified","ActionRequired","Rejected"]},"errorReason":{"type":"string","enum":["RequiresRecapture","PoorQuality","SizeOrType"]}},"required":["status"]},"IDVerificationURLResponseDTO":{"type":"object","properties":{"id":{"type":"string","description":"Unique ID for this identity verification request"},"url":{"type":"string","description":"URL for identity verification document capture redirect"},"expiration":{"type":"number","description":"Expiration time of the url (in ms since the epoch)"}},"required":["id","url","expiration"]},"DeviceAttributesDTO":{"type":"object","properties":{"Browser":{"type":"array","items":{"type":"string"}},"Model":{"type":"array","items":{"type":"string"}},"OS":{"type":"array","items":{"type":"string"}}},"required":["Browser","Model","OS"]},"DeviceBehaviorBiometricsDTO":{"type":"object","properties":{"numDistractionEvents":{"type":"number"},"fields":{"type":"array","items":{"type":"string"}}},"required":["fields"]},"DeviceIpLocationDTO":{"type":"object","properties":{"city":{"type":"string"},"region":{"type":"string"},"country":{"type":"string"},"latitude":{"type":"string"},"longitude":{"type":"string"}}},"DeviceGpsLocationDTO":{"type":"object","properties":{"city":{"type":"string"},"region":{"type":"string"},"country":{"type":"string"},"latitude":{"type":"string"},"longitude":{"type":"string"},"mockLevel":{"type":"string"}}},"DeviceVerificationResponseDTO":{"type":"object","properties":{"id":{"type":"string"},"level":{"type":"string","enum":["unknown","very_high","high","medium","low"]},"attributes":{"$ref":"#/components/schemas/DeviceAttributesDTO"},"signals":{"type":"array","items":{"type":"string"}},"sessionKey":{"type":"string"},"fingerprint":{"type":"string"},"fingerprintConfidenceScore":{"type":"number"},"behaviorBiometricRiskLevel":{"type":"string"},"deviceReputation":{"type":"string"},"behaviorBiometrics":{"$ref":"#/components/schemas/DeviceBehaviorBiometricsDTO"},"ipLocation":{"$ref":"#/components/schemas/DeviceIpLocationDTO"},"gpsLocation":{"$ref":"#/components/schemas/DeviceGpsLocationDTO"}},"required":["id","level","sessionKey"]},"TransactionQuoteDTO":{"type":"object","properties":{"fiatCurrencyCode":{"type":"string"},"cryptoCurrencyCode":{"type":"string"},"fixedSide":{"type":"string","enum":["fiat","crypto"]},"fixedAmount":{"type":"number"},"quotedAmount":{"type":"number"},"processingFee":{"type":"number"},"nobaFee":{"type":"number"},"networkFee":{"type":"number"},"exchangeRate":{"type":"number"}},"required":["fiatCurrencyCode","cryptoCurrencyCode","fixedSide","fixedAmount","quotedAmount","processingFee","nobaFee","networkFee","exchangeRate"]},"CheckTransactionDTO":{"type":"object","properties":{"status":{"type":"string","enum":["ALLOWED","TRANSACTION_TOO_SMALL","TRANSACTION_TOO_LARGE","TRANSACTION_LIMIT_REACHED","DAILY_LIMIT_REACHED","WEEKLY_LIMIT_REACHED","MONTHLY_LIMIT_REACHED","MAX_LIMIT_REACHED"]},"rangeMin":{"type":"number"},"rangeMax":{"type":"number"}},"required":["status","rangeMin","rangeMax"]},"CreateTransactionDTO":{"type":"object","properties":{"paymentToken":{"type":"string"},"type":{"type":"string","enum":["onramp","offramp","swap","wallet"]},"leg1":{"type":"string"},"leg2":{"type":"string"},"leg1Amount":{"type":"number"},"leg2Amount":{"type":"number"},"fixedSide":{"type":"string","enum":["fiat","crypto"]},"destinationWalletAddress":{"type":"string"}},"required":["paymentToken","type","leg1","leg2","leg1Amount","leg2Amount","fixedSide","destinationWalletAddress"]},"ConsumerBalanceDTO":{"type":"object","properties":{"asset":{"type":"string"},"balance":{"type":"string"},"accountType":{"type":"string"},"accountID":{"type":"string"},"lastUpdate":{"type":"number"},"name":{"type":"string"}},"required":["asset","balance"]},"PeriodLimit":{"type":"object","properties":{"max":{"type":"number"},"used":{"type":"number"},"period":{"type":"number"}},"required":["max","used","period"]},"ConsumerLimitsDTO":{"type":"object","properties":{"minTransaction":{"type":"number"},"maxTransaction":{"type":"number"},"monthly":{"$ref":"#/components/schemas/PeriodLimit"},"weekly":{"$ref":"#/components/schemas/PeriodLimit"},"daily":{"$ref":"#/components/schemas/PeriodLimit"}},"required":["minTransaction","maxTransaction","monthly"]}}}}
>>>>>>> 2a4be859
<|MERGE_RESOLUTION|>--- conflicted
+++ resolved
@@ -1,5 +1,2370 @@
-<<<<<<< HEAD
-{"openapi":"3.0.0","paths":{"/v1/health":{"get":{"operationId":"appHealth","summary":"Checks if the Noba service is up and running","parameters":[{"name":"x-noba-api-key","in":"header","required":true,"schema":{"type":"string"}},{"name":"x-noba-signature","in":"header","required":false,"schema":{"type":"string"}},{"name":"x-noba-timestamp","in":"header","description":"Timestamp in milliseconds, use: new Date().getTime().toString()","required":false,"schema":{"type":"string"}}],"responses":{"200":{"description":"Health status of the Noba service"}},"tags":["Health Check"]}},"/v1/cryptocurrencies":{"get":{"operationId":"supportedCryptocurrencies","summary":"Returns a list of all cryptocurrencies supported by Noba Onramp","parameters":[{"name":"x-noba-api-key","in":"header","required":true,"schema":{"type":"string"}},{"name":"x-noba-signature","in":"header","required":false,"schema":{"type":"string"}},{"name":"x-noba-timestamp","in":"header","description":"Timestamp in milliseconds, use: new Date().getTime().toString()","required":false,"schema":{"type":"string"}}],"responses":{"200":{"description":"List of all supported cryptocurrencies","content":{"application/json":{"schema":{"type":"array","items":{"$ref":"#/components/schemas/CurrencyDTO"}}}}}},"tags":["Assets"]}},"/v1/fiatcurrencies":{"get":{"operationId":"supportedFiatCurrencies","summary":"Returns a list of all fiat currencies supported by Noba Onramp","parameters":[{"name":"x-noba-api-key","in":"header","required":true,"schema":{"type":"string"}},{"name":"x-noba-signature","in":"header","required":false,"schema":{"type":"string"}},{"name":"x-noba-timestamp","in":"header","description":"Timestamp in milliseconds, use: new Date().getTime().toString()","required":false,"schema":{"type":"string"}}],"responses":{"200":{"description":"List of all supported fiat currencies","content":{"application/json":{"schema":{"type":"array","items":{"$ref":"#/components/schemas/CurrencyDTO"}}}}}},"tags":["Assets"]}},"/v1/countries":{"get":{"operationId":"getSupportedCountries","summary":"Returns a list of all countries supported by Noba Onramp","parameters":[{"name":"x-noba-api-key","in":"header","required":true,"schema":{"type":"string"}},{"name":"x-noba-signature","in":"header","required":false,"schema":{"type":"string"}},{"name":"x-noba-timestamp","in":"header","description":"Timestamp in milliseconds, use: new Date().getTime().toString()","required":false,"schema":{"type":"string"}},{"name":"includeSubdivisions","required":false,"in":"query","description":"Include subdivision data","schema":{"type":"boolean"}}],"responses":{"200":{"description":"Location details of supported countries, optionally including subdivision data","content":{"application/json":{"schema":{"type":"array","items":{"$ref":"#/components/schemas/LocationDTO"}}}}}},"tags":["Assets"]}},"/v1/countries/{countryCode}":{"get":{"operationId":"getSupportedCountry","summary":"Returns details of a country and its subdivisions supported by Noba Onramp","parameters":[{"name":"x-noba-api-key","in":"header","required":true,"schema":{"type":"string"}},{"name":"x-noba-signature","in":"header","required":false,"schema":{"type":"string"}},{"name":"x-noba-timestamp","in":"header","description":"Timestamp in milliseconds, use: new Date().getTime().toString()","required":false,"schema":{"type":"string"}},{"name":"countryCode","required":true,"in":"path","schema":{"type":"string"}}],"responses":{"200":{"description":"Location details of requested country","content":{"application/json":{"schema":{"$ref":"#/components/schemas/LocationDTO"}}}},"404":{"description":"Country code not found"}},"tags":["Assets"]}},"/v1/config":{"get":{"operationId":"getCommonConfigurations","summary":"Returns common api configurations","parameters":[{"name":"x-noba-api-key","in":"header","required":true,"schema":{"type":"string"}},{"name":"x-noba-signature","in":"header","required":false,"schema":{"type":"string"}},{"name":"x-noba-timestamp","in":"header","description":"Timestamp in milliseconds, use: new Date().getTime().toString()","required":false,"schema":{"type":"string"}}],"responses":{"200":{"description":"Common api configurations","content":{"application/json":{"schema":{"$ref":"#/components/schemas/ConfigurationsDTO"}}}},"404":{"description":"Configurations not found"}},"tags":["Assets"]}},"/v1/creditcardmetadata/{bin}":{"get":{"operationId":"getCreditCardBIN","summary":"Returns credit card structure metadata for the provided BIN","parameters":[{"name":"x-noba-api-key","in":"header","required":true,"schema":{"type":"string"}},{"name":"x-noba-signature","in":"header","required":false,"schema":{"type":"string"}},{"name":"x-noba-timestamp","in":"header","description":"Timestamp in milliseconds, use: new Date().getTime().toString()","required":false,"schema":{"type":"string"}},{"name":"bin","required":true,"in":"path","schema":{"type":"string"}}],"responses":{"200":{"description":"Card metadata","content":{"application/json":{"schema":{"$ref":"#/components/schemas/CreditCardDTO"}}}},"404":{"description":"Credit card information not found"}},"tags":["Assets"]}},"/v1/auth/verifyotp":{"post":{"operationId":"verifyOtp","summary":"Submits the one-time passcode (OTP) to retreive an API access token","parameters":[{"name":"x-noba-api-key","in":"header","required":true,"schema":{"type":"string"}},{"name":"x-noba-signature","in":"header","required":false,"schema":{"type":"string"}},{"name":"x-noba-timestamp","in":"header","description":"Timestamp in milliseconds, use: new Date().getTime().toString()","required":false,"schema":{"type":"string"}}],"requestBody":{"required":true,"content":{"application/json":{"schema":{"$ref":"#/components/schemas/VerifyOtpRequestDTO"}}}},"responses":{"200":{"description":"API access token","content":{"application/json":{"schema":{"$ref":"#/components/schemas/VerifyOtpResponseDTO"}}}},"401":{"description":"Invalid OTP"}},"tags":["Authentication"]}},"/v1/auth/login":{"post":{"operationId":"loginUser","summary":"Logs user in and sends one-time passcode (OTP) to the provided email address","parameters":[{"name":"x-noba-api-key","in":"header","required":true,"schema":{"type":"string"}},{"name":"x-noba-signature","in":"header","required":false,"schema":{"type":"string"}},{"name":"x-noba-timestamp","in":"header","description":"Timestamp in milliseconds, use: new Date().getTime().toString()","required":false,"schema":{"type":"string"}}],"requestBody":{"required":true,"content":{"application/json":{"schema":{"$ref":"#/components/schemas/LoginRequestDTO"}}}},"responses":{"200":{"description":"OTP successfully sent."},"403":{"description":"Access denied"}},"tags":["Authentication"]}},"/v1/consumers":{"get":{"operationId":"getConsumer","summary":"Gets details of logged-in consumer","parameters":[{"name":"x-noba-api-key","in":"header","required":true,"schema":{"type":"string"}},{"name":"x-noba-signature","in":"header","required":false,"schema":{"type":"string"}},{"name":"x-noba-timestamp","in":"header","description":"Timestamp in milliseconds, use: new Date().getTime().toString()","required":false,"schema":{"type":"string"}}],"responses":{"200":{"description":"Details of logged-in consumer","content":{"application/json":{"schema":{"$ref":"#/components/schemas/ConsumerDTO"}}}},"400":{"description":"Invalid request parameters"},"403":{"description":"Logged-in user is not a Consumer"}},"tags":["Consumer"],"security":[{"JWT-auth":[]}]},"patch":{"operationId":"updateConsumer","summary":"Updates details of logged-in consumer","parameters":[{"name":"x-noba-api-key","in":"header","required":true,"schema":{"type":"string"}},{"name":"x-noba-signature","in":"header","required":false,"schema":{"type":"string"}},{"name":"x-noba-timestamp","in":"header","description":"Timestamp in milliseconds, use: new Date().getTime().toString()","required":false,"schema":{"type":"string"}}],"requestBody":{"required":true,"content":{"application/json":{"schema":{"$ref":"#/components/schemas/UpdateConsumerRequestDTO"}}}},"responses":{"200":{"description":"Updated consumer record","content":{"application/json":{"schema":{"$ref":"#/components/schemas/ConsumerDTO"}}}},"400":{"description":"Invalid request parameters"},"403":{"description":"Logged-in user is not a Consumer"}},"tags":["Consumer"],"security":[{"JWT-auth":[]}]}},"/v1/consumers/phone":{"patch":{"operationId":"updatePhone","summary":"Adds or updates phone number of logged in user with OTP","parameters":[{"name":"x-noba-api-key","in":"header","required":true,"schema":{"type":"string"}},{"name":"x-noba-signature","in":"header","required":false,"schema":{"type":"string"}},{"name":"x-noba-timestamp","in":"header","description":"Timestamp in milliseconds, use: new Date().getTime().toString()","required":false,"schema":{"type":"string"}}],"requestBody":{"required":true,"content":{"application/json":{"schema":{"$ref":"#/components/schemas/UserPhoneUpdateRequest"}}}},"responses":{"200":{"description":"Updated the user's phone number","content":{"application/json":{"schema":{"$ref":"#/components/schemas/ConsumerDTO"}}}},"400":{"description":"Invalid request parameters"},"403":{"description":"Logged-in user is not a Consumer"}},"tags":["Consumer"],"security":[{"JWT-auth":[]}]}},"/v1/consumers/phone/verify":{"post":{"operationId":"requestOtpToUpdatePhone","summary":"Sends OTP to user's phone to verify update of user profile","parameters":[{"name":"x-noba-api-key","in":"header","required":true,"schema":{"type":"string"}},{"name":"x-noba-signature","in":"header","required":false,"schema":{"type":"string"}},{"name":"x-noba-timestamp","in":"header","description":"Timestamp in milliseconds, use: new Date().getTime().toString()","required":false,"schema":{"type":"string"}}],"requestBody":{"required":true,"content":{"application/json":{"schema":{"$ref":"#/components/schemas/PhoneVerificationOtpRequest"}}}},"responses":{"200":{"description":"OTP sent to user's phone"},"400":{"description":"Invalid request parameters"},"403":{"description":"Logged-in user is not a Consumer"}},"tags":["Consumer"],"security":[{"JWT-auth":[]}]}},"/v1/consumers/email":{"patch":{"operationId":"updateEmail","summary":"Adds or updates email address of logged in user with OTP","parameters":[{"name":"x-noba-api-key","in":"header","required":true,"schema":{"type":"string"}},{"name":"x-noba-signature","in":"header","required":false,"schema":{"type":"string"}},{"name":"x-noba-timestamp","in":"header","description":"Timestamp in milliseconds, use: new Date().getTime().toString()","required":false,"schema":{"type":"string"}}],"requestBody":{"required":true,"content":{"application/json":{"schema":{"$ref":"#/components/schemas/UserEmailUpdateRequest"}}}},"responses":{"200":{"description":"Updated the user's email address","content":{"application/json":{"schema":{"$ref":"#/components/schemas/ConsumerDTO"}}}},"400":{"description":"Invalid request parameters"},"403":{"description":"Logged-in user is not a Consumer"}},"tags":["Consumer"],"security":[{"JWT-auth":[]}]}},"/v1/consumers/email/verify":{"post":{"operationId":"requestOtpToUpdateEmail","summary":"Sends OTP to user's email to verify update of user profile","parameters":[{"name":"x-noba-api-key","in":"header","required":true,"schema":{"type":"string"}},{"name":"x-noba-signature","in":"header","required":false,"schema":{"type":"string"}},{"name":"x-noba-timestamp","in":"header","description":"Timestamp in milliseconds, use: new Date().getTime().toString()","required":false,"schema":{"type":"string"}}],"requestBody":{"required":true,"content":{"application/json":{"schema":{"$ref":"#/components/schemas/EmailVerificationOtpRequest"}}}},"responses":{"200":{"description":"OTP sent to user's email address"},"400":{"description":"Invalid request parameters"},"403":{"description":"Logged-in user is not a Consumer"}},"tags":["Consumer"],"security":[{"JWT-auth":[]}]}},"/v1/consumers/paymentmethods/plaid/token":{"get":{"operationId":"generatePlaidToken","summary":"Generates a token to connect to Plaid UI","parameters":[{"name":"x-noba-api-key","in":"header","required":true,"schema":{"type":"string"}},{"name":"x-noba-signature","in":"header","required":false,"schema":{"type":"string"}},{"name":"x-noba-timestamp","in":"header","description":"Timestamp in milliseconds, use: new Date().getTime().toString()","required":false,"schema":{"type":"string"}}],"responses":{"200":{"description":"Plaid token","content":{"application/json":{"schema":{"$ref":"#/components/schemas/PlaidTokenDTO"}}}},"403":{"description":"Logged-in user is not a Consumer"}},"tags":["Consumer"],"security":[{"JWT-auth":[]}]}},"/v1/consumers/paymentmethods":{"post":{"operationId":"addPaymentMethod","summary":"Adds a payment method for the logged-in consumer","parameters":[{"name":"x-noba-api-key","in":"header","required":true,"schema":{"type":"string"}},{"name":"x-noba-signature","in":"header","required":false,"schema":{"type":"string"}},{"name":"x-noba-timestamp","in":"header","description":"Timestamp in milliseconds, use: new Date().getTime().toString()","required":false,"schema":{"type":"string"}}],"requestBody":{"required":true,"content":{"application/json":{"schema":{"$ref":"#/components/schemas/AddPaymentMethodDTO"}}}},"responses":{"201":{"description":"Updated consumer record","content":{"application/json":{"schema":{"$ref":"#/components/schemas/ConsumerDTO"}}}},"400":{"description":"Invalid payment method details"},"403":{"description":"Logged-in user is not a Consumer"}},"tags":["Consumer"],"security":[{"JWT-auth":[]}]}},"/v1/consumers/paymentmethods/{paymentToken}":{"delete":{"operationId":"deletePaymentMethod","summary":"Deletes a payment method for the logged-in consumer","parameters":[{"name":"x-noba-api-key","in":"header","required":true,"schema":{"type":"string"}},{"name":"x-noba-signature","in":"header","required":false,"schema":{"type":"string"}},{"name":"x-noba-timestamp","in":"header","description":"Timestamp in milliseconds, use: new Date().getTime().toString()","required":false,"schema":{"type":"string"}},{"name":"paymentToken","required":true,"in":"path","schema":{"type":"string"}}],"responses":{"200":{"description":"Deleted consumer record","content":{"application/json":{"schema":{"$ref":"#/components/schemas/ConsumerDTO"}}}},"400":{"description":"Invalid payment method details"},"403":{"description":"Logged-in user is not a Consumer"}},"tags":["Consumer"],"security":[{"JWT-auth":[]}]}},"/v1/consumers/wallets":{"post":{"operationId":"addCryptoWallet","summary":"Adds a crypto wallet for the logged-in consumer","parameters":[{"name":"x-noba-api-key","in":"header","required":true,"schema":{"type":"string"}},{"name":"x-noba-signature","in":"header","required":false,"schema":{"type":"string"}},{"name":"x-noba-timestamp","in":"header","description":"Timestamp in milliseconds, use: new Date().getTime().toString()","required":false,"schema":{"type":"string"}}],"requestBody":{"required":true,"content":{"application/json":{"schema":{"$ref":"#/components/schemas/AddCryptoWalletDTO"}}}},"responses":{"201":{"description":"Updated consumer record with the crypto wallet","content":{"application/json":{"schema":{"$ref":"#/components/schemas/ConsumerDTO"}}}},"400":{"description":"Invalid crypto wallet details"},"403":{"description":"Logged-in user is not a Consumer"}},"tags":["Consumer"],"security":[{"JWT-auth":[]}]}},"/v1/consumers/wallets/{walletAddress}":{"delete":{"operationId":"deleteCryptoWallet","summary":"Deletes a saved wallet for the logged-in consumer","parameters":[{"name":"x-noba-api-key","in":"header","required":true,"schema":{"type":"string"}},{"name":"x-noba-signature","in":"header","required":false,"schema":{"type":"string"}},{"name":"x-noba-timestamp","in":"header","description":"Timestamp in milliseconds, use: new Date().getTime().toString()","required":false,"schema":{"type":"string"}},{"name":"walletAddress","required":true,"in":"path","schema":{"type":"string"}}],"responses":{"200":{"description":"Deleted wallet for consumer","content":{"application/json":{"schema":{"$ref":"#/components/schemas/ConsumerDTO"}}}},"400":{"description":"Invalid wallet address"},"403":{"description":"Logged-in user is not a Consumer"}},"tags":["Consumer"],"security":[{"JWT-auth":[]}]}},"/v1/consumers/wallets/confirm":{"post":{"operationId":"confirmWalletUpdate","summary":"Submits the one-time passcode (OTP) to confirm wallet add or update","parameters":[{"name":"x-noba-api-key","in":"header","required":true,"schema":{"type":"string"}},{"name":"x-noba-signature","in":"header","required":false,"schema":{"type":"string"}},{"name":"x-noba-timestamp","in":"header","description":"Timestamp in milliseconds, use: new Date().getTime().toString()","required":false,"schema":{"type":"string"}}],"requestBody":{"required":true,"content":{"application/json":{"schema":{"$ref":"#/components/schemas/ConfirmWalletUpdateDTO"}}}},"responses":{"200":{"description":"Verified wallet for consumer","content":{"application/json":{"schema":{"$ref":"#/components/schemas/ConsumerDTO"}}}},"401":{"description":"Invalid OTP"}},"tags":["Consumer"],"security":[{"JWT-auth":[]}]}},"/v1/partners":{"get":{"operationId":"getPartner","summary":"Gets details of a partner","parameters":[{"name":"x-noba-api-key","in":"header","required":true,"schema":{"type":"string"}},{"name":"x-noba-signature","in":"header","required":false,"schema":{"type":"string"}},{"name":"x-noba-timestamp","in":"header","description":"Timestamp in milliseconds, use: new Date().getTime().toString()","required":false,"schema":{"type":"string"}}],"responses":{"200":{"description":"Details of partner","content":{"application/json":{"schema":{"$ref":"#/components/schemas/PartnerDTO"}}}},"400":{"description":"Invalid request parameters"},"403":{"description":"User lacks permission to retrieve partner details"}},"tags":["Partner"],"security":[{"JWT-auth":[]}]},"patch":{"operationId":"updatePartner","summary":"Updates details of a partner","parameters":[{"name":"x-noba-api-key","in":"header","required":true,"schema":{"type":"string"}},{"name":"x-noba-signature","in":"header","required":false,"schema":{"type":"string"}},{"name":"x-noba-timestamp","in":"header","description":"Timestamp in milliseconds, use: new Date().getTime().toString()","required":false,"schema":{"type":"string"}}],"requestBody":{"required":true,"content":{"application/json":{"schema":{"$ref":"#/components/schemas/UpdatePartnerRequestDTO"}}}},"responses":{"200":{"description":"Partner details","content":{"application/json":{"schema":{"$ref":"#/components/schemas/PartnerDTO"}}}},"400":{"description":"Invalid request parameters"},"403":{"description":"User lacks permission to update partner details"}},"tags":["Partner"],"security":[{"JWT-auth":[]}]}},"/v1/partners/admins/{partnerAdminID}":{"get":{"operationId":"getPartnerAdmin","summary":"Gets details of a partner admin","parameters":[{"name":"x-noba-api-key","in":"header","required":true,"schema":{"type":"string"}},{"name":"x-noba-signature","in":"header","required":false,"schema":{"type":"string"}},{"name":"x-noba-timestamp","in":"header","description":"Timestamp in milliseconds, use: new Date().getTime().toString()","required":false,"schema":{"type":"string"}},{"name":"partnerAdminID","required":true,"in":"path","schema":{"type":"string"}}],"responses":{"200":{"description":"Details of partner admin","content":{"application/json":{"schema":{"$ref":"#/components/schemas/PartnerAdminDTO"}}}},"400":{"description":"Invalid request parameters"},"403":{"description":"User lacks permission to retrieve partner admin"}},"tags":["Partner"],"security":[{"JWT-auth":[]}]},"patch":{"operationId":"updatePartnerAdmin","summary":"Updates details of a partner admin","parameters":[{"name":"x-noba-api-key","in":"header","required":true,"schema":{"type":"string"}},{"name":"x-noba-signature","in":"header","required":false,"schema":{"type":"string"}},{"name":"x-noba-timestamp","in":"header","description":"Timestamp in milliseconds, use: new Date().getTime().toString()","required":false,"schema":{"type":"string"}},{"name":"partnerAdminID","required":true,"in":"path","schema":{"type":"string"}}],"requestBody":{"required":true,"content":{"application/json":{"schema":{"$ref":"#/components/schemas/UpdatePartnerAdminRequestDTO"}}}},"responses":{"200":{"description":"Details of updated partner admin","content":{"application/json":{"schema":{"$ref":"#/components/schemas/PartnerAdminDTO"}}}},"400":{"description":"Invalid request parameters"},"403":{"description":"User lacks permission to update partner admin"}},"tags":["Partner"],"security":[{"JWT-auth":[]}]},"delete":{"operationId":"deletePartnerAdmin","summary":"Deletes a parter admin","parameters":[{"name":"x-noba-api-key","in":"header","required":true,"schema":{"type":"string"}},{"name":"x-noba-signature","in":"header","required":false,"schema":{"type":"string"}},{"name":"x-noba-timestamp","in":"header","description":"Timestamp in milliseconds, use: new Date().getTime().toString()","required":false,"schema":{"type":"string"}},{"name":"partnerAdminID","required":true,"in":"path","schema":{"type":"string"}}],"responses":{"200":{"description":"Deleted partner admin record","content":{"application/json":{"schema":{"$ref":"#/components/schemas/PartnerAdminDTO"}}}},"400":{"description":"Invalid request parameters"},"403":{"description":"User lacks permission to delete partner admin"}},"tags":["Partner"],"security":[{"JWT-auth":[]}]}},"/v1/partners/admins":{"get":{"operationId":"getAllPartnerAdmins","summary":"Gets all admins for the partner","parameters":[{"name":"x-noba-api-key","in":"header","required":true,"schema":{"type":"string"}},{"name":"x-noba-signature","in":"header","required":false,"schema":{"type":"string"}},{"name":"x-noba-timestamp","in":"header","description":"Timestamp in milliseconds, use: new Date().getTime().toString()","required":false,"schema":{"type":"string"}}],"responses":{"200":{"description":"All admins of the partner","content":{"application/json":{"schema":{"type":"array","items":{"$ref":"#/components/schemas/PartnerAdminDTO"}}}}},"400":{"description":"Invalid request parameters"},"403":{"description":"User lacks permission to retrieve partner admin list"}},"tags":["Partner"],"security":[{"JWT-auth":[]}]},"post":{"operationId":"addPartnerAdmin","summary":"Adds a new partner admin","parameters":[{"name":"x-noba-api-key","in":"header","required":true,"schema":{"type":"string"}},{"name":"x-noba-signature","in":"header","required":false,"schema":{"type":"string"}},{"name":"x-noba-timestamp","in":"header","description":"Timestamp in milliseconds, use: new Date().getTime().toString()","required":false,"schema":{"type":"string"}}],"requestBody":{"required":true,"content":{"application/json":{"schema":{"$ref":"#/components/schemas/AddPartnerAdminRequestDTO"}}}},"responses":{"201":{"description":"New partner admin record","content":{"application/json":{"schema":{"$ref":"#/components/schemas/PartnerAdminDTO"}}}},"400":{"description":"Invalid request parameters"},"403":{"description":"User lacks permission to add a new partner admin"}},"tags":["Partner"],"security":[{"JWT-auth":[]}]}},"/v1/partners/consumers":{"get":{"operationId":"getAllPartnerConsumers","summary":"Gets all consumers for the partner","parameters":[{"name":"x-noba-api-key","in":"header","required":true,"schema":{"type":"string"}},{"name":"x-noba-signature","in":"header","required":false,"schema":{"type":"string"}},{"name":"x-noba-timestamp","in":"header","description":"Timestamp in milliseconds, use: new Date().getTime().toString()","required":false,"schema":{"type":"string"}}],"responses":{"200":{"description":"All consumers of the partner","content":{"application/json":{"schema":{"type":"array","items":{"$ref":"#/components/schemas/PartnerAdminDTO"}}}}},"400":{"description":"Invalid request parameters"},"403":{"description":"User lacks permission to retrieve partner admin list"}},"tags":["Partner"],"security":[{"JWT-auth":[]}]}},"/v1/partners/transactions":{"get":{"operationId":"getPartnerTransactions","summary":"Get all transactions for the given partner","parameters":[{"name":"x-noba-api-key","in":"header","required":true,"schema":{"type":"string"}},{"name":"x-noba-signature","in":"header","required":false,"schema":{"type":"string"}},{"name":"x-noba-timestamp","in":"header","description":"Timestamp in milliseconds, use: new Date().getTime().toString()","required":false,"schema":{"type":"string"}},{"name":"consumerID","required":false,"in":"query","description":"Consumer ID whose transactions is needed","schema":{"type":"string"}},{"name":"partnerID","required":false,"in":"query","description":"Partner ID whose transactions needs to be filtered","schema":{"type":"string"}},{"name":"startDate","required":false,"in":"query","description":"Format: YYYY-MM-DD, example: 2010-04-27","schema":{"type":"string"}},{"name":"endDate","required":false,"in":"query","description":"Format: YYYY-MM-DD, example: 2010-04-27","schema":{"type":"string"}},{"name":"pageOffset","required":false,"in":"query","description":"number of pages to skip, offset 0 means first page results, 1 means second page etc.","schema":{"type":"number"}},{"name":"pageLimit","required":false,"in":"query","description":"number of items per page","schema":{"type":"number"}},{"name":"sortField","required":false,"in":"query","description":"sort by field","schema":{"enum":["transactionTimestamp","leg1Amount","leg2Amount","leg1","leg2"],"type":"string"}},{"name":"sortOrder","required":false,"in":"query","description":"sort order asc or desc","schema":{"enum":["ASC","DESC"],"type":"string"}},{"name":"fiatCurrency","required":false,"in":"query","description":"filter for a particular fiat currency","schema":{"type":"string"}},{"name":"cryptoCurrency","required":false,"in":"query","description":"filter for a particular Cryptocurrency","schema":{"type":"string"}},{"name":"transactionStatus","required":false,"in":"query","description":"filter for a particular transaction status","schema":{"enum":["PENDING","VALIDATION_FAILED","VALIDATION_PASSED","FIAT_INCOMING_INITIATED","FIAT_INCOMING_COMPLETED","FIAT_INCOMING_FAILED","FIAT_REVERSAL_INITIATING","FIAT_INCOMING_REVERSAL_INITIATED","FIAT_INCOMING_REVERSAL_FAILED","FIAT_INCOMING_REVERSED","CRYPTO_OUTGOING_INITIATING","CRYPTO_OUTGOING_INITIATED","CRYPTO_OUTGOING_COMPLETED","CRYPTO_OUTGOING_FAILED","COMPLETED","FAILED"],"type":"string"}}],"responses":{"200":{"description":"All transactions for the partner","content":{"application/json":{"schema":{"$ref":"#/components/schemas/TransactionsQueryResultsDTO"}}}},"400":{"description":"Invalid request parameters"}},"tags":["Partner"],"security":[{"JWT-auth":[]}]}},"/v1/partners/transactions/{transactionID}":{"get":{"operationId":"getPartnerTransaction","summary":"Gets details of a transaction","parameters":[{"name":"x-noba-api-key","in":"header","required":true,"schema":{"type":"string"}},{"name":"x-noba-signature","in":"header","required":false,"schema":{"type":"string"}},{"name":"x-noba-timestamp","in":"header","description":"Timestamp in milliseconds, use: new Date().getTime().toString()","required":false,"schema":{"type":"string"}},{"name":"transactionID","required":true,"in":"path","schema":{"type":"string"}}],"responses":{"200":{"description":"Details of a transaction","content":{"application/json":{"schema":{"$ref":"#/components/schemas/TransactionDTO"}}}},"404":{"description":"Transaction does not exist"}},"tags":["Partner"],"security":[{"JWT-auth":[]}]}},"/v1/partners/logo":{"post":{"operationId":"uploadPartnerLogo","summary":"Adds or updates partner logo","parameters":[{"name":"x-noba-api-key","in":"header","required":true,"schema":{"type":"string"}},{"name":"x-noba-signature","in":"header","required":false,"schema":{"type":"string"}},{"name":"x-noba-timestamp","in":"header","description":"Timestamp in milliseconds, use: new Date().getTime().toString()","required":false,"schema":{"type":"string"}}],"requestBody":{"required":true,"content":{"multipart/form-data":{"schema":{"type":"object","properties":{"logo":{"type":"string","format":"binary"},"logoSmall":{"type":"string","format":"binary"}}}}}},"responses":{"202":{"description":"Updated Partner Info after adding or updating the logos","content":{"application/json":{"schema":{"$ref":"#/components/schemas/PartnerDTO"}}}},"400":{"description":"Invalid request parameters"}},"tags":["Partner"],"security":[{"JWT-auth":[]}]}},"/v1/verify":{"get":{"operationId":"getVerificationStatus","summary":"Checks if verification service is up","parameters":[{"name":"x-noba-api-key","in":"header","required":true,"schema":{"type":"string"}},{"name":"x-noba-signature","in":"header","required":false,"schema":{"type":"string"}},{"name":"x-noba-timestamp","in":"header","description":"Timestamp in milliseconds, use: new Date().getTime().toString()","required":false,"schema":{"type":"string"}}],"responses":{"200":{"description":"Service is up"}},"tags":["Verification"],"security":[{"JWT-auth":[]}]}},"/v1/verify/session":{"post":{"operationId":"createSession","summary":"Creates a new session for verification","parameters":[{"name":"x-noba-api-key","in":"header","required":true,"schema":{"type":"string"}},{"name":"x-noba-signature","in":"header","required":false,"schema":{"type":"string"}},{"name":"x-noba-timestamp","in":"header","description":"Timestamp in milliseconds, use: new Date().getTime().toString()","required":false,"schema":{"type":"string"}}],"responses":{"201":{"description":"New session token","content":{"application/json":{"schema":{"type":"string"}}}},"400":{"description":"Invalid request"}},"tags":["Verification"],"security":[{"JWT-auth":[]}]}},"/v1/verify/consumerinfo":{"post":{"operationId":"verifyConsumer","summary":"Verifies consumer-provided information","parameters":[{"name":"x-noba-api-key","in":"header","required":true,"schema":{"type":"string"}},{"name":"x-noba-signature","in":"header","required":false,"schema":{"type":"string"}},{"name":"x-noba-timestamp","in":"header","description":"Timestamp in milliseconds, use: new Date().getTime().toString()","required":false,"schema":{"type":"string"}},{"name":"sessionKey","required":true,"in":"query","schema":{"type":"string"}}],"requestBody":{"required":true,"content":{"application/json":{"schema":{"$ref":"#/components/schemas/IDVerificationRequestDTO"}}}},"responses":{"200":{"description":"Verification result","content":{"application/json":{"schema":{"$ref":"#/components/schemas/VerificationResultDTO"}}}},"400":{"description":"Invalid request parameters"}},"tags":["Verification"],"security":[{"JWT-auth":[]}]}},"/v1/verify/document":{"post":{"operationId":"verifyDocument","summary":"Verifies consumer uploaded identification documents","parameters":[{"name":"x-noba-api-key","in":"header","required":true,"schema":{"type":"string"}},{"name":"x-noba-signature","in":"header","required":false,"schema":{"type":"string"}},{"name":"x-noba-timestamp","in":"header","description":"Timestamp in milliseconds, use: new Date().getTime().toString()","required":false,"schema":{"type":"string"}},{"name":"sessionKey","required":true,"in":"query","schema":{"type":"string"}}],"requestBody":{"required":true,"content":{"multipart/form-data":{"schema":{"type":"object","properties":{"documentType":{"type":"string","description":"Supported values: passport, national_identity_card, driver_license, other, unknown"},"frontImage":{"type":"string","format":"binary"},"backImage":{"type":"string","format":"binary"},"photoImage":{"type":"string","format":"binary"}}}}}},"responses":{"202":{"description":"Document upload result","content":{"application/json":{"schema":{"type":"string"}}}},"400":{"description":"Invalid request parameters"}},"tags":["Verification"],"security":[{"JWT-auth":[]}]}},"/v1/verify/document/result/{id}":{"get":{"operationId":"getDocumentVerificationResult","summary":"Gets result for a previously-submitted document verification","parameters":[{"name":"x-noba-api-key","in":"header","required":true,"schema":{"type":"string"}},{"name":"x-noba-signature","in":"header","required":false,"schema":{"type":"string"}},{"name":"x-noba-timestamp","in":"header","description":"Timestamp in milliseconds, use: new Date().getTime().toString()","required":false,"schema":{"type":"string"}},{"name":"id","required":true,"in":"path","schema":{"type":"string"}}],"responses":{"200":{"description":"Document verification result","content":{"application/json":{"schema":{"$ref":"#/components/schemas/DocumentVerificationResultDTO"}}}},"400":{"description":"Invalid request parameters"},"404":{"description":"Document verification request not found"}},"tags":["Verification"],"security":[{"JWT-auth":[]}]}},"/v1/verify/document/url":{"get":{"operationId":"getIdentityDocumentVerificationURL","summary":"Retrieves a URL for identity verification","parameters":[{"name":"x-noba-api-key","in":"header","required":true,"schema":{"type":"string"}},{"name":"x-noba-signature","in":"header","required":false,"schema":{"type":"string"}},{"name":"x-noba-timestamp","in":"header","description":"Timestamp in milliseconds, use: new Date().getTime().toString()","required":false,"schema":{"type":"string"}},{"name":"sessionKey","required":true,"in":"query","description":"Unique verification key for this session","schema":{"type":"string"}},{"name":"requestPOA","required":true,"in":"query","description":"Request proof of address","schema":{"type":"boolean"}},{"name":"requestSelfie","required":true,"in":"query","description":"Request a selfie photo","schema":{"type":"boolean"}},{"name":"requestBack","required":true,"in":"query","description":"Request photo of back of ID","schema":{"type":"boolean"}},{"name":"locale","required":true,"in":"query","description":"Unique verification key for this session","schema":{"enum":["en-us","es-419"],"type":"string"}}],"responses":{"200":{"description":"Document verification KYC URL details","content":{"application/json":{"schema":{"$ref":"#/components/schemas/IDVerificationURLResponseDTO"}}}},"400":{"description":"Invalid request parameters"}},"tags":["Verification"],"security":[{"JWT-auth":[]}]}},"/v1/verify/device/result":{"get":{"operationId":"getDeviceVerificationResult","summary":"Gets device verification result","parameters":[{"name":"x-noba-api-key","in":"header","required":true,"schema":{"type":"string"}},{"name":"x-noba-signature","in":"header","required":false,"schema":{"type":"string"}},{"name":"x-noba-timestamp","in":"header","description":"Timestamp in milliseconds, use: new Date().getTime().toString()","required":false,"schema":{"type":"string"}},{"name":"sessionKey","required":true,"in":"query","schema":{"type":"string"}}],"responses":{"200":{"description":"Device verification result","content":{"application/json":{"schema":{"$ref":"#/components/schemas/DeviceVerificationResponseDTO"}}}},"400":{"description":"Invalid request parameters"}},"tags":["Verification"],"security":[{"JWT-auth":[]}]}},"/v1/transactions/quote":{"get":{"operationId":"getTransactionQuote","summary":"Get transaction quote (exchange rate, provider fees, network fees etc.)","parameters":[{"name":"x-noba-api-key","in":"header","required":true,"schema":{"type":"string"}},{"name":"x-noba-signature","in":"header","required":false,"schema":{"type":"string"}},{"name":"x-noba-timestamp","in":"header","description":"Timestamp in milliseconds, use: new Date().getTime().toString()","required":false,"schema":{"type":"string"}},{"name":"fiatCurrencyCode","required":true,"in":"query","schema":{"type":"string"}},{"name":"cryptoCurrencyCode","required":true,"in":"query","schema":{"type":"string"}},{"name":"fixedSide","required":true,"in":"query","schema":{"enum":["fiat","crypto"],"type":"string"}},{"name":"fixedAmount","required":true,"in":"query","schema":{"type":"number"}},{"name":"partnerID","required":false,"in":"query","schema":{"type":"string"}}],"responses":{"200":{"description":"","content":{"application/json":{"schema":{"$ref":"#/components/schemas/TransactionQuoteDTO"}}}},"400":{"description":"Invalid currency code (fiat or crypto)"},"503":{"description":"Unable to connect to underlying service provider"}},"security":[{"JWT-auth":[]}],"tags":["Transactions"]}},"/v1/transactions/check":{"get":{"operationId":"checkIfTransactionPossible","summary":"Checks if the transaction parameters are valid","parameters":[{"name":"x-noba-api-key","in":"header","required":true,"schema":{"type":"string"}},{"name":"x-noba-signature","in":"header","required":false,"schema":{"type":"string"}},{"name":"x-noba-timestamp","in":"header","description":"Timestamp in milliseconds, use: new Date().getTime().toString()","required":false,"schema":{"type":"string"}},{"name":"type","required":true,"in":"query","schema":{"enum":["onramp","offramp","swap","wallet"],"type":"string"}},{"name":"transactionAmount","required":true,"in":"query","schema":{"type":"number"}},{"name":"baseCurrency","required":true,"in":"query","schema":{"type":"string"}}],"responses":{"200":{"description":"","content":{"application/json":{"schema":{"$ref":"#/components/schemas/CheckTransactionDTO"}}}}},"security":[{"JWT-auth":[]}],"tags":["Transactions"]}},"/v1/transactions/{transactionID}":{"get":{"operationId":"getTransaction","summary":"Gets details of a transaction","parameters":[{"name":"x-noba-api-key","in":"header","required":true,"schema":{"type":"string"}},{"name":"x-noba-signature","in":"header","required":false,"schema":{"type":"string"}},{"name":"x-noba-timestamp","in":"header","description":"Timestamp in milliseconds, use: new Date().getTime().toString()","required":false,"schema":{"type":"string"}},{"name":"transactionID","required":true,"in":"path","schema":{"type":"string"}}],"responses":{"200":{"description":"Details of a transaction","content":{"application/json":{"schema":{"$ref":"#/components/schemas/TransactionDTO"}}}},"404":{"description":"Transaction does not exist"}},"security":[{"JWT-auth":[]}],"tags":["Transactions"]}},"/v1/transactions":{"post":{"operationId":"transact","summary":"Submits a new transaction","parameters":[{"name":"x-noba-api-key","in":"header","required":true,"schema":{"type":"string"}},{"name":"x-noba-signature","in":"header","required":false,"schema":{"type":"string"}},{"name":"x-noba-timestamp","in":"header","description":"Timestamp in milliseconds, use: new Date().getTime().toString()","required":false,"schema":{"type":"string"}},{"name":"sessionKey","required":true,"in":"query","schema":{"type":"string"}}],"requestBody":{"required":true,"content":{"application/json":{"schema":{"$ref":"#/components/schemas/CreateTransactionDTO"}}}},"responses":{"200":{"description":"Transaction ID"},"400":{"description":"Invalid request parameters"}},"security":[{"JWT-auth":[]}],"tags":["Transactions"]},"get":{"operationId":"getTransactions","summary":"Gets all transactions for the logged-in consumer","parameters":[{"name":"x-noba-api-key","in":"header","required":true,"schema":{"type":"string"}},{"name":"x-noba-signature","in":"header","required":false,"schema":{"type":"string"}},{"name":"x-noba-timestamp","in":"header","description":"Timestamp in milliseconds, use: new Date().getTime().toString()","required":false,"schema":{"type":"string"}},{"name":"consumerID","required":false,"in":"query","description":"Consumer ID whose transactions is needed","schema":{"type":"string"}},{"name":"partnerID","required":false,"in":"query","description":"Partner ID whose transactions needs to be filtered","schema":{"type":"string"}},{"name":"startDate","required":false,"in":"query","description":"Format: YYYY-MM-DD, example: 2010-04-27","schema":{"type":"string"}},{"name":"endDate","required":false,"in":"query","description":"Format: YYYY-MM-DD, example: 2010-04-27","schema":{"type":"string"}},{"name":"pageOffset","required":false,"in":"query","description":"number of pages to skip, offset 0 means first page results, 1 means second page etc.","schema":{"type":"number"}},{"name":"pageLimit","required":false,"in":"query","description":"number of items per page","schema":{"type":"number"}},{"name":"sortField","required":false,"in":"query","description":"sort by field","schema":{"enum":["transactionTimestamp","leg1Amount","leg2Amount","leg1","leg2"],"type":"string"}},{"name":"sortOrder","required":false,"in":"query","description":"sort order asc or desc","schema":{"enum":["ASC","DESC"],"type":"string"}},{"name":"fiatCurrency","required":false,"in":"query","description":"filter for a particular fiat currency","schema":{"type":"string"}},{"name":"cryptoCurrency","required":false,"in":"query","description":"filter for a particular Cryptocurrency","schema":{"type":"string"}},{"name":"transactionStatus","required":false,"in":"query","description":"filter for a particular transaction status","schema":{"enum":["PENDING","VALIDATION_FAILED","VALIDATION_PASSED","FIAT_INCOMING_INITIATED","FIAT_INCOMING_COMPLETED","FIAT_INCOMING_FAILED","FIAT_REVERSAL_INITIATING","FIAT_INCOMING_REVERSAL_INITIATED","FIAT_INCOMING_REVERSAL_FAILED","FIAT_INCOMING_REVERSED","CRYPTO_OUTGOING_INITIATING","CRYPTO_OUTGOING_INITIATED","CRYPTO_OUTGOING_COMPLETED","CRYPTO_OUTGOING_FAILED","COMPLETED","FAILED"],"type":"string"}}],"responses":{"200":{"description":"List of all transactions","content":{"application/json":{"schema":{"$ref":"#/components/schemas/TransactionsQueryResultsDTO"}}}},"400":{"description":"Invalid request parameters"}},"security":[{"JWT-auth":[]}],"tags":["Transactions"]}},"/v1/consumers/balances":{"get":{"operationId":"getConsumerBalance","summary":"Gets all wallet balances for the logged-in consumer","parameters":[{"name":"x-noba-api-key","in":"header","required":true,"schema":{"type":"string"}},{"name":"x-noba-signature","in":"header","required":false,"schema":{"type":"string"}},{"name":"x-noba-timestamp","in":"header","description":"Timestamp in milliseconds, use: new Date().getTime().toString()","required":false,"schema":{"type":"string"}}],"responses":{"200":{"description":"Get all consumer balances","content":{"application/json":{"schema":{"type":"array","items":{"$ref":"#/components/schemas/ConsumerBalanceDTO"}}}}},"400":{"description":"Invalid request parameters"}},"security":[{"JWT-auth":[]}],"tags":["Consumer"]}},"/v1/consumers/limits":{"get":{"operationId":"getConsumerLimits","summary":"Gets transaction limit details for logged-in consumer","parameters":[{"name":"x-noba-api-key","in":"header","required":true,"schema":{"type":"string"}},{"name":"x-noba-signature","in":"header","required":false,"schema":{"type":"string"}},{"name":"x-noba-timestamp","in":"header","description":"Timestamp in milliseconds, use: new Date().getTime().toString()","required":false,"schema":{"type":"string"}}],"responses":{"200":{"description":"Consumer limit details","content":{"application/json":{"schema":{"$ref":"#/components/schemas/ConsumerLimitsDTO"}}}},"400":{"description":"Invalid request parameters"}},"security":[{"JWT-auth":[]}],"tags":["Consumer"]}},"/v1/transactions/download":{"get":{"operationId":"downloadTransactions","summary":"Downloads all the transactions of a particular consumer","parameters":[{"name":"x-noba-api-key","in":"header","required":true,"schema":{"type":"string"}},{"name":"x-noba-signature","in":"header","required":false,"schema":{"type":"string"}},{"name":"x-noba-timestamp","in":"header","description":"Timestamp in milliseconds, use: new Date().getTime().toString()","required":false,"schema":{"type":"string"}},{"name":"consumerID","required":false,"in":"query","description":"Consumer ID whose transactions is needed","schema":{"type":"string"}},{"name":"partnerID","required":false,"in":"query","description":"Partner ID whose transactions needs to be filtered","schema":{"type":"string"}},{"name":"startDate","required":false,"in":"query","description":"Format: YYYY-MM-DD, example: 2010-04-27","schema":{"type":"string"}},{"name":"endDate","required":false,"in":"query","description":"Format: YYYY-MM-DD, example: 2010-04-27","schema":{"type":"string"}},{"name":"pageOffset","required":false,"in":"query","description":"number of pages to skip, offset 0 means first page results, 1 means second page etc.","schema":{"type":"number"}},{"name":"pageLimit","required":false,"in":"query","description":"number of items per page","schema":{"type":"number"}},{"name":"sortField","required":false,"in":"query","description":"sort by field","schema":{"enum":["transactionTimestamp","leg1Amount","leg2Amount","leg1","leg2"],"type":"string"}},{"name":"sortOrder","required":false,"in":"query","description":"sort order asc or desc","schema":{"enum":["ASC","DESC"],"type":"string"}},{"name":"fiatCurrency","required":false,"in":"query","description":"filter for a particular fiat currency","schema":{"type":"string"}},{"name":"cryptoCurrency","required":false,"in":"query","description":"filter for a particular Cryptocurrency","schema":{"type":"string"}},{"name":"transactionStatus","required":false,"in":"query","description":"filter for a particular transaction status","schema":{"enum":["PENDING","VALIDATION_FAILED","VALIDATION_PASSED","FIAT_INCOMING_INITIATED","FIAT_INCOMING_COMPLETED","FIAT_INCOMING_FAILED","FIAT_REVERSAL_INITIATING","FIAT_INCOMING_REVERSAL_INITIATED","FIAT_INCOMING_REVERSAL_FAILED","FIAT_INCOMING_REVERSED","CRYPTO_OUTGOING_INITIATING","CRYPTO_OUTGOING_INITIATED","CRYPTO_OUTGOING_COMPLETED","CRYPTO_OUTGOING_FAILED","COMPLETED","FAILED"],"type":"string"}},{"name":"reportFormat","required":true,"in":"query","description":"Format in which you want the transactions report. Current 'CSV' is supported.","schema":{"enum":["csv","pdf"],"type":"string"}}],"responses":{"200":{"description":"A CSV or PDF file containing details of all the transactions made by the consumer","content":{"application/json":{"schema":{"type":"array","items":{"$ref":"#/components/schemas/TransactionDTO"}}}}}},"security":[{"JWT-auth":[]}],"tags":["Transactions"]}}},"info":{"title":"Noba Server","description":"Noba Server API (DEVELOPMENT)","version":"1.0","contact":{}},"tags":[],"servers":[{"url":"https://api-partner.noba.com/"}],"components":{"securitySchemes":{"JWT-auth":{"scheme":"bearer","bearerFormat":"JWT","type":"http"}},"schemas":{"CurrencyDTO":{"type":"object","properties":{"type":{"type":"string"},"provider":{"type":"string"},"name":{"type":"string"},"ticker":{"type":"string"},"iconPath":{"type":"string"},"precision":{"type":"number"}},"required":["name","ticker","iconPath","precision"]},"SubdivisionDTO":{"type":"object","properties":{"code":{"type":"string"},"name":{"type":"string"},"supported":{"type":"boolean"}},"required":["code","name","supported"]},"LocationDTO":{"type":"object","properties":{"countryName":{"type":"string"},"alternateCountryName":{"type":"string"},"countryISOCode":{"type":"string"},"subdivisions":{"type":"array","items":{"$ref":"#/components/schemas/SubdivisionDTO"}},"countryFlagIconPath":{"type":"string"}},"required":["countryName","countryISOCode"]},"ConfigurationsDTO":{"type":"object","properties":{"lowAmountThreshold":{"type":"number"},"highAmountThreshold":{"type":"number"},"cryptoImageBaseUrl":{"type":"string"},"fiatImageBaseUrl":{"type":"string"}},"required":["lowAmountThreshold","highAmountThreshold","cryptoImageBaseUrl","fiatImageBaseUrl"]},"CreditCardDTO":{"type":"object","properties":{"issuer":{"type":"string"},"network":{"type":"string"},"bin":{"type":"string"},"type":{"type":"string"},"supported":{"type":"string"},"digits":{"type":"number"},"cvvDigits":{"type":"number"},"mask":{"type":"string"}},"required":["network","bin","type","supported","digits","cvvDigits"]},"VerifyOtpRequestDTO":{"type":"object","properties":{"emailOrPhone":{"type":"string","description":"Email or phone value to identify the user"},"email":{"type":"string","description":"This attribute is deprecated and will be removed in future, please use emailOrPhone instead"},"identityType":{"type":"string","enum":["CONSUMER","PARTNER_ADMIN","NOBA_ADMIN"],"description":"Identity type of the user logging in"},"otp":{"type":"number","description":"One-time password sent to email or phone"}},"required":["identityType","otp"]},"VerifyOtpResponseDTO":{"type":"object","properties":{"access_token":{"type":"string"},"user_id":{"type":"string"}},"required":["access_token","user_id"]},"LoginRequestDTO":{"type":"object","properties":{"emailOrPhone":{"type":"string","description":"Email or phone value to identify the user"},"email":{"type":"string","description":"This attribute is deprecated and will be removed in future, please use emailOrPhone instead"},"identityType":{"type":"string","enum":["CONSUMER","PARTNER_ADMIN","NOBA_ADMIN"],"description":"Identity type of the user logging in"},"autoCreate":{"type":"boolean","description":"Whether or not to auto-create an account if not present"}},"required":["identityType"]},"KycVerificationDTO":{"type":"object","properties":{"kycVerificationStatus":{"type":"string","enum":["NotSubmitted","Pending","Approved","Rejected"]},"updatedTimestamp":{"type":"number"}},"required":["kycVerificationStatus"]},"DocumentVerificationDTO":{"type":"object","properties":{"documentVerificationStatus":{"type":"string","enum":["NotRequired","NotSubmitted","Pending","Verified","ActionRequired","Rejected"]},"documentVerificationErrorReason":{"type":"string","enum":["RequiresRecapture","PoorQuality","SizeOrType"]},"updatedTimestamp":{"type":"number"}}},"PaymentMethodCardDataDTO":{"type":"object","properties":{"cardType":{"type":"string"},"scheme":{"type":"string"},"first6Digits":{"type":"string"},"last4Digits":{"type":"string"}},"required":["first6Digits","last4Digits"]},"PaymentMethodACHDataDTO":{"type":"object","properties":{"accountMask":{"type":"string"},"accountType":{"type":"string"}},"required":["accountMask"]},"PaymentMethodsDTO":{"type":"object","properties":{"name":{"type":"string"},"type":{"type":"string","enum":["Card","ACH"]},"imageUri":{"type":"string"},"paymentToken":{"type":"string"},"cardData":{"$ref":"#/components/schemas/PaymentMethodCardDataDTO"},"achData":{"$ref":"#/components/schemas/PaymentMethodACHDataDTO"}},"required":["type","paymentToken"]},"CryptoWalletsDTO":{"type":"object","properties":{"walletName":{"type":"string"},"address":{"type":"string"},"chainType":{"type":"string"},"isEVMCompatible":{"type":"boolean"}},"required":["address"]},"ConsumerDTO":{"type":"object","properties":{"_id":{"type":"string"},"firstName":{"type":"string"},"lastName":{"type":"string"},"email":{"type":"string"},"status":{"type":"string","enum":["Approved","Pending","ActionRequired","TemporaryHold","PermanentHold"]},"kycVerificationData":{"$ref":"#/components/schemas/KycVerificationDTO"},"documentVerificationData":{"$ref":"#/components/schemas/DocumentVerificationDTO"},"phone":{"type":"string"},"dateOfBirth":{"type":"string"},"address":{"type":"object"},"paymentMethods":{"type":"array","items":{"$ref":"#/components/schemas/PaymentMethodsDTO"}},"cryptoWallets":{"type":"array","items":{"$ref":"#/components/schemas/CryptoWalletsDTO"}},"paymentMethodStatus":{"type":"string","enum":["Approved","Pending","NotSubmitted"]},"walletStatus":{"type":"string","enum":["Approved","Pending","NotSubmitted"]}},"required":["_id","email","status","kycVerificationData","documentVerificationData"]},"UpdateConsumerRequestDTO":{"type":"object","properties":{"firstName":{"type":"string"},"lastName":{"type":"string"},"address":{"type":"object"},"dateOfBirth":{"type":"string"}}},"UserPhoneUpdateRequest":{"type":"object","properties":{"phone":{"type":"string"},"otp":{"type":"number"}},"required":["phone","otp"]},"PhoneVerificationOtpRequest":{"type":"object","properties":{"phone":{"type":"string"}},"required":["phone"]},"UserEmailUpdateRequest":{"type":"object","properties":{"email":{"type":"string"},"otp":{"type":"number"}},"required":["email","otp"]},"EmailVerificationOtpRequest":{"type":"object","properties":{"email":{"type":"string"}},"required":["email"]},"PlaidTokenDTO":{"type":"object","properties":{"token":{"type":"string"}},"required":["token"]},"CardDetailsDTO":{"type":"object","properties":{"cardNumber":{"type":"string"},"expiryMonth":{"type":"number"},"expiryYear":{"type":"number"},"cvv":{"type":"string"}},"required":["cardNumber","expiryMonth","expiryYear","cvv"]},"ACHDetailsDTO":{"type":"object","properties":{"token":{"type":"string"}},"required":["token"]},"AddPaymentMethodDTO":{"type":"object","properties":{"name":{"type":"string"},"type":{"type":"string","enum":["Card","ACH"]},"cardDetails":{"$ref":"#/components/schemas/CardDetailsDTO"},"achDetails":{"$ref":"#/components/schemas/ACHDetailsDTO"},"imageUri":{"type":"string"}},"required":["type"]},"AddCryptoWalletDTO":{"type":"object","properties":{"walletName":{"type":"string"},"address":{"type":"string"},"chainType":{"type":"string"},"isEVMCompatible":{"type":"boolean"}},"required":["address"]},"ConfirmWalletUpdateDTO":{"type":"object","properties":{"address":{"type":"string"},"otp":{"type":"number"}},"required":["address","otp"]},"KybStatusInfoDTO":{"type":"object","properties":{"kybStatus":{"type":"string","enum":["VERIFIED","NOT_VERIFIED"]},"kybProvider":{"type":"string"}},"required":["kybStatus","kybProvider"]},"PartnerDTO":{"type":"object","properties":{"_id":{"type":"string"},"name":{"type":"string"},"verificationData":{"$ref":"#/components/schemas/KybStatusInfoDTO"},"apiKey":{"type":"string"},"apiKeyForEmbed":{"type":"string"},"secretKey":{"type":"string"},"webhookClientID":{"type":"string"},"webhookSecret":{"type":"string"},"logoSmall":{"type":"string"},"logo":{"type":"string"}},"required":["_id","name","apiKey","apiKeyForEmbed","secretKey","webhookClientID","webhookSecret"]},"UpdatePartnerRequestDTO":{"type":"object","properties":{"name":{"type":"string"},"takeRate":{"type":"number"},"notificationConfigs":{"type":"array","items":{"type":"string"}},"webhooks":{"type":"array","items":{"type":"string"}}}},"PartnerAdminDTO":{"type":"object","properties":{"_id":{"type":"string"},"name":{"type":"string"},"email":{"type":"string"},"partnerID":{"type":"string"},"role":{"type":"string","enum":["BASIC","INTERMEDIATE","ALL"]}},"required":["_id","email","partnerID","role"]},"AddPartnerAdminRequestDTO":{"type":"object","properties":{"email":{"type":"string"},"name":{"type":"string"},"role":{"type":"string","enum":["BASIC","INTERMEDIATE","ALL"]}},"required":["email","name","role"]},"UpdatePartnerAdminRequestDTO":{"type":"object","properties":{"email":{"type":"string"},"name":{"type":"string"},"role":{"type":"string","enum":["BASIC","INTERMEDIATE","ALL"]}}},"TransactionAmountsDTO":{"type":"object","properties":{"baseAmount":{"type":"number","description":"Fiat amount in USD"},"fiatAmount":{"type":"number","description":"Fiat amount in currency represented by 'fiatCurrency' property"},"fiatCurrency":{"type":"string","description":"Fiat currency used to purchase crypto"},"cryptoQuantityExpected":{"type":"number","description":"Amount of crypto initially expected (see 'cryptoAmountSettled' for final confirmed amount)"},"cryptoAmountSettled":{"type":"number","description":"Amount of crypto purchased and settled on the blockchain"},"cryptocurrency":{"type":"string","description":"Cryptocurrency purchased in this transaction"},"processingFee":{"type":"number","description":"Payment processing fee for the transaction"},"networkFee":{"type":"number","description":"Network / gas fee required to settle the transaction on chain"},"nobaFee":{"type":"number","description":"Noba service fee for the transaction"},"totalFiatPrice":{"type":"number","description":"Amount paid inclusive of fees"},"conversionRate":{"type":"number","description":"Conversion rate used between the 'fiatCurrency' and 'cryptocurrency'"}},"required":["baseAmount","fiatAmount","fiatCurrency","cryptoQuantityExpected","cryptoAmountSettled","cryptocurrency","processingFee","networkFee","nobaFee","totalFiatPrice","conversionRate"]},"TransactionDTO":{"type":"object","properties":{"_id":{"type":"string","description":"Internal unique reference to this transaction"},"transactionID":{"type":"string","description":"Unique transaction reference number"},"userID":{"type":"string","description":"Internal unique reference to the user who initiated the transaction"},"status":{"type":"string","enum":["PENDING","VALIDATION_FAILED","VALIDATION_PASSED","FIAT_INCOMING_INITIATED","FIAT_INCOMING_COMPLETED","FIAT_INCOMING_FAILED","FIAT_REVERSAL_INITIATING","FIAT_INCOMING_REVERSAL_INITIATED","FIAT_INCOMING_REVERSAL_FAILED","FIAT_INCOMING_REVERSED","CRYPTO_OUTGOING_INITIATING","CRYPTO_OUTGOING_INITIATED","CRYPTO_OUTGOING_COMPLETED","CRYPTO_OUTGOING_FAILED","COMPLETED","FAILED"],"description":"Current status of the transaction"},"transactionHash":{"type":"string","description":"Hash of the transaction as settled on the blockchain"},"transactionTimestamp":{"format":"date-time","type":"string","description":"Timestamp the transaction was submitted"},"destinationWalletAddress":{"type":"string","description":"Wallet address to which the crypto purchase was transferred"},"partnerID":{"type":"string","description":"Unique ID of the partner through which this transaction was made"},"paymentMethodID":{"type":"string","description":"Unique ID of the payment method used to fund this transaction"},"amounts":{"description":"All amounts and currency information related to this transaction","allOf":[{"$ref":"#/components/schemas/TransactionAmountsDTO"}]}},"required":["_id","transactionID","userID","status","transactionHash","transactionTimestamp","partnerID","paymentMethodID","amounts"]},"TransactionsQueryResultsDTO":{"type":"object","properties":{"items":{"type":"array","items":{"$ref":"#/components/schemas/TransactionDTO"}},"page":{"type":"number"},"hasNextPage":{"type":"boolean"},"totalPages":{"type":"number"},"totalItems":{"type":"number"}},"required":["items","page","hasNextPage","totalPages","totalItems"]},"AddressDTO":{"type":"object","properties":{"streetLine1":{"type":"string"},"streetLine2":{"type":"string"},"countryCode":{"type":"string"},"city":{"type":"string"},"regionCode":{"type":"string","description":"state code in ISO 3166-2"},"postalCode":{"type":"string"}},"required":["streetLine1","countryCode","city","regionCode","postalCode"]},"NationalIDDTO":{"type":"object","properties":{"type":{"type":"string","enum":["SocialSecurity"]},"number":{"type":"string"}},"required":["type","number"]},"IDVerificationRequestDTO":{"type":"object","properties":{"firstName":{"type":"string"},"lastName":{"type":"string"},"address":{"$ref":"#/components/schemas/AddressDTO"},"phoneNumber":{"type":"string"},"dateOfBirth":{"type":"string","description":"Date of birth in format YYYY-MM-DD"},"nationalID":{"$ref":"#/components/schemas/NationalIDDTO"}},"required":["firstName","lastName","address","dateOfBirth"]},"VerificationResultDTO":{"type":"object","properties":{"status":{"type":"string","enum":["NotSubmitted","Pending","Approved","Rejected"]}},"required":["status"]},"DocumentVerificationResultDTO":{"type":"object","properties":{"status":{"type":"string","enum":["NotRequired","NotSubmitted","Pending","Verified","ActionRequired","Rejected"]},"errorReason":{"type":"string","enum":["RequiresRecapture","PoorQuality","SizeOrType"]}},"required":["status"]},"IDVerificationURLResponseDTO":{"type":"object","properties":{"id":{"type":"string","description":"Unique ID for this identity verification request"},"url":{"type":"string","description":"URL for identity verification document capture redirect"},"expiration":{"type":"number","description":"Expiration time of the url (in ms since the epoch)"}},"required":["id","url","expiration"]},"DeviceAttributesDTO":{"type":"object","properties":{"Browser":{"type":"array","items":{"type":"string"}},"Model":{"type":"array","items":{"type":"string"}},"OS":{"type":"array","items":{"type":"string"}}},"required":["Browser","Model","OS"]},"DeviceBehaviorBiometricsDTO":{"type":"object","properties":{"numDistractionEvents":{"type":"number"},"fields":{"type":"array","items":{"type":"string"}}},"required":["fields"]},"DeviceIpLocationDTO":{"type":"object","properties":{"city":{"type":"string"},"region":{"type":"string"},"country":{"type":"string"},"latitude":{"type":"string"},"longitude":{"type":"string"}}},"DeviceGpsLocationDTO":{"type":"object","properties":{"city":{"type":"string"},"region":{"type":"string"},"country":{"type":"string"},"latitude":{"type":"string"},"longitude":{"type":"string"},"mockLevel":{"type":"string"}}},"DeviceVerificationResponseDTO":{"type":"object","properties":{"id":{"type":"string"},"level":{"type":"string","enum":["unknown","very_high","high","medium","low"]},"attributes":{"$ref":"#/components/schemas/DeviceAttributesDTO"},"signals":{"type":"array","items":{"type":"string"}},"sessionKey":{"type":"string"},"fingerprint":{"type":"string"},"fingerprintConfidenceScore":{"type":"number"},"behaviorBiometricRiskLevel":{"type":"string"},"deviceReputation":{"type":"string"},"behaviorBiometrics":{"$ref":"#/components/schemas/DeviceBehaviorBiometricsDTO"},"ipLocation":{"$ref":"#/components/schemas/DeviceIpLocationDTO"},"gpsLocation":{"$ref":"#/components/schemas/DeviceGpsLocationDTO"}},"required":["id","level","sessionKey"]},"TransactionQuoteDTO":{"type":"object","properties":{"fiatCurrencyCode":{"type":"string"},"cryptoCurrencyCode":{"type":"string"},"fixedSide":{"type":"string","enum":["fiat","crypto"]},"fixedAmount":{"type":"number"},"quotedAmount":{"type":"number"},"processingFee":{"type":"number"},"nobaFee":{"type":"number"},"networkFee":{"type":"number"},"exchangeRate":{"type":"number"}},"required":["fiatCurrencyCode","cryptoCurrencyCode","fixedSide","fixedAmount","quotedAmount","processingFee","nobaFee","networkFee","exchangeRate"]},"CheckTransactionDTO":{"type":"object","properties":{"status":{"type":"string","enum":["ALLOWED","TRANSACTION_TOO_SMALL","TRANSACTION_TOO_LARGE","TRANSACTION_LIMIT_REACHED","DAILY_LIMIT_REACHED","WEEKLY_LIMIT_REACHED","MONTHLY_LIMIT_REACHED","MAX_LIMIT_REACHED"]},"rangeMin":{"type":"number"},"rangeMax":{"type":"number"}},"required":["status","rangeMin","rangeMax"]},"CreateTransactionDTO":{"type":"object","properties":{"paymentToken":{"type":"string"},"type":{"type":"string","enum":["onramp","offramp","swap","wallet"]},"leg1":{"type":"string"},"leg2":{"type":"string"},"leg1Amount":{"type":"number"},"leg2Amount":{"type":"number"},"fixedSide":{"type":"string","enum":["fiat","crypto"]},"destinationWalletAddress":{"type":"string"}},"required":["paymentToken","type","leg1","leg2","leg1Amount","leg2Amount","fixedSide","destinationWalletAddress"]},"ConsumerBalanceDTO":{"type":"object","properties":{"asset":{"type":"string"},"balance":{"type":"string"},"accountType":{"type":"string"},"accountID":{"type":"string"},"lastUpdate":{"type":"number"},"name":{"type":"string"}},"required":["asset","balance"]},"PeriodLimit":{"type":"object","properties":{"max":{"type":"number"},"used":{"type":"number"},"period":{"type":"number"}},"required":["max","used","period"]},"ConsumerLimitsDTO":{"type":"object","properties":{"minTransaction":{"type":"number"},"maxTransaction":{"type":"number"},"monthly":{"$ref":"#/components/schemas/PeriodLimit"},"weekly":{"$ref":"#/components/schemas/PeriodLimit"},"daily":{"$ref":"#/components/schemas/PeriodLimit"}},"required":["minTransaction","maxTransaction","monthly"]}}}}
-=======
-{"openapi":"3.0.0","paths":{"/v1/health":{"get":{"operationId":"appHealth","summary":"Checks if the Noba service is up and running","parameters":[{"name":"x-noba-api-key","in":"header","required":true,"schema":{"type":"string"}},{"name":"x-noba-signature","in":"header","required":false,"schema":{"type":"string"}},{"name":"x-noba-timestamp","in":"header","description":"Timestamp in milliseconds, use: new Date().getTime().toString()","required":false,"schema":{"type":"string"}}],"responses":{"200":{"description":"Health status of the Noba service"}},"tags":["Health Check"]}},"/v1/cryptocurrencies":{"get":{"operationId":"supportedCryptocurrencies","summary":"Returns a list of all cryptocurrencies supported by Noba Onramp","parameters":[{"name":"x-noba-api-key","in":"header","required":true,"schema":{"type":"string"}},{"name":"x-noba-signature","in":"header","required":false,"schema":{"type":"string"}},{"name":"x-noba-timestamp","in":"header","description":"Timestamp in milliseconds, use: new Date().getTime().toString()","required":false,"schema":{"type":"string"}}],"responses":{"200":{"description":"List of all supported cryptocurrencies","content":{"application/json":{"schema":{"type":"array","items":{"$ref":"#/components/schemas/CurrencyDTO"}}}}}},"tags":["Assets"]}},"/v1/fiatcurrencies":{"get":{"operationId":"supportedFiatCurrencies","summary":"Returns a list of all fiat currencies supported by Noba Onramp","parameters":[{"name":"x-noba-api-key","in":"header","required":true,"schema":{"type":"string"}},{"name":"x-noba-signature","in":"header","required":false,"schema":{"type":"string"}},{"name":"x-noba-timestamp","in":"header","description":"Timestamp in milliseconds, use: new Date().getTime().toString()","required":false,"schema":{"type":"string"}}],"responses":{"200":{"description":"List of all supported fiat currencies","content":{"application/json":{"schema":{"type":"array","items":{"$ref":"#/components/schemas/CurrencyDTO"}}}}}},"tags":["Assets"]}},"/v1/countries":{"get":{"operationId":"getSupportedCountries","summary":"Returns a list of all countries supported by Noba Onramp","parameters":[{"name":"x-noba-api-key","in":"header","required":true,"schema":{"type":"string"}},{"name":"x-noba-signature","in":"header","required":false,"schema":{"type":"string"}},{"name":"x-noba-timestamp","in":"header","description":"Timestamp in milliseconds, use: new Date().getTime().toString()","required":false,"schema":{"type":"string"}},{"name":"includeSubdivisions","required":false,"in":"query","description":"Include subdivision data","schema":{"type":"boolean"}}],"responses":{"200":{"description":"Location details of supported countries, optionally including subdivision data","content":{"application/json":{"schema":{"type":"array","items":{"$ref":"#/components/schemas/LocationDTO"}}}}}},"tags":["Assets"]}},"/v1/countries/{countryCode}":{"get":{"operationId":"getSupportedCountry","summary":"Returns details of a country and its subdivisions supported by Noba Onramp","parameters":[{"name":"x-noba-api-key","in":"header","required":true,"schema":{"type":"string"}},{"name":"x-noba-signature","in":"header","required":false,"schema":{"type":"string"}},{"name":"x-noba-timestamp","in":"header","description":"Timestamp in milliseconds, use: new Date().getTime().toString()","required":false,"schema":{"type":"string"}},{"name":"countryCode","required":true,"in":"path","schema":{"type":"string"}}],"responses":{"200":{"description":"Location details of requested country","content":{"application/json":{"schema":{"$ref":"#/components/schemas/LocationDTO"}}}},"404":{"description":"Country code not found"}},"tags":["Assets"]}},"/v1/config":{"get":{"operationId":"getCommonConfigurations","summary":"Returns common api configurations","parameters":[{"name":"x-noba-api-key","in":"header","required":true,"schema":{"type":"string"}},{"name":"x-noba-signature","in":"header","required":false,"schema":{"type":"string"}},{"name":"x-noba-timestamp","in":"header","description":"Timestamp in milliseconds, use: new Date().getTime().toString()","required":false,"schema":{"type":"string"}}],"responses":{"200":{"description":"Common api configurations","content":{"application/json":{"schema":{"$ref":"#/components/schemas/ConfigurationsDTO"}}}},"404":{"description":"Configurations not found"}},"tags":["Assets"]}},"/v1/creditcardmetadata/{bin}":{"get":{"operationId":"getCreditCardBIN","summary":"Returns credit card structure metadata for the provided BIN","parameters":[{"name":"x-noba-api-key","in":"header","required":true,"schema":{"type":"string"}},{"name":"x-noba-signature","in":"header","required":false,"schema":{"type":"string"}},{"name":"x-noba-timestamp","in":"header","description":"Timestamp in milliseconds, use: new Date().getTime().toString()","required":false,"schema":{"type":"string"}},{"name":"bin","required":true,"in":"path","schema":{"type":"string"}}],"responses":{"200":{"description":"Card metadata","content":{"application/json":{"schema":{"$ref":"#/components/schemas/CreditCardDTO"}}}},"404":{"description":"Credit card information not found"}},"tags":["Assets"]}},"/v1/auth/verifyotp":{"post":{"operationId":"verifyOtp","summary":"Submits the one-time passcode (OTP) to retreive an API access token","parameters":[{"name":"x-noba-api-key","in":"header","required":true,"schema":{"type":"string"}},{"name":"x-noba-signature","in":"header","required":false,"schema":{"type":"string"}},{"name":"x-noba-timestamp","in":"header","description":"Timestamp in milliseconds, use: new Date().getTime().toString()","required":false,"schema":{"type":"string"}}],"requestBody":{"required":true,"content":{"application/json":{"schema":{"$ref":"#/components/schemas/VerifyOtpRequestDTO"}}}},"responses":{"200":{"description":"API access token","content":{"application/json":{"schema":{"$ref":"#/components/schemas/VerifyOtpResponseDTO"}}}},"401":{"description":"Invalid OTP"}},"tags":["Authentication"]}},"/v1/auth/login":{"post":{"operationId":"loginUser","summary":"Logs user in and sends one-time passcode (OTP) to the provided email address","parameters":[{"name":"x-noba-api-key","in":"header","required":true,"schema":{"type":"string"}},{"name":"x-noba-signature","in":"header","required":false,"schema":{"type":"string"}},{"name":"x-noba-timestamp","in":"header","description":"Timestamp in milliseconds, use: new Date().getTime().toString()","required":false,"schema":{"type":"string"}}],"requestBody":{"required":true,"content":{"application/json":{"schema":{"$ref":"#/components/schemas/LoginRequestDTO"}}}},"responses":{"200":{"description":"OTP successfully sent."},"403":{"description":"Access denied"}},"tags":["Authentication"]}},"/v1/consumers":{"get":{"operationId":"getConsumer","summary":"Gets details of logged-in consumer","parameters":[{"name":"x-noba-api-key","in":"header","required":true,"schema":{"type":"string"}},{"name":"x-noba-signature","in":"header","required":false,"schema":{"type":"string"}},{"name":"x-noba-timestamp","in":"header","description":"Timestamp in milliseconds, use: new Date().getTime().toString()","required":false,"schema":{"type":"string"}}],"responses":{"200":{"description":"Details of logged-in consumer","content":{"application/json":{"schema":{"$ref":"#/components/schemas/ConsumerDTO"}}}},"400":{"description":"Invalid request parameters"},"403":{"description":"Logged-in user is not a Consumer"}},"tags":["Consumer"],"security":[{"JWT-auth":[]}]},"patch":{"operationId":"updateConsumer","summary":"Updates details of logged-in consumer","parameters":[{"name":"x-noba-api-key","in":"header","required":true,"schema":{"type":"string"}},{"name":"x-noba-signature","in":"header","required":false,"schema":{"type":"string"}},{"name":"x-noba-timestamp","in":"header","description":"Timestamp in milliseconds, use: new Date().getTime().toString()","required":false,"schema":{"type":"string"}}],"requestBody":{"required":true,"content":{"application/json":{"schema":{"$ref":"#/components/schemas/UpdateConsumerRequestDTO"}}}},"responses":{"200":{"description":"Updated consumer record","content":{"application/json":{"schema":{"$ref":"#/components/schemas/ConsumerDTO"}}}},"400":{"description":"Invalid request parameters"},"403":{"description":"Logged-in user is not a Consumer"}},"tags":["Consumer"],"security":[{"JWT-auth":[]}]}},"/v1/consumers/phone":{"patch":{"operationId":"updatePhone","summary":"Adds or updates phone number of logged in user with OTP","parameters":[{"name":"x-noba-api-key","in":"header","required":true,"schema":{"type":"string"}},{"name":"x-noba-signature","in":"header","required":false,"schema":{"type":"string"}},{"name":"x-noba-timestamp","in":"header","description":"Timestamp in milliseconds, use: new Date().getTime().toString()","required":false,"schema":{"type":"string"}}],"requestBody":{"required":true,"content":{"application/json":{"schema":{"$ref":"#/components/schemas/UserPhoneUpdateRequest"}}}},"responses":{"200":{"description":"Updated the user's phone number","content":{"application/json":{"schema":{"$ref":"#/components/schemas/ConsumerDTO"}}}},"400":{"description":"Invalid request parameters"},"403":{"description":"Logged-in user is not a Consumer"}},"tags":["Consumer"],"security":[{"JWT-auth":[]}]}},"/v1/consumers/phone/verify":{"post":{"operationId":"requestOtpToUpdatePhone","summary":"Sends OTP to user's phone to verify update of user profile","parameters":[{"name":"x-noba-api-key","in":"header","required":true,"schema":{"type":"string"}},{"name":"x-noba-signature","in":"header","required":false,"schema":{"type":"string"}},{"name":"x-noba-timestamp","in":"header","description":"Timestamp in milliseconds, use: new Date().getTime().toString()","required":false,"schema":{"type":"string"}}],"requestBody":{"required":true,"content":{"application/json":{"schema":{"$ref":"#/components/schemas/PhoneVerificationOtpRequest"}}}},"responses":{"200":{"description":"OTP sent to user's phone"},"400":{"description":"Invalid request parameters"},"403":{"description":"Logged-in user is not a Consumer"}},"tags":["Consumer"],"security":[{"JWT-auth":[]}]}},"/v1/consumers/email":{"patch":{"operationId":"updateEmail","summary":"Adds or updates email address of logged in user with OTP","parameters":[{"name":"x-noba-api-key","in":"header","required":true,"schema":{"type":"string"}},{"name":"x-noba-signature","in":"header","required":false,"schema":{"type":"string"}},{"name":"x-noba-timestamp","in":"header","description":"Timestamp in milliseconds, use: new Date().getTime().toString()","required":false,"schema":{"type":"string"}}],"requestBody":{"required":true,"content":{"application/json":{"schema":{"$ref":"#/components/schemas/UserEmailUpdateRequest"}}}},"responses":{"200":{"description":"Updated the user's email address","content":{"application/json":{"schema":{"$ref":"#/components/schemas/ConsumerDTO"}}}},"400":{"description":"Invalid request parameters"},"403":{"description":"Logged-in user is not a Consumer"}},"tags":["Consumer"],"security":[{"JWT-auth":[]}]}},"/v1/consumers/email/verify":{"post":{"operationId":"requestOtpToUpdateEmail","summary":"Sends OTP to user's email to verify update of user profile","parameters":[{"name":"x-noba-api-key","in":"header","required":true,"schema":{"type":"string"}},{"name":"x-noba-signature","in":"header","required":false,"schema":{"type":"string"}},{"name":"x-noba-timestamp","in":"header","description":"Timestamp in milliseconds, use: new Date().getTime().toString()","required":false,"schema":{"type":"string"}}],"requestBody":{"required":true,"content":{"application/json":{"schema":{"$ref":"#/components/schemas/EmailVerificationOtpRequest"}}}},"responses":{"200":{"description":"OTP sent to user's email address"},"400":{"description":"Invalid request parameters"},"403":{"description":"Logged-in user is not a Consumer"}},"tags":["Consumer"],"security":[{"JWT-auth":[]}]}},"/v1/consumers/paymentmethods/plaid/token":{"get":{"operationId":"generatePlaidToken","summary":"Generates a token to connect to Plaid UI","parameters":[{"name":"x-noba-api-key","in":"header","required":true,"schema":{"type":"string"}},{"name":"x-noba-signature","in":"header","required":false,"schema":{"type":"string"}},{"name":"x-noba-timestamp","in":"header","description":"Timestamp in milliseconds, use: new Date().getTime().toString()","required":false,"schema":{"type":"string"}}],"responses":{"200":{"description":"Plaid token","content":{"application/json":{"schema":{"$ref":"#/components/schemas/PlaidTokenDTO"}}}},"403":{"description":"Logged-in user is not a Consumer"}},"tags":["Consumer"],"security":[{"JWT-auth":[]}]}},"/v1/consumers/paymentmethods":{"post":{"operationId":"addPaymentMethod","summary":"Adds a payment method for the logged-in consumer","parameters":[{"name":"x-noba-api-key","in":"header","required":true,"schema":{"type":"string"}},{"name":"x-noba-signature","in":"header","required":false,"schema":{"type":"string"}},{"name":"x-noba-timestamp","in":"header","description":"Timestamp in milliseconds, use: new Date().getTime().toString()","required":false,"schema":{"type":"string"}}],"requestBody":{"required":true,"content":{"application/json":{"schema":{"$ref":"#/components/schemas/AddPaymentMethodDTO"}}}},"responses":{"201":{"description":"Updated consumer record","content":{"application/json":{"schema":{"$ref":"#/components/schemas/ConsumerDTO"}}}},"400":{"description":"Invalid payment method details"},"403":{"description":"Logged-in user is not a Consumer"}},"tags":["Consumer"],"security":[{"JWT-auth":[]}]}},"/v1/consumers/paymentmethods/{paymentToken}":{"delete":{"operationId":"deletePaymentMethod","summary":"Deletes a payment method for the logged-in consumer","parameters":[{"name":"x-noba-api-key","in":"header","required":true,"schema":{"type":"string"}},{"name":"x-noba-signature","in":"header","required":false,"schema":{"type":"string"}},{"name":"x-noba-timestamp","in":"header","description":"Timestamp in milliseconds, use: new Date().getTime().toString()","required":false,"schema":{"type":"string"}},{"name":"paymentToken","required":true,"in":"path","schema":{"type":"string"}}],"responses":{"200":{"description":"Deleted consumer record","content":{"application/json":{"schema":{"$ref":"#/components/schemas/ConsumerDTO"}}}},"400":{"description":"Invalid payment method details"},"403":{"description":"Logged-in user is not a Consumer"}},"tags":["Consumer"],"security":[{"JWT-auth":[]}]}},"/v1/consumers/wallets":{"post":{"operationId":"addCryptoWallet","summary":"Adds a crypto wallet for the logged-in consumer","parameters":[{"name":"x-noba-api-key","in":"header","required":true,"schema":{"type":"string"}},{"name":"x-noba-signature","in":"header","required":false,"schema":{"type":"string"}},{"name":"x-noba-timestamp","in":"header","description":"Timestamp in milliseconds, use: new Date().getTime().toString()","required":false,"schema":{"type":"string"}}],"requestBody":{"required":true,"content":{"application/json":{"schema":{"$ref":"#/components/schemas/AddCryptoWalletDTO"}}}},"responses":{"201":{"description":"Updated consumer record with the crypto wallet","content":{"application/json":{"schema":{"$ref":"#/components/schemas/ConsumerDTO"}}}},"400":{"description":"Invalid crypto wallet details"},"403":{"description":"Logged-in user is not a Consumer"}},"tags":["Consumer"],"security":[{"JWT-auth":[]}]}},"/v1/consumers/wallets/{walletAddress}":{"delete":{"operationId":"deleteCryptoWallet","summary":"Deletes a saved wallet for the logged-in consumer","parameters":[{"name":"x-noba-api-key","in":"header","required":true,"schema":{"type":"string"}},{"name":"x-noba-signature","in":"header","required":false,"schema":{"type":"string"}},{"name":"x-noba-timestamp","in":"header","description":"Timestamp in milliseconds, use: new Date().getTime().toString()","required":false,"schema":{"type":"string"}},{"name":"walletAddress","required":true,"in":"path","schema":{"type":"string"}}],"responses":{"200":{"description":"Deleted wallet for consumer","content":{"application/json":{"schema":{"$ref":"#/components/schemas/ConsumerDTO"}}}},"400":{"description":"Invalid wallet address"},"403":{"description":"Logged-in user is not a Consumer"}},"tags":["Consumer"],"security":[{"JWT-auth":[]}]}},"/v1/consumers/wallets/confirm":{"post":{"operationId":"confirmWalletUpdate","summary":"Submits the one-time passcode (OTP) to confirm wallet add or update","parameters":[{"name":"x-noba-api-key","in":"header","required":true,"schema":{"type":"string"}},{"name":"x-noba-signature","in":"header","required":false,"schema":{"type":"string"}},{"name":"x-noba-timestamp","in":"header","description":"Timestamp in milliseconds, use: new Date().getTime().toString()","required":false,"schema":{"type":"string"}}],"requestBody":{"required":true,"content":{"application/json":{"schema":{"$ref":"#/components/schemas/ConfirmWalletUpdateDTO"}}}},"responses":{"200":{"description":"Verified wallet for consumer","content":{"application/json":{"schema":{"$ref":"#/components/schemas/ConsumerDTO"}}}},"401":{"description":"Invalid OTP"}},"tags":["Consumer"],"security":[{"JWT-auth":[]}]}},"/v1/partners":{"get":{"operationId":"getPartner","summary":"Gets details of a partner","parameters":[{"name":"x-noba-api-key","in":"header","required":true,"schema":{"type":"string"}},{"name":"x-noba-signature","in":"header","required":false,"schema":{"type":"string"}},{"name":"x-noba-timestamp","in":"header","description":"Timestamp in milliseconds, use: new Date().getTime().toString()","required":false,"schema":{"type":"string"}}],"responses":{"200":{"description":"Details of partner","content":{"application/json":{"schema":{"$ref":"#/components/schemas/PartnerDTO"}}}},"400":{"description":"Invalid request parameters"},"403":{"description":"User lacks permission to retrieve partner details"}},"tags":["Partner"],"security":[{"JWT-auth":[]}]},"patch":{"operationId":"updatePartner","summary":"Updates details of a partner","parameters":[{"name":"x-noba-api-key","in":"header","required":true,"schema":{"type":"string"}},{"name":"x-noba-signature","in":"header","required":false,"schema":{"type":"string"}},{"name":"x-noba-timestamp","in":"header","description":"Timestamp in milliseconds, use: new Date().getTime().toString()","required":false,"schema":{"type":"string"}}],"requestBody":{"required":true,"content":{"application/json":{"schema":{"$ref":"#/components/schemas/UpdatePartnerRequestDTO"}}}},"responses":{"200":{"description":"Partner details","content":{"application/json":{"schema":{"$ref":"#/components/schemas/PartnerDTO"}}}},"400":{"description":"Invalid request parameters"},"403":{"description":"User lacks permission to update partner details"}},"tags":["Partner"],"security":[{"JWT-auth":[]}]}},"/v1/partners/admins/{partnerAdminID}":{"get":{"operationId":"getPartnerAdmin","summary":"Gets details of a partner admin","parameters":[{"name":"x-noba-api-key","in":"header","required":true,"schema":{"type":"string"}},{"name":"x-noba-signature","in":"header","required":false,"schema":{"type":"string"}},{"name":"x-noba-timestamp","in":"header","description":"Timestamp in milliseconds, use: new Date().getTime().toString()","required":false,"schema":{"type":"string"}},{"name":"partnerAdminID","required":true,"in":"path","schema":{"type":"string"}}],"responses":{"200":{"description":"Details of partner admin","content":{"application/json":{"schema":{"$ref":"#/components/schemas/PartnerAdminDTO"}}}},"400":{"description":"Invalid request parameters"},"403":{"description":"User lacks permission to retrieve partner admin"}},"tags":["Partner"],"security":[{"JWT-auth":[]}]},"patch":{"operationId":"updatePartnerAdmin","summary":"Updates details of a partner admin","parameters":[{"name":"x-noba-api-key","in":"header","required":true,"schema":{"type":"string"}},{"name":"x-noba-signature","in":"header","required":false,"schema":{"type":"string"}},{"name":"x-noba-timestamp","in":"header","description":"Timestamp in milliseconds, use: new Date().getTime().toString()","required":false,"schema":{"type":"string"}},{"name":"partnerAdminID","required":true,"in":"path","schema":{"type":"string"}}],"requestBody":{"required":true,"content":{"application/json":{"schema":{"$ref":"#/components/schemas/UpdatePartnerAdminRequestDTO"}}}},"responses":{"200":{"description":"Details of updated partner admin","content":{"application/json":{"schema":{"$ref":"#/components/schemas/PartnerAdminDTO"}}}},"400":{"description":"Invalid request parameters"},"403":{"description":"User lacks permission to update partner admin"}},"tags":["Partner"],"security":[{"JWT-auth":[]}]},"delete":{"operationId":"deletePartnerAdmin","summary":"Deletes a parter admin","parameters":[{"name":"x-noba-api-key","in":"header","required":true,"schema":{"type":"string"}},{"name":"x-noba-signature","in":"header","required":false,"schema":{"type":"string"}},{"name":"x-noba-timestamp","in":"header","description":"Timestamp in milliseconds, use: new Date().getTime().toString()","required":false,"schema":{"type":"string"}},{"name":"partnerAdminID","required":true,"in":"path","schema":{"type":"string"}}],"responses":{"200":{"description":"Deleted partner admin record","content":{"application/json":{"schema":{"$ref":"#/components/schemas/PartnerAdminDTO"}}}},"400":{"description":"Invalid request parameters"},"403":{"description":"User lacks permission to delete partner admin"}},"tags":["Partner"],"security":[{"JWT-auth":[]}]}},"/v1/partners/admins":{"get":{"operationId":"getAllPartnerAdmins","summary":"Gets all admins for the partner","parameters":[{"name":"x-noba-api-key","in":"header","required":true,"schema":{"type":"string"}},{"name":"x-noba-signature","in":"header","required":false,"schema":{"type":"string"}},{"name":"x-noba-timestamp","in":"header","description":"Timestamp in milliseconds, use: new Date().getTime().toString()","required":false,"schema":{"type":"string"}}],"responses":{"200":{"description":"All admins of the partner","content":{"application/json":{"schema":{"type":"array","items":{"$ref":"#/components/schemas/PartnerAdminDTO"}}}}},"400":{"description":"Invalid request parameters"},"403":{"description":"User lacks permission to retrieve partner admin list"}},"tags":["Partner"],"security":[{"JWT-auth":[]}]},"post":{"operationId":"addPartnerAdmin","summary":"Adds a new partner admin","parameters":[{"name":"x-noba-api-key","in":"header","required":true,"schema":{"type":"string"}},{"name":"x-noba-signature","in":"header","required":false,"schema":{"type":"string"}},{"name":"x-noba-timestamp","in":"header","description":"Timestamp in milliseconds, use: new Date().getTime().toString()","required":false,"schema":{"type":"string"}}],"requestBody":{"required":true,"content":{"application/json":{"schema":{"$ref":"#/components/schemas/AddPartnerAdminRequestDTO"}}}},"responses":{"201":{"description":"New partner admin record","content":{"application/json":{"schema":{"$ref":"#/components/schemas/PartnerAdminDTO"}}}},"400":{"description":"Invalid request parameters"},"403":{"description":"User lacks permission to add a new partner admin"}},"tags":["Partner"],"security":[{"JWT-auth":[]}]}},"/v1/partners/consumers":{"get":{"operationId":"getAllPartnerConsumers","summary":"Gets all consumers for the partner","parameters":[{"name":"x-noba-api-key","in":"header","required":true,"schema":{"type":"string"}},{"name":"x-noba-signature","in":"header","required":false,"schema":{"type":"string"}},{"name":"x-noba-timestamp","in":"header","description":"Timestamp in milliseconds, use: new Date().getTime().toString()","required":false,"schema":{"type":"string"}}],"responses":{"200":{"description":"All consumers of the partner","content":{"application/json":{"schema":{"type":"array","items":{"$ref":"#/components/schemas/PartnerAdminDTO"}}}}},"400":{"description":"Invalid request parameters"},"403":{"description":"User lacks permission to retrieve partner admin list"}},"tags":["Partner"],"security":[{"JWT-auth":[]}]}},"/v1/partners/transactions":{"get":{"operationId":"getPartnerTransactions","summary":"Get all transactions for the given partner","parameters":[{"name":"x-noba-api-key","in":"header","required":true,"schema":{"type":"string"}},{"name":"x-noba-signature","in":"header","required":false,"schema":{"type":"string"}},{"name":"x-noba-timestamp","in":"header","description":"Timestamp in milliseconds, use: new Date().getTime().toString()","required":false,"schema":{"type":"string"}},{"name":"consumerID","required":false,"in":"query","description":"Consumer ID whose transactions is needed","schema":{"type":"string"}},{"name":"partnerID","required":false,"in":"query","description":"Partner ID whose transactions needs to be filtered","schema":{"type":"string"}},{"name":"startDate","required":false,"in":"query","description":"Format: YYYY-MM-DD, example: 2010-04-27","schema":{"type":"string"}},{"name":"endDate","required":false,"in":"query","description":"Format: YYYY-MM-DD, example: 2010-04-27","schema":{"type":"string"}},{"name":"pageOffset","required":false,"in":"query","description":"number of pages to skip, offset 0 means first page results, 1 means second page etc.","schema":{"type":"number"}},{"name":"pageLimit","required":false,"in":"query","description":"number of items per page","schema":{"type":"number"}},{"name":"sortField","required":false,"in":"query","description":"sort by field","schema":{"enum":["transactionTimestamp","leg1Amount","leg2Amount","leg1","leg2"],"type":"string"}},{"name":"sortOrder","required":false,"in":"query","description":"sort order asc or desc","schema":{"enum":["ASC","DESC"],"type":"string"}},{"name":"fiatCurrency","required":false,"in":"query","description":"filter for a particular fiat currency","schema":{"type":"string"}},{"name":"cryptoCurrency","required":false,"in":"query","description":"filter for a particular Cryptocurrency","schema":{"type":"string"}},{"name":"transactionStatus","required":false,"in":"query","description":"filter for a particular transaction status","schema":{"enum":["PENDING","VALIDATION_FAILED","VALIDATION_PASSED","FIAT_INCOMING_INITIATED","FIAT_INCOMING_COMPLETED","FIAT_INCOMING_FAILED","FIAT_REVERSAL_INITIATING","FIAT_INCOMING_REVERSAL_INITIATED","FIAT_INCOMING_REVERSAL_FAILED","FIAT_INCOMING_REVERSED","CRYPTO_OUTGOING_INITIATING","CRYPTO_OUTGOING_INITIATED","CRYPTO_OUTGOING_COMPLETED","CRYPTO_OUTGOING_FAILED","COMPLETED","FAILED"],"type":"string"}}],"responses":{"200":{"description":"All transactions for the partner","content":{"application/json":{"schema":{"$ref":"#/components/schemas/TransactionsQueryResultsDTO"}}}},"400":{"description":"Invalid request parameters"}},"tags":["Partner"],"security":[{"JWT-auth":[]}]}},"/v1/partners/transactions/{transactionID}":{"get":{"operationId":"getPartnerTransaction","summary":"Gets details of a transaction","parameters":[{"name":"x-noba-api-key","in":"header","required":true,"schema":{"type":"string"}},{"name":"x-noba-signature","in":"header","required":false,"schema":{"type":"string"}},{"name":"x-noba-timestamp","in":"header","description":"Timestamp in milliseconds, use: new Date().getTime().toString()","required":false,"schema":{"type":"string"}},{"name":"transactionID","required":true,"in":"path","schema":{"type":"string"}}],"responses":{"200":{"description":"Details of a transaction","content":{"application/json":{"schema":{"$ref":"#/components/schemas/TransactionDTO"}}}},"404":{"description":"Transaction does not exist"}},"tags":["Partner"],"security":[{"JWT-auth":[]}]}},"/v1/partners/logo":{"post":{"operationId":"uploadPartnerLogo","summary":"Adds or updates partner logo","parameters":[{"name":"x-noba-api-key","in":"header","required":true,"schema":{"type":"string"}},{"name":"x-noba-signature","in":"header","required":false,"schema":{"type":"string"}},{"name":"x-noba-timestamp","in":"header","description":"Timestamp in milliseconds, use: new Date().getTime().toString()","required":false,"schema":{"type":"string"}}],"requestBody":{"required":true,"content":{"multipart/form-data":{"schema":{"type":"object","properties":{"logo":{"type":"string","format":"binary"},"logoSmall":{"type":"string","format":"binary"}}}}}},"responses":{"202":{"description":"Updated Partner Info after adding or updating the logos","content":{"application/json":{"schema":{"$ref":"#/components/schemas/PartnerDTO"}}}},"400":{"description":"Invalid request parameters"}},"tags":["Partner"],"security":[{"JWT-auth":[]}]}},"/v1/verify":{"get":{"operationId":"getVerificationStatus","summary":"Checks if verification service is up","parameters":[{"name":"x-noba-api-key","in":"header","required":true,"schema":{"type":"string"}},{"name":"x-noba-signature","in":"header","required":false,"schema":{"type":"string"}},{"name":"x-noba-timestamp","in":"header","description":"Timestamp in milliseconds, use: new Date().getTime().toString()","required":false,"schema":{"type":"string"}}],"responses":{"200":{"description":"Service is up"}},"tags":["Verification"],"security":[{"JWT-auth":[]}]}},"/v1/verify/session":{"post":{"operationId":"createSession","summary":"Creates a new session for verification","parameters":[{"name":"x-noba-api-key","in":"header","required":true,"schema":{"type":"string"}},{"name":"x-noba-signature","in":"header","required":false,"schema":{"type":"string"}},{"name":"x-noba-timestamp","in":"header","description":"Timestamp in milliseconds, use: new Date().getTime().toString()","required":false,"schema":{"type":"string"}}],"responses":{"201":{"description":"New session token","content":{"application/json":{"schema":{"type":"string"}}}},"400":{"description":"Invalid request"}},"tags":["Verification"],"security":[{"JWT-auth":[]}]}},"/v1/verify/consumerinfo":{"post":{"operationId":"verifyConsumer","summary":"Verifies consumer-provided information","parameters":[{"name":"x-noba-api-key","in":"header","required":true,"schema":{"type":"string"}},{"name":"x-noba-signature","in":"header","required":false,"schema":{"type":"string"}},{"name":"x-noba-timestamp","in":"header","description":"Timestamp in milliseconds, use: new Date().getTime().toString()","required":false,"schema":{"type":"string"}},{"name":"sessionKey","required":true,"in":"query","schema":{"type":"string"}}],"requestBody":{"required":true,"content":{"application/json":{"schema":{"$ref":"#/components/schemas/IDVerificationRequestDTO"}}}},"responses":{"200":{"description":"Verification result","content":{"application/json":{"schema":{"$ref":"#/components/schemas/VerificationResultDTO"}}}},"400":{"description":"Invalid request parameters"}},"tags":["Verification"],"security":[{"JWT-auth":[]}]}},"/v1/verify/document":{"post":{"operationId":"verifyDocument","summary":"Verifies consumer uploaded identification documents","parameters":[{"name":"x-noba-api-key","in":"header","required":true,"schema":{"type":"string"}},{"name":"x-noba-signature","in":"header","required":false,"schema":{"type":"string"}},{"name":"x-noba-timestamp","in":"header","description":"Timestamp in milliseconds, use: new Date().getTime().toString()","required":false,"schema":{"type":"string"}},{"name":"sessionKey","required":true,"in":"query","schema":{"type":"string"}}],"requestBody":{"required":true,"content":{"multipart/form-data":{"schema":{"type":"object","properties":{"documentType":{"type":"string","description":"Supported values: passport, national_identity_card, driver_license, other, unknown"},"frontImage":{"type":"string","format":"binary"},"backImage":{"type":"string","format":"binary"},"photoImage":{"type":"string","format":"binary"}}}}}},"responses":{"202":{"description":"Document upload result","content":{"application/json":{"schema":{"type":"string"}}}},"400":{"description":"Invalid request parameters"}},"tags":["Verification"],"security":[{"JWT-auth":[]}]}},"/v1/verify/document/result/{id}":{"get":{"operationId":"getDocumentVerificationResult","summary":"Gets result for a previously-submitted document verification","parameters":[{"name":"x-noba-api-key","in":"header","required":true,"schema":{"type":"string"}},{"name":"x-noba-signature","in":"header","required":false,"schema":{"type":"string"}},{"name":"x-noba-timestamp","in":"header","description":"Timestamp in milliseconds, use: new Date().getTime().toString()","required":false,"schema":{"type":"string"}},{"name":"id","required":true,"in":"path","schema":{"type":"string"}}],"responses":{"200":{"description":"Document verification result","content":{"application/json":{"schema":{"$ref":"#/components/schemas/DocumentVerificationResultDTO"}}}},"400":{"description":"Invalid request parameters"},"404":{"description":"Document verification request not found"}},"tags":["Verification"],"security":[{"JWT-auth":[]}]}},"/v1/verify/document/url":{"get":{"operationId":"getIdentityDocumentVerificationURL","summary":"Retrieves a URL for identity verification","parameters":[{"name":"x-noba-api-key","in":"header","required":true,"schema":{"type":"string"}},{"name":"x-noba-signature","in":"header","required":false,"schema":{"type":"string"}},{"name":"x-noba-timestamp","in":"header","description":"Timestamp in milliseconds, use: new Date().getTime().toString()","required":false,"schema":{"type":"string"}},{"name":"sessionKey","required":true,"in":"query","description":"Unique verification key for this session","schema":{"type":"string"}},{"name":"requestPOA","required":true,"in":"query","description":"Request proof of address","schema":{"type":"boolean"}},{"name":"requestSelfie","required":true,"in":"query","description":"Request a selfie photo","schema":{"type":"boolean"}},{"name":"requestBack","required":true,"in":"query","description":"Request photo of back of ID","schema":{"type":"boolean"}},{"name":"locale","required":true,"in":"query","description":"Unique verification key for this session","schema":{"enum":["en-us","es-419"],"type":"string"}}],"responses":{"200":{"description":"Document verification KYC URL details","content":{"application/json":{"schema":{"$ref":"#/components/schemas/IDVerificationURLResponseDTO"}}}},"400":{"description":"Invalid request parameters"}},"tags":["Verification"],"security":[{"JWT-auth":[]}]}},"/v1/verify/device/result":{"get":{"operationId":"getDeviceVerificationResult","summary":"Gets device verification result","parameters":[{"name":"x-noba-api-key","in":"header","required":true,"schema":{"type":"string"}},{"name":"x-noba-signature","in":"header","required":false,"schema":{"type":"string"}},{"name":"x-noba-timestamp","in":"header","description":"Timestamp in milliseconds, use: new Date().getTime().toString()","required":false,"schema":{"type":"string"}},{"name":"sessionKey","required":true,"in":"query","schema":{"type":"string"}}],"responses":{"200":{"description":"Device verification result","content":{"application/json":{"schema":{"$ref":"#/components/schemas/DeviceVerificationResponseDTO"}}}},"400":{"description":"Invalid request parameters"}},"tags":["Verification"],"security":[{"JWT-auth":[]}]}},"/v1/transactions/quote":{"get":{"operationId":"getTransactionQuote","summary":"Get transaction quote (exchange rate, provider fees, network fees etc.)","parameters":[{"name":"x-noba-api-key","in":"header","required":true,"schema":{"type":"string"}},{"name":"x-noba-signature","in":"header","required":false,"schema":{"type":"string"}},{"name":"x-noba-timestamp","in":"header","description":"Timestamp in milliseconds, use: new Date().getTime().toString()","required":false,"schema":{"type":"string"}},{"name":"fiatCurrencyCode","required":true,"in":"query","schema":{"type":"string"}},{"name":"cryptoCurrencyCode","required":true,"in":"query","schema":{"type":"string"}},{"name":"fixedSide","required":true,"in":"query","schema":{"enum":["fiat","crypto"],"type":"string"}},{"name":"fixedAmount","required":true,"in":"query","schema":{"type":"number"}},{"name":"transactionType","required":true,"in":"query","schema":{"enum":["onramp","offramp","swap","wallet"],"type":"string"}},{"name":"partnerID","required":false,"in":"query","schema":{"type":"string"}}],"responses":{"200":{"description":"","content":{"application/json":{"schema":{"$ref":"#/components/schemas/TransactionQuoteDTO"}}}},"400":{"description":"Invalid currency code (fiat or crypto)"},"503":{"description":"Unable to connect to underlying service provider"}},"security":[{"JWT-auth":[]}],"tags":["Transactions"]}},"/v1/transactions/check":{"get":{"operationId":"checkIfTransactionPossible","summary":"Checks if the transaction parameters are valid","parameters":[{"name":"x-noba-api-key","in":"header","required":true,"schema":{"type":"string"}},{"name":"x-noba-signature","in":"header","required":false,"schema":{"type":"string"}},{"name":"x-noba-timestamp","in":"header","description":"Timestamp in milliseconds, use: new Date().getTime().toString()","required":false,"schema":{"type":"string"}},{"name":"type","required":true,"in":"query","schema":{"enum":["onramp","offramp","swap","wallet"],"type":"string"}},{"name":"transactionAmount","required":true,"in":"query","schema":{"type":"number"}},{"name":"baseCurrency","required":true,"in":"query","schema":{"type":"string"}}],"responses":{"200":{"description":"","content":{"application/json":{"schema":{"$ref":"#/components/schemas/CheckTransactionDTO"}}}}},"security":[{"JWT-auth":[]}],"tags":["Transactions"]}},"/v1/transactions/{transactionID}":{"get":{"operationId":"getTransaction","summary":"Gets details of a transaction","parameters":[{"name":"x-noba-api-key","in":"header","required":true,"schema":{"type":"string"}},{"name":"x-noba-signature","in":"header","required":false,"schema":{"type":"string"}},{"name":"x-noba-timestamp","in":"header","description":"Timestamp in milliseconds, use: new Date().getTime().toString()","required":false,"schema":{"type":"string"}},{"name":"transactionID","required":true,"in":"path","schema":{"type":"string"}}],"responses":{"200":{"description":"Details of a transaction","content":{"application/json":{"schema":{"$ref":"#/components/schemas/TransactionDTO"}}}},"404":{"description":"Transaction does not exist"}},"security":[{"JWT-auth":[]}],"tags":["Transactions"]}},"/v1/transactions":{"post":{"operationId":"transact","summary":"Submits a new transaction","parameters":[{"name":"x-noba-api-key","in":"header","required":true,"schema":{"type":"string"}},{"name":"x-noba-signature","in":"header","required":false,"schema":{"type":"string"}},{"name":"x-noba-timestamp","in":"header","description":"Timestamp in milliseconds, use: new Date().getTime().toString()","required":false,"schema":{"type":"string"}},{"name":"sessionKey","required":true,"in":"query","schema":{"type":"string"}}],"requestBody":{"required":true,"content":{"application/json":{"schema":{"$ref":"#/components/schemas/CreateTransactionDTO"}}}},"responses":{"200":{"description":"Transaction ID"},"400":{"description":"Invalid request parameters"}},"security":[{"JWT-auth":[]}],"tags":["Transactions"]},"get":{"operationId":"getTransactions","summary":"Gets all transactions for the logged-in consumer","parameters":[{"name":"x-noba-api-key","in":"header","required":true,"schema":{"type":"string"}},{"name":"x-noba-signature","in":"header","required":false,"schema":{"type":"string"}},{"name":"x-noba-timestamp","in":"header","description":"Timestamp in milliseconds, use: new Date().getTime().toString()","required":false,"schema":{"type":"string"}},{"name":"consumerID","required":false,"in":"query","description":"Consumer ID whose transactions is needed","schema":{"type":"string"}},{"name":"partnerID","required":false,"in":"query","description":"Partner ID whose transactions needs to be filtered","schema":{"type":"string"}},{"name":"startDate","required":false,"in":"query","description":"Format: YYYY-MM-DD, example: 2010-04-27","schema":{"type":"string"}},{"name":"endDate","required":false,"in":"query","description":"Format: YYYY-MM-DD, example: 2010-04-27","schema":{"type":"string"}},{"name":"pageOffset","required":false,"in":"query","description":"number of pages to skip, offset 0 means first page results, 1 means second page etc.","schema":{"type":"number"}},{"name":"pageLimit","required":false,"in":"query","description":"number of items per page","schema":{"type":"number"}},{"name":"sortField","required":false,"in":"query","description":"sort by field","schema":{"enum":["transactionTimestamp","leg1Amount","leg2Amount","leg1","leg2"],"type":"string"}},{"name":"sortOrder","required":false,"in":"query","description":"sort order asc or desc","schema":{"enum":["ASC","DESC"],"type":"string"}},{"name":"fiatCurrency","required":false,"in":"query","description":"filter for a particular fiat currency","schema":{"type":"string"}},{"name":"cryptoCurrency","required":false,"in":"query","description":"filter for a particular Cryptocurrency","schema":{"type":"string"}},{"name":"transactionStatus","required":false,"in":"query","description":"filter for a particular transaction status","schema":{"enum":["PENDING","VALIDATION_FAILED","VALIDATION_PASSED","FIAT_INCOMING_INITIATED","FIAT_INCOMING_COMPLETED","FIAT_INCOMING_FAILED","FIAT_REVERSAL_INITIATING","FIAT_INCOMING_REVERSAL_INITIATED","FIAT_INCOMING_REVERSAL_FAILED","FIAT_INCOMING_REVERSED","CRYPTO_OUTGOING_INITIATING","CRYPTO_OUTGOING_INITIATED","CRYPTO_OUTGOING_COMPLETED","CRYPTO_OUTGOING_FAILED","COMPLETED","FAILED"],"type":"string"}}],"responses":{"200":{"description":"List of all transactions","content":{"application/json":{"schema":{"$ref":"#/components/schemas/TransactionsQueryResultsDTO"}}}},"400":{"description":"Invalid request parameters"}},"security":[{"JWT-auth":[]}],"tags":["Transactions"]}},"/v1/consumers/balances":{"get":{"operationId":"getConsumerBalance","summary":"Gets all wallet balances for the logged-in consumer","parameters":[{"name":"x-noba-api-key","in":"header","required":true,"schema":{"type":"string"}},{"name":"x-noba-signature","in":"header","required":false,"schema":{"type":"string"}},{"name":"x-noba-timestamp","in":"header","description":"Timestamp in milliseconds, use: new Date().getTime().toString()","required":false,"schema":{"type":"string"}}],"responses":{"200":{"description":"Get all consumer balances","content":{"application/json":{"schema":{"type":"array","items":{"$ref":"#/components/schemas/ConsumerBalanceDTO"}}}}},"400":{"description":"Invalid request parameters"}},"security":[{"JWT-auth":[]}],"tags":["Consumer"]}},"/v1/consumers/limits":{"get":{"operationId":"getConsumerLimits","summary":"Gets transaction limit details for logged-in consumer","parameters":[{"name":"x-noba-api-key","in":"header","required":true,"schema":{"type":"string"}},{"name":"x-noba-signature","in":"header","required":false,"schema":{"type":"string"}},{"name":"x-noba-timestamp","in":"header","description":"Timestamp in milliseconds, use: new Date().getTime().toString()","required":false,"schema":{"type":"string"}}],"responses":{"200":{"description":"Consumer limit details","content":{"application/json":{"schema":{"$ref":"#/components/schemas/ConsumerLimitsDTO"}}}},"400":{"description":"Invalid request parameters"}},"security":[{"JWT-auth":[]}],"tags":["Consumer"]}},"/v1/transactions/download":{"get":{"operationId":"downloadTransactions","summary":"Downloads all the transactions of a particular consumer","parameters":[{"name":"x-noba-api-key","in":"header","required":true,"schema":{"type":"string"}},{"name":"x-noba-signature","in":"header","required":false,"schema":{"type":"string"}},{"name":"x-noba-timestamp","in":"header","description":"Timestamp in milliseconds, use: new Date().getTime().toString()","required":false,"schema":{"type":"string"}},{"name":"consumerID","required":false,"in":"query","description":"Consumer ID whose transactions is needed","schema":{"type":"string"}},{"name":"partnerID","required":false,"in":"query","description":"Partner ID whose transactions needs to be filtered","schema":{"type":"string"}},{"name":"startDate","required":false,"in":"query","description":"Format: YYYY-MM-DD, example: 2010-04-27","schema":{"type":"string"}},{"name":"endDate","required":false,"in":"query","description":"Format: YYYY-MM-DD, example: 2010-04-27","schema":{"type":"string"}},{"name":"pageOffset","required":false,"in":"query","description":"number of pages to skip, offset 0 means first page results, 1 means second page etc.","schema":{"type":"number"}},{"name":"pageLimit","required":false,"in":"query","description":"number of items per page","schema":{"type":"number"}},{"name":"sortField","required":false,"in":"query","description":"sort by field","schema":{"enum":["transactionTimestamp","leg1Amount","leg2Amount","leg1","leg2"],"type":"string"}},{"name":"sortOrder","required":false,"in":"query","description":"sort order asc or desc","schema":{"enum":["ASC","DESC"],"type":"string"}},{"name":"fiatCurrency","required":false,"in":"query","description":"filter for a particular fiat currency","schema":{"type":"string"}},{"name":"cryptoCurrency","required":false,"in":"query","description":"filter for a particular Cryptocurrency","schema":{"type":"string"}},{"name":"transactionStatus","required":false,"in":"query","description":"filter for a particular transaction status","schema":{"enum":["PENDING","VALIDATION_FAILED","VALIDATION_PASSED","FIAT_INCOMING_INITIATED","FIAT_INCOMING_COMPLETED","FIAT_INCOMING_FAILED","FIAT_REVERSAL_INITIATING","FIAT_INCOMING_REVERSAL_INITIATED","FIAT_INCOMING_REVERSAL_FAILED","FIAT_INCOMING_REVERSED","CRYPTO_OUTGOING_INITIATING","CRYPTO_OUTGOING_INITIATED","CRYPTO_OUTGOING_COMPLETED","CRYPTO_OUTGOING_FAILED","COMPLETED","FAILED"],"type":"string"}},{"name":"reportFormat","required":true,"in":"query","description":"Format in which you want the transactions report. Current 'CSV' is supported.","schema":{"enum":["csv","pdf"],"type":"string"}}],"responses":{"200":{"description":"A CSV or PDF file containing details of all the transactions made by the consumer","content":{"application/json":{"schema":{"type":"array","items":{"$ref":"#/components/schemas/TransactionDTO"}}}}}},"security":[{"JWT-auth":[]}],"tags":["Transactions"]}}},"info":{"title":"Noba Server","description":"Noba Server API (DEVELOPMENT)","version":"1.0","contact":{}},"tags":[],"servers":[{"url":"https://api-partner.noba.com/"}],"components":{"securitySchemes":{"JWT-auth":{"scheme":"bearer","bearerFormat":"JWT","type":"http"}},"schemas":{"CurrencyDTO":{"type":"object","properties":{"type":{"type":"string"},"provider":{"type":"string"},"name":{"type":"string"},"ticker":{"type":"string"},"iconPath":{"type":"string"},"precision":{"type":"number"}},"required":["name","ticker","iconPath","precision"]},"SubdivisionDTO":{"type":"object","properties":{"code":{"type":"string"},"name":{"type":"string"},"supported":{"type":"boolean"}},"required":["code","name","supported"]},"LocationDTO":{"type":"object","properties":{"countryName":{"type":"string"},"alternateCountryName":{"type":"string"},"countryISOCode":{"type":"string"},"subdivisions":{"type":"array","items":{"$ref":"#/components/schemas/SubdivisionDTO"}},"countryFlagIconPath":{"type":"string"}},"required":["countryName","countryISOCode"]},"ConfigurationsDTO":{"type":"object","properties":{"lowAmountThreshold":{"type":"number"},"highAmountThreshold":{"type":"number"},"cryptoImageBaseUrl":{"type":"string"},"fiatImageBaseUrl":{"type":"string"}},"required":["lowAmountThreshold","highAmountThreshold","cryptoImageBaseUrl","fiatImageBaseUrl"]},"CreditCardDTO":{"type":"object","properties":{"issuer":{"type":"string"},"network":{"type":"string"},"bin":{"type":"string"},"type":{"type":"string"},"supported":{"type":"string"},"digits":{"type":"number"},"cvvDigits":{"type":"number"},"mask":{"type":"string"}},"required":["network","bin","type","supported","digits","cvvDigits"]},"VerifyOtpRequestDTO":{"type":"object","properties":{"emailOrPhone":{"type":"string","description":"Email or phone value to identify the user"},"email":{"type":"string","description":"This attribute is deprecated and will be removed in future, please use emailOrPhone instead"},"identityType":{"type":"string","enum":["CONSUMER","PARTNER_ADMIN","NOBA_ADMIN"],"description":"Identity type of the user logging in"},"otp":{"type":"number","description":"One-time password sent to email or phone"}},"required":["identityType","otp"]},"VerifyOtpResponseDTO":{"type":"object","properties":{"access_token":{"type":"string"},"user_id":{"type":"string"}},"required":["access_token","user_id"]},"LoginRequestDTO":{"type":"object","properties":{"emailOrPhone":{"type":"string","description":"Email or phone value to identify the user"},"email":{"type":"string","description":"This attribute is deprecated and will be removed in future, please use emailOrPhone instead"},"identityType":{"type":"string","enum":["CONSUMER","PARTNER_ADMIN","NOBA_ADMIN"],"description":"Identity type of the user logging in"},"autoCreate":{"type":"boolean","description":"Whether or not to auto-create an account if not present"}},"required":["identityType"]},"KycVerificationDTO":{"type":"object","properties":{"kycVerificationStatus":{"type":"string","enum":["NotSubmitted","Pending","Approved","Rejected"]},"updatedTimestamp":{"type":"number"}},"required":["kycVerificationStatus"]},"DocumentVerificationDTO":{"type":"object","properties":{"documentVerificationStatus":{"type":"string","enum":["NotRequired","NotSubmitted","Pending","Verified","ActionRequired","Rejected"]},"documentVerificationErrorReason":{"type":"string","enum":["RequiresRecapture","PoorQuality","SizeOrType"]},"updatedTimestamp":{"type":"number"}}},"PaymentMethodCardDataDTO":{"type":"object","properties":{"cardType":{"type":"string"},"scheme":{"type":"string"},"first6Digits":{"type":"string"},"last4Digits":{"type":"string"}},"required":["first6Digits","last4Digits"]},"PaymentMethodACHDataDTO":{"type":"object","properties":{"accountMask":{"type":"string"},"accountType":{"type":"string"}},"required":["accountMask"]},"PaymentMethodsDTO":{"type":"object","properties":{"name":{"type":"string"},"type":{"type":"string","enum":["Card","ACH"]},"imageUri":{"type":"string"},"paymentToken":{"type":"string"},"cardData":{"$ref":"#/components/schemas/PaymentMethodCardDataDTO"},"achData":{"$ref":"#/components/schemas/PaymentMethodACHDataDTO"}},"required":["type","paymentToken"]},"CryptoWalletsDTO":{"type":"object","properties":{"walletName":{"type":"string"},"address":{"type":"string"},"chainType":{"type":"string"},"isEVMCompatible":{"type":"boolean"}},"required":["address"]},"ConsumerDTO":{"type":"object","properties":{"_id":{"type":"string"},"firstName":{"type":"string"},"lastName":{"type":"string"},"email":{"type":"string"},"status":{"type":"string","enum":["Approved","Pending","ActionRequired","TemporaryHold","PermanentHold"]},"kycVerificationData":{"$ref":"#/components/schemas/KycVerificationDTO"},"documentVerificationData":{"$ref":"#/components/schemas/DocumentVerificationDTO"},"phone":{"type":"string"},"dateOfBirth":{"type":"string"},"address":{"type":"object"},"paymentMethods":{"type":"array","items":{"$ref":"#/components/schemas/PaymentMethodsDTO"}},"cryptoWallets":{"type":"array","items":{"$ref":"#/components/schemas/CryptoWalletsDTO"}},"paymentMethodStatus":{"type":"string","enum":["Approved","Pending","NotSubmitted"]},"walletStatus":{"type":"string","enum":["Approved","Pending","NotSubmitted"]}},"required":["_id","email","status","kycVerificationData","documentVerificationData"]},"UpdateConsumerRequestDTO":{"type":"object","properties":{"firstName":{"type":"string"},"lastName":{"type":"string"},"address":{"type":"object"},"dateOfBirth":{"type":"string"}}},"UserPhoneUpdateRequest":{"type":"object","properties":{"phone":{"type":"string"},"otp":{"type":"number"}},"required":["phone","otp"]},"PhoneVerificationOtpRequest":{"type":"object","properties":{"phone":{"type":"string"}},"required":["phone"]},"UserEmailUpdateRequest":{"type":"object","properties":{"email":{"type":"string"},"otp":{"type":"number"}},"required":["email","otp"]},"EmailVerificationOtpRequest":{"type":"object","properties":{"email":{"type":"string"}},"required":["email"]},"PlaidTokenDTO":{"type":"object","properties":{"token":{"type":"string"}},"required":["token"]},"CardDetailsDTO":{"type":"object","properties":{"cardNumber":{"type":"string"},"expiryMonth":{"type":"number"},"expiryYear":{"type":"number"},"cvv":{"type":"string"}},"required":["cardNumber","expiryMonth","expiryYear","cvv"]},"ACHDetailsDTO":{"type":"object","properties":{"token":{"type":"string"}},"required":["token"]},"AddPaymentMethodDTO":{"type":"object","properties":{"name":{"type":"string"},"type":{"type":"string","enum":["Card","ACH"]},"cardDetails":{"$ref":"#/components/schemas/CardDetailsDTO"},"achDetails":{"$ref":"#/components/schemas/ACHDetailsDTO"},"imageUri":{"type":"string"}},"required":["type"]},"AddCryptoWalletDTO":{"type":"object","properties":{"walletName":{"type":"string"},"address":{"type":"string"},"chainType":{"type":"string"},"isEVMCompatible":{"type":"boolean"}},"required":["address"]},"ConfirmWalletUpdateDTO":{"type":"object","properties":{"address":{"type":"string"},"otp":{"type":"number"}},"required":["address","otp"]},"KybStatusInfoDTO":{"type":"object","properties":{"kybStatus":{"type":"string","enum":["VERIFIED","NOT_VERIFIED"]},"kybProvider":{"type":"string"}},"required":["kybStatus","kybProvider"]},"PartnerDTO":{"type":"object","properties":{"_id":{"type":"string"},"name":{"type":"string"},"verificationData":{"$ref":"#/components/schemas/KybStatusInfoDTO"},"apiKey":{"type":"string"},"secretKey":{"type":"string"},"logoSmall":{"type":"string"},"logo":{"type":"string"},"apiKeyForEmbed":{"type":"string"},"webhookClientID":{"type":"string"},"webhookSecret":{"type":"string"},"config":{"type":"object"},"isAPIEnabled":{"type":"boolean"},"isEmbedEnabled":{"type":"boolean"}},"required":["_id","name","apiKey","secretKey"]},"UpdatePartnerRequestDTO":{"type":"object","properties":{"name":{"type":"string"},"takeRate":{"type":"number"},"notificationConfigs":{"type":"array","items":{"type":"string"}},"webhooks":{"type":"array","items":{"type":"string"}}}},"PartnerAdminDTO":{"type":"object","properties":{"_id":{"type":"string"},"name":{"type":"string"},"email":{"type":"string"},"partnerID":{"type":"string"},"role":{"type":"string","enum":["BASIC","INTERMEDIATE","ALL"]}},"required":["_id","email","partnerID","role"]},"AddPartnerAdminRequestDTO":{"type":"object","properties":{"email":{"type":"string"},"name":{"type":"string"},"role":{"type":"string","enum":["BASIC","INTERMEDIATE","ALL"]}},"required":["email","name","role"]},"UpdatePartnerAdminRequestDTO":{"type":"object","properties":{"email":{"type":"string"},"name":{"type":"string"},"role":{"type":"string","enum":["BASIC","INTERMEDIATE","ALL"]}}},"TransactionAmountsDTO":{"type":"object","properties":{"baseAmount":{"type":"number","description":"Fiat amount in USD"},"fiatAmount":{"type":"number","description":"Fiat amount in currency represented by 'fiatCurrency' property"},"fiatCurrency":{"type":"string","description":"Fiat currency used to purchase crypto"},"cryptoQuantityExpected":{"type":"number","description":"Amount of crypto initially expected (see 'cryptoAmountSettled' for final confirmed amount)"},"cryptoAmountSettled":{"type":"number","description":"Amount of crypto purchased and settled on the blockchain"},"cryptocurrency":{"type":"string","description":"Cryptocurrency purchased in this transaction"},"processingFee":{"type":"number","description":"Payment processing fee for the transaction"},"networkFee":{"type":"number","description":"Network / gas fee required to settle the transaction on chain"},"nobaFee":{"type":"number","description":"Noba service fee for the transaction"},"totalFiatPrice":{"type":"number","description":"Amount paid inclusive of fees"},"conversionRate":{"type":"number","description":"Conversion rate used between the 'fiatCurrency' and 'cryptocurrency'"},"totalFee":{"type":"number","description":"Total additional fee paid by the consumer for the transacion"}},"required":["baseAmount","fiatAmount","fiatCurrency","cryptoQuantityExpected","cryptoAmountSettled","cryptocurrency","processingFee","networkFee","nobaFee","totalFiatPrice","conversionRate","totalFee"]},"TransactionDTO":{"type":"object","properties":{"_id":{"type":"string","description":"Internal unique reference to this transaction"},"transactionID":{"type":"string","description":"Unique transaction reference number"},"userID":{"type":"string","description":"Internal unique reference to the user who initiated the transaction"},"status":{"type":"string","enum":["PENDING","VALIDATION_FAILED","VALIDATION_PASSED","FIAT_INCOMING_INITIATED","FIAT_INCOMING_COMPLETED","FIAT_INCOMING_FAILED","FIAT_REVERSAL_INITIATING","FIAT_INCOMING_REVERSAL_INITIATED","FIAT_INCOMING_REVERSAL_FAILED","FIAT_INCOMING_REVERSED","CRYPTO_OUTGOING_INITIATING","CRYPTO_OUTGOING_INITIATED","CRYPTO_OUTGOING_COMPLETED","CRYPTO_OUTGOING_FAILED","COMPLETED","FAILED"],"description":"Current status of the transaction"},"transactionHash":{"type":"string","description":"Hash of the transaction as settled on the blockchain"},"transactionTimestamp":{"format":"date-time","type":"string","description":"Timestamp the transaction was submitted"},"destinationWalletAddress":{"type":"string","description":"Wallet address to which the crypto purchase was transferred"},"partnerID":{"type":"string","description":"Unique ID of the partner through which this transaction was made"},"paymentMethodID":{"type":"string","description":"Unique ID of the payment method used to fund this transaction"},"amounts":{"description":"All amounts and currency information related to this transaction","allOf":[{"$ref":"#/components/schemas/TransactionAmountsDTO"}]},"type":{"type":"string","enum":["onramp","offramp","swap","wallet"],"description":"Type of the transaction. Can be one of 'onramp', 'offramp', 'wallet', 'swap'"}},"required":["_id","transactionID","userID","status","transactionHash","transactionTimestamp","partnerID","paymentMethodID","amounts","type"]},"TransactionsQueryResultsDTO":{"type":"object","properties":{"items":{"type":"array","items":{"$ref":"#/components/schemas/TransactionDTO"}},"page":{"type":"number"},"hasNextPage":{"type":"boolean"},"totalPages":{"type":"number"},"totalItems":{"type":"number"}},"required":["items","page","hasNextPage","totalPages","totalItems"]},"AddressDTO":{"type":"object","properties":{"streetLine1":{"type":"string"},"streetLine2":{"type":"string"},"countryCode":{"type":"string"},"city":{"type":"string"},"regionCode":{"type":"string","description":"state code in ISO 3166-2"},"postalCode":{"type":"string"}},"required":["streetLine1","countryCode","city","regionCode","postalCode"]},"NationalIDDTO":{"type":"object","properties":{"type":{"type":"string","enum":["SocialSecurity"]},"number":{"type":"string"}},"required":["type","number"]},"IDVerificationRequestDTO":{"type":"object","properties":{"firstName":{"type":"string"},"lastName":{"type":"string"},"address":{"$ref":"#/components/schemas/AddressDTO"},"phoneNumber":{"type":"string"},"dateOfBirth":{"type":"string","description":"Date of birth in format YYYY-MM-DD"},"nationalID":{"$ref":"#/components/schemas/NationalIDDTO"}},"required":["firstName","lastName","address","dateOfBirth"]},"VerificationResultDTO":{"type":"object","properties":{"status":{"type":"string","enum":["NotSubmitted","Pending","Approved","Rejected"]}},"required":["status"]},"DocumentVerificationResultDTO":{"type":"object","properties":{"status":{"type":"string","enum":["NotRequired","NotSubmitted","Pending","Verified","ActionRequired","Rejected"]},"errorReason":{"type":"string","enum":["RequiresRecapture","PoorQuality","SizeOrType"]}},"required":["status"]},"IDVerificationURLResponseDTO":{"type":"object","properties":{"id":{"type":"string","description":"Unique ID for this identity verification request"},"url":{"type":"string","description":"URL for identity verification document capture redirect"},"expiration":{"type":"number","description":"Expiration time of the url (in ms since the epoch)"}},"required":["id","url","expiration"]},"DeviceAttributesDTO":{"type":"object","properties":{"Browser":{"type":"array","items":{"type":"string"}},"Model":{"type":"array","items":{"type":"string"}},"OS":{"type":"array","items":{"type":"string"}}},"required":["Browser","Model","OS"]},"DeviceBehaviorBiometricsDTO":{"type":"object","properties":{"numDistractionEvents":{"type":"number"},"fields":{"type":"array","items":{"type":"string"}}},"required":["fields"]},"DeviceIpLocationDTO":{"type":"object","properties":{"city":{"type":"string"},"region":{"type":"string"},"country":{"type":"string"},"latitude":{"type":"string"},"longitude":{"type":"string"}}},"DeviceGpsLocationDTO":{"type":"object","properties":{"city":{"type":"string"},"region":{"type":"string"},"country":{"type":"string"},"latitude":{"type":"string"},"longitude":{"type":"string"},"mockLevel":{"type":"string"}}},"DeviceVerificationResponseDTO":{"type":"object","properties":{"id":{"type":"string"},"level":{"type":"string","enum":["unknown","very_high","high","medium","low"]},"attributes":{"$ref":"#/components/schemas/DeviceAttributesDTO"},"signals":{"type":"array","items":{"type":"string"}},"sessionKey":{"type":"string"},"fingerprint":{"type":"string"},"fingerprintConfidenceScore":{"type":"number"},"behaviorBiometricRiskLevel":{"type":"string"},"deviceReputation":{"type":"string"},"behaviorBiometrics":{"$ref":"#/components/schemas/DeviceBehaviorBiometricsDTO"},"ipLocation":{"$ref":"#/components/schemas/DeviceIpLocationDTO"},"gpsLocation":{"$ref":"#/components/schemas/DeviceGpsLocationDTO"}},"required":["id","level","sessionKey"]},"TransactionQuoteDTO":{"type":"object","properties":{"fiatCurrencyCode":{"type":"string"},"cryptoCurrencyCode":{"type":"string"},"fixedSide":{"type":"string","enum":["fiat","crypto"]},"fixedAmount":{"type":"number"},"quotedAmount":{"type":"number"},"processingFee":{"type":"number"},"nobaFee":{"type":"number"},"networkFee":{"type":"number"},"exchangeRate":{"type":"number"}},"required":["fiatCurrencyCode","cryptoCurrencyCode","fixedSide","fixedAmount","quotedAmount","processingFee","nobaFee","networkFee","exchangeRate"]},"CheckTransactionDTO":{"type":"object","properties":{"status":{"type":"string","enum":["ALLOWED","TRANSACTION_TOO_SMALL","TRANSACTION_TOO_LARGE","TRANSACTION_LIMIT_REACHED","DAILY_LIMIT_REACHED","WEEKLY_LIMIT_REACHED","MONTHLY_LIMIT_REACHED","MAX_LIMIT_REACHED"]},"rangeMin":{"type":"number"},"rangeMax":{"type":"number"}},"required":["status","rangeMin","rangeMax"]},"CreateTransactionDTO":{"type":"object","properties":{"paymentToken":{"type":"string"},"type":{"type":"string","enum":["onramp","offramp","swap","wallet"]},"leg1":{"type":"string"},"leg2":{"type":"string"},"leg1Amount":{"type":"number"},"leg2Amount":{"type":"number"},"fixedSide":{"type":"string","enum":["fiat","crypto"]},"destinationWalletAddress":{"type":"string"}},"required":["paymentToken","type","leg1","leg2","leg1Amount","leg2Amount","fixedSide","destinationWalletAddress"]},"ConsumerBalanceDTO":{"type":"object","properties":{"asset":{"type":"string"},"balance":{"type":"string"},"accountType":{"type":"string"},"accountID":{"type":"string"},"lastUpdate":{"type":"number"},"name":{"type":"string"}},"required":["asset","balance"]},"PeriodLimit":{"type":"object","properties":{"max":{"type":"number"},"used":{"type":"number"},"period":{"type":"number"}},"required":["max","used","period"]},"ConsumerLimitsDTO":{"type":"object","properties":{"minTransaction":{"type":"number"},"maxTransaction":{"type":"number"},"monthly":{"$ref":"#/components/schemas/PeriodLimit"},"weekly":{"$ref":"#/components/schemas/PeriodLimit"},"daily":{"$ref":"#/components/schemas/PeriodLimit"}},"required":["minTransaction","maxTransaction","monthly"]}}}}
->>>>>>> 2a4be859
+{
+  "openapi": "3.0.0",
+  "paths": {
+    "/v1/health": {
+      "get": {
+        "operationId": "appHealth",
+        "summary": "Checks if the Noba service is up and running",
+        "parameters": [
+          { "name": "x-noba-api-key", "in": "header", "required": true, "schema": { "type": "string" } },
+          { "name": "x-noba-signature", "in": "header", "required": false, "schema": { "type": "string" } },
+          {
+            "name": "x-noba-timestamp",
+            "in": "header",
+            "description": "Timestamp in milliseconds, use: new Date().getTime().toString()",
+            "required": false,
+            "schema": { "type": "string" }
+          }
+        ],
+        "responses": { "200": { "description": "Health status of the Noba service" } },
+        "tags": ["Health Check"]
+      }
+    },
+    "/v1/cryptocurrencies": {
+      "get": {
+        "operationId": "supportedCryptocurrencies",
+        "summary": "Returns a list of all cryptocurrencies supported by Noba Onramp",
+        "parameters": [
+          { "name": "x-noba-api-key", "in": "header", "required": true, "schema": { "type": "string" } },
+          { "name": "x-noba-signature", "in": "header", "required": false, "schema": { "type": "string" } },
+          {
+            "name": "x-noba-timestamp",
+            "in": "header",
+            "description": "Timestamp in milliseconds, use: new Date().getTime().toString()",
+            "required": false,
+            "schema": { "type": "string" }
+          }
+        ],
+        "responses": {
+          "200": {
+            "description": "List of all supported cryptocurrencies",
+            "content": {
+              "application/json": {
+                "schema": { "type": "array", "items": { "$ref": "#/components/schemas/CurrencyDTO" } }
+              }
+            }
+          }
+        },
+        "tags": ["Assets"]
+      }
+    },
+    "/v1/fiatcurrencies": {
+      "get": {
+        "operationId": "supportedFiatCurrencies",
+        "summary": "Returns a list of all fiat currencies supported by Noba Onramp",
+        "parameters": [
+          { "name": "x-noba-api-key", "in": "header", "required": true, "schema": { "type": "string" } },
+          { "name": "x-noba-signature", "in": "header", "required": false, "schema": { "type": "string" } },
+          {
+            "name": "x-noba-timestamp",
+            "in": "header",
+            "description": "Timestamp in milliseconds, use: new Date().getTime().toString()",
+            "required": false,
+            "schema": { "type": "string" }
+          }
+        ],
+        "responses": {
+          "200": {
+            "description": "List of all supported fiat currencies",
+            "content": {
+              "application/json": {
+                "schema": { "type": "array", "items": { "$ref": "#/components/schemas/CurrencyDTO" } }
+              }
+            }
+          }
+        },
+        "tags": ["Assets"]
+      }
+    },
+    "/v1/countries": {
+      "get": {
+        "operationId": "getSupportedCountries",
+        "summary": "Returns a list of all countries supported by Noba Onramp",
+        "parameters": [
+          { "name": "x-noba-api-key", "in": "header", "required": true, "schema": { "type": "string" } },
+          { "name": "x-noba-signature", "in": "header", "required": false, "schema": { "type": "string" } },
+          {
+            "name": "x-noba-timestamp",
+            "in": "header",
+            "description": "Timestamp in milliseconds, use: new Date().getTime().toString()",
+            "required": false,
+            "schema": { "type": "string" }
+          },
+          {
+            "name": "includeSubdivisions",
+            "required": false,
+            "in": "query",
+            "description": "Include subdivision data",
+            "schema": { "type": "boolean" }
+          }
+        ],
+        "responses": {
+          "200": {
+            "description": "Location details of supported countries, optionally including subdivision data",
+            "content": {
+              "application/json": {
+                "schema": { "type": "array", "items": { "$ref": "#/components/schemas/LocationDTO" } }
+              }
+            }
+          }
+        },
+        "tags": ["Assets"]
+      }
+    },
+    "/v1/countries/{countryCode}": {
+      "get": {
+        "operationId": "getSupportedCountry",
+        "summary": "Returns details of a country and its subdivisions supported by Noba Onramp",
+        "parameters": [
+          { "name": "x-noba-api-key", "in": "header", "required": true, "schema": { "type": "string" } },
+          { "name": "x-noba-signature", "in": "header", "required": false, "schema": { "type": "string" } },
+          {
+            "name": "x-noba-timestamp",
+            "in": "header",
+            "description": "Timestamp in milliseconds, use: new Date().getTime().toString()",
+            "required": false,
+            "schema": { "type": "string" }
+          },
+          { "name": "countryCode", "required": true, "in": "path", "schema": { "type": "string" } }
+        ],
+        "responses": {
+          "200": {
+            "description": "Location details of requested country",
+            "content": { "application/json": { "schema": { "$ref": "#/components/schemas/LocationDTO" } } }
+          },
+          "404": { "description": "Country code not found" }
+        },
+        "tags": ["Assets"]
+      }
+    },
+    "/v1/config": {
+      "get": {
+        "operationId": "getCommonConfigurations",
+        "summary": "Returns common api configurations",
+        "parameters": [
+          { "name": "x-noba-api-key", "in": "header", "required": true, "schema": { "type": "string" } },
+          { "name": "x-noba-signature", "in": "header", "required": false, "schema": { "type": "string" } },
+          {
+            "name": "x-noba-timestamp",
+            "in": "header",
+            "description": "Timestamp in milliseconds, use: new Date().getTime().toString()",
+            "required": false,
+            "schema": { "type": "string" }
+          }
+        ],
+        "responses": {
+          "200": {
+            "description": "Common api configurations",
+            "content": { "application/json": { "schema": { "$ref": "#/components/schemas/ConfigurationsDTO" } } }
+          },
+          "404": { "description": "Configurations not found" }
+        },
+        "tags": ["Assets"]
+      }
+    },
+    "/v1/creditcardmetadata/{bin}": {
+      "get": {
+        "operationId": "getCreditCardBIN",
+        "summary": "Returns credit card structure metadata for the provided BIN",
+        "parameters": [
+          { "name": "x-noba-api-key", "in": "header", "required": true, "schema": { "type": "string" } },
+          { "name": "x-noba-signature", "in": "header", "required": false, "schema": { "type": "string" } },
+          {
+            "name": "x-noba-timestamp",
+            "in": "header",
+            "description": "Timestamp in milliseconds, use: new Date().getTime().toString()",
+            "required": false,
+            "schema": { "type": "string" }
+          },
+          { "name": "bin", "required": true, "in": "path", "schema": { "type": "string" } }
+        ],
+        "responses": {
+          "200": {
+            "description": "Card metadata",
+            "content": { "application/json": { "schema": { "$ref": "#/components/schemas/CreditCardDTO" } } }
+          },
+          "404": { "description": "Credit card information not found" }
+        },
+        "tags": ["Assets"]
+      }
+    },
+    "/v1/auth/verifyotp": {
+      "post": {
+        "operationId": "verifyOtp",
+        "summary": "Submits the one-time passcode (OTP) to retreive an API access token",
+        "parameters": [
+          { "name": "x-noba-api-key", "in": "header", "required": true, "schema": { "type": "string" } },
+          { "name": "x-noba-signature", "in": "header", "required": false, "schema": { "type": "string" } },
+          {
+            "name": "x-noba-timestamp",
+            "in": "header",
+            "description": "Timestamp in milliseconds, use: new Date().getTime().toString()",
+            "required": false,
+            "schema": { "type": "string" }
+          }
+        ],
+        "requestBody": {
+          "required": true,
+          "content": { "application/json": { "schema": { "$ref": "#/components/schemas/VerifyOtpRequestDTO" } } }
+        },
+        "responses": {
+          "200": {
+            "description": "API access token",
+            "content": { "application/json": { "schema": { "$ref": "#/components/schemas/VerifyOtpResponseDTO" } } }
+          },
+          "401": { "description": "Invalid OTP" }
+        },
+        "tags": ["Authentication"]
+      }
+    },
+    "/v1/auth/login": {
+      "post": {
+        "operationId": "loginUser",
+        "summary": "Logs user in and sends one-time passcode (OTP) to the provided email address",
+        "parameters": [
+          { "name": "x-noba-api-key", "in": "header", "required": true, "schema": { "type": "string" } },
+          { "name": "x-noba-signature", "in": "header", "required": false, "schema": { "type": "string" } },
+          {
+            "name": "x-noba-timestamp",
+            "in": "header",
+            "description": "Timestamp in milliseconds, use: new Date().getTime().toString()",
+            "required": false,
+            "schema": { "type": "string" }
+          }
+        ],
+        "requestBody": {
+          "required": true,
+          "content": { "application/json": { "schema": { "$ref": "#/components/schemas/LoginRequestDTO" } } }
+        },
+        "responses": { "200": { "description": "OTP successfully sent." }, "403": { "description": "Access denied" } },
+        "tags": ["Authentication"]
+      }
+    },
+    "/v1/consumers": {
+      "get": {
+        "operationId": "getConsumer",
+        "summary": "Gets details of logged-in consumer",
+        "parameters": [
+          { "name": "x-noba-api-key", "in": "header", "required": true, "schema": { "type": "string" } },
+          { "name": "x-noba-signature", "in": "header", "required": false, "schema": { "type": "string" } },
+          {
+            "name": "x-noba-timestamp",
+            "in": "header",
+            "description": "Timestamp in milliseconds, use: new Date().getTime().toString()",
+            "required": false,
+            "schema": { "type": "string" }
+          }
+        ],
+        "responses": {
+          "200": {
+            "description": "Details of logged-in consumer",
+            "content": { "application/json": { "schema": { "$ref": "#/components/schemas/ConsumerDTO" } } }
+          },
+          "400": { "description": "Invalid request parameters" },
+          "403": { "description": "Logged-in user is not a Consumer" }
+        },
+        "tags": ["Consumer"],
+        "security": [{ "JWT-auth": [] }]
+      },
+      "patch": {
+        "operationId": "updateConsumer",
+        "summary": "Updates details of logged-in consumer",
+        "parameters": [
+          { "name": "x-noba-api-key", "in": "header", "required": true, "schema": { "type": "string" } },
+          { "name": "x-noba-signature", "in": "header", "required": false, "schema": { "type": "string" } },
+          {
+            "name": "x-noba-timestamp",
+            "in": "header",
+            "description": "Timestamp in milliseconds, use: new Date().getTime().toString()",
+            "required": false,
+            "schema": { "type": "string" }
+          }
+        ],
+        "requestBody": {
+          "required": true,
+          "content": { "application/json": { "schema": { "$ref": "#/components/schemas/UpdateConsumerRequestDTO" } } }
+        },
+        "responses": {
+          "200": {
+            "description": "Updated consumer record",
+            "content": { "application/json": { "schema": { "$ref": "#/components/schemas/ConsumerDTO" } } }
+          },
+          "400": { "description": "Invalid request parameters" },
+          "403": { "description": "Logged-in user is not a Consumer" }
+        },
+        "tags": ["Consumer"],
+        "security": [{ "JWT-auth": [] }]
+      }
+    },
+    "/v1/consumers/phone": {
+      "patch": {
+        "operationId": "updatePhone",
+        "summary": "Adds or updates phone number of logged in user with OTP",
+        "parameters": [
+          { "name": "x-noba-api-key", "in": "header", "required": true, "schema": { "type": "string" } },
+          { "name": "x-noba-signature", "in": "header", "required": false, "schema": { "type": "string" } },
+          {
+            "name": "x-noba-timestamp",
+            "in": "header",
+            "description": "Timestamp in milliseconds, use: new Date().getTime().toString()",
+            "required": false,
+            "schema": { "type": "string" }
+          }
+        ],
+        "requestBody": {
+          "required": true,
+          "content": { "application/json": { "schema": { "$ref": "#/components/schemas/UserPhoneUpdateRequest" } } }
+        },
+        "responses": {
+          "200": {
+            "description": "Updated the user's phone number",
+            "content": { "application/json": { "schema": { "$ref": "#/components/schemas/ConsumerDTO" } } }
+          },
+          "400": { "description": "Invalid request parameters" },
+          "403": { "description": "Logged-in user is not a Consumer" }
+        },
+        "tags": ["Consumer"],
+        "security": [{ "JWT-auth": [] }]
+      }
+    },
+    "/v1/consumers/phone/verify": {
+      "post": {
+        "operationId": "requestOtpToUpdatePhone",
+        "summary": "Sends OTP to user's phone to verify update of user profile",
+        "parameters": [
+          { "name": "x-noba-api-key", "in": "header", "required": true, "schema": { "type": "string" } },
+          { "name": "x-noba-signature", "in": "header", "required": false, "schema": { "type": "string" } },
+          {
+            "name": "x-noba-timestamp",
+            "in": "header",
+            "description": "Timestamp in milliseconds, use: new Date().getTime().toString()",
+            "required": false,
+            "schema": { "type": "string" }
+          }
+        ],
+        "requestBody": {
+          "required": true,
+          "content": {
+            "application/json": { "schema": { "$ref": "#/components/schemas/PhoneVerificationOtpRequest" } }
+          }
+        },
+        "responses": {
+          "200": { "description": "OTP sent to user's phone" },
+          "400": { "description": "Invalid request parameters" },
+          "403": { "description": "Logged-in user is not a Consumer" }
+        },
+        "tags": ["Consumer"],
+        "security": [{ "JWT-auth": [] }]
+      }
+    },
+    "/v1/consumers/email": {
+      "patch": {
+        "operationId": "updateEmail",
+        "summary": "Adds or updates email address of logged in user with OTP",
+        "parameters": [
+          { "name": "x-noba-api-key", "in": "header", "required": true, "schema": { "type": "string" } },
+          { "name": "x-noba-signature", "in": "header", "required": false, "schema": { "type": "string" } },
+          {
+            "name": "x-noba-timestamp",
+            "in": "header",
+            "description": "Timestamp in milliseconds, use: new Date().getTime().toString()",
+            "required": false,
+            "schema": { "type": "string" }
+          }
+        ],
+        "requestBody": {
+          "required": true,
+          "content": { "application/json": { "schema": { "$ref": "#/components/schemas/UserEmailUpdateRequest" } } }
+        },
+        "responses": {
+          "200": {
+            "description": "Updated the user's email address",
+            "content": { "application/json": { "schema": { "$ref": "#/components/schemas/ConsumerDTO" } } }
+          },
+          "400": { "description": "Invalid request parameters" },
+          "403": { "description": "Logged-in user is not a Consumer" }
+        },
+        "tags": ["Consumer"],
+        "security": [{ "JWT-auth": [] }]
+      }
+    },
+    "/v1/consumers/email/verify": {
+      "post": {
+        "operationId": "requestOtpToUpdateEmail",
+        "summary": "Sends OTP to user's email to verify update of user profile",
+        "parameters": [
+          { "name": "x-noba-api-key", "in": "header", "required": true, "schema": { "type": "string" } },
+          { "name": "x-noba-signature", "in": "header", "required": false, "schema": { "type": "string" } },
+          {
+            "name": "x-noba-timestamp",
+            "in": "header",
+            "description": "Timestamp in milliseconds, use: new Date().getTime().toString()",
+            "required": false,
+            "schema": { "type": "string" }
+          }
+        ],
+        "requestBody": {
+          "required": true,
+          "content": {
+            "application/json": { "schema": { "$ref": "#/components/schemas/EmailVerificationOtpRequest" } }
+          }
+        },
+        "responses": {
+          "200": { "description": "OTP sent to user's email address" },
+          "400": { "description": "Invalid request parameters" },
+          "403": { "description": "Logged-in user is not a Consumer" }
+        },
+        "tags": ["Consumer"],
+        "security": [{ "JWT-auth": [] }]
+      }
+    },
+    "/v1/consumers/paymentmethods/plaid/token": {
+      "get": {
+        "operationId": "generatePlaidToken",
+        "summary": "Generates a token to connect to Plaid UI",
+        "parameters": [
+          { "name": "x-noba-api-key", "in": "header", "required": true, "schema": { "type": "string" } },
+          { "name": "x-noba-signature", "in": "header", "required": false, "schema": { "type": "string" } },
+          {
+            "name": "x-noba-timestamp",
+            "in": "header",
+            "description": "Timestamp in milliseconds, use: new Date().getTime().toString()",
+            "required": false,
+            "schema": { "type": "string" }
+          }
+        ],
+        "responses": {
+          "200": {
+            "description": "Plaid token",
+            "content": { "application/json": { "schema": { "$ref": "#/components/schemas/PlaidTokenDTO" } } }
+          },
+          "403": { "description": "Logged-in user is not a Consumer" }
+        },
+        "tags": ["Consumer"],
+        "security": [{ "JWT-auth": [] }]
+      }
+    },
+    "/v1/consumers/paymentmethods": {
+      "post": {
+        "operationId": "addPaymentMethod",
+        "summary": "Adds a payment method for the logged-in consumer",
+        "parameters": [
+          { "name": "x-noba-api-key", "in": "header", "required": true, "schema": { "type": "string" } },
+          { "name": "x-noba-signature", "in": "header", "required": false, "schema": { "type": "string" } },
+          {
+            "name": "x-noba-timestamp",
+            "in": "header",
+            "description": "Timestamp in milliseconds, use: new Date().getTime().toString()",
+            "required": false,
+            "schema": { "type": "string" }
+          }
+        ],
+        "requestBody": {
+          "required": true,
+          "content": { "application/json": { "schema": { "$ref": "#/components/schemas/AddPaymentMethodDTO" } } }
+        },
+        "responses": {
+          "201": {
+            "description": "Updated consumer record",
+            "content": { "application/json": { "schema": { "$ref": "#/components/schemas/ConsumerDTO" } } }
+          },
+          "400": { "description": "Invalid payment method details" },
+          "403": { "description": "Logged-in user is not a Consumer" }
+        },
+        "tags": ["Consumer"],
+        "security": [{ "JWT-auth": [] }]
+      }
+    },
+    "/v1/consumers/paymentmethods/{paymentToken}": {
+      "delete": {
+        "operationId": "deletePaymentMethod",
+        "summary": "Deletes a payment method for the logged-in consumer",
+        "parameters": [
+          { "name": "x-noba-api-key", "in": "header", "required": true, "schema": { "type": "string" } },
+          { "name": "x-noba-signature", "in": "header", "required": false, "schema": { "type": "string" } },
+          {
+            "name": "x-noba-timestamp",
+            "in": "header",
+            "description": "Timestamp in milliseconds, use: new Date().getTime().toString()",
+            "required": false,
+            "schema": { "type": "string" }
+          },
+          { "name": "paymentToken", "required": true, "in": "path", "schema": { "type": "string" } }
+        ],
+        "responses": {
+          "200": {
+            "description": "Deleted consumer record",
+            "content": { "application/json": { "schema": { "$ref": "#/components/schemas/ConsumerDTO" } } }
+          },
+          "400": { "description": "Invalid payment method details" },
+          "403": { "description": "Logged-in user is not a Consumer" }
+        },
+        "tags": ["Consumer"],
+        "security": [{ "JWT-auth": [] }]
+      }
+    },
+    "/v1/consumers/wallets": {
+      "post": {
+        "operationId": "addCryptoWallet",
+        "summary": "Adds a crypto wallet for the logged-in consumer",
+        "parameters": [
+          { "name": "x-noba-api-key", "in": "header", "required": true, "schema": { "type": "string" } },
+          { "name": "x-noba-signature", "in": "header", "required": false, "schema": { "type": "string" } },
+          {
+            "name": "x-noba-timestamp",
+            "in": "header",
+            "description": "Timestamp in milliseconds, use: new Date().getTime().toString()",
+            "required": false,
+            "schema": { "type": "string" }
+          }
+        ],
+        "requestBody": {
+          "required": true,
+          "content": { "application/json": { "schema": { "$ref": "#/components/schemas/AddCryptoWalletDTO" } } }
+        },
+        "responses": {
+          "201": {
+            "description": "Updated consumer record with the crypto wallet",
+            "content": { "application/json": { "schema": { "$ref": "#/components/schemas/ConsumerDTO" } } }
+          },
+          "400": { "description": "Invalid crypto wallet details" },
+          "403": { "description": "Logged-in user is not a Consumer" }
+        },
+        "tags": ["Consumer"],
+        "security": [{ "JWT-auth": [] }]
+      }
+    },
+    "/v1/consumers/wallets/{walletAddress}": {
+      "delete": {
+        "operationId": "deleteCryptoWallet",
+        "summary": "Deletes a saved wallet for the logged-in consumer",
+        "parameters": [
+          { "name": "x-noba-api-key", "in": "header", "required": true, "schema": { "type": "string" } },
+          { "name": "x-noba-signature", "in": "header", "required": false, "schema": { "type": "string" } },
+          {
+            "name": "x-noba-timestamp",
+            "in": "header",
+            "description": "Timestamp in milliseconds, use: new Date().getTime().toString()",
+            "required": false,
+            "schema": { "type": "string" }
+          },
+          { "name": "walletAddress", "required": true, "in": "path", "schema": { "type": "string" } }
+        ],
+        "responses": {
+          "200": {
+            "description": "Deleted wallet for consumer",
+            "content": { "application/json": { "schema": { "$ref": "#/components/schemas/ConsumerDTO" } } }
+          },
+          "400": { "description": "Invalid wallet address" },
+          "403": { "description": "Logged-in user is not a Consumer" }
+        },
+        "tags": ["Consumer"],
+        "security": [{ "JWT-auth": [] }]
+      }
+    },
+    "/v1/consumers/wallets/confirm": {
+      "post": {
+        "operationId": "confirmWalletUpdate",
+        "summary": "Submits the one-time passcode (OTP) to confirm wallet add or update",
+        "parameters": [
+          { "name": "x-noba-api-key", "in": "header", "required": true, "schema": { "type": "string" } },
+          { "name": "x-noba-signature", "in": "header", "required": false, "schema": { "type": "string" } },
+          {
+            "name": "x-noba-timestamp",
+            "in": "header",
+            "description": "Timestamp in milliseconds, use: new Date().getTime().toString()",
+            "required": false,
+            "schema": { "type": "string" }
+          }
+        ],
+        "requestBody": {
+          "required": true,
+          "content": { "application/json": { "schema": { "$ref": "#/components/schemas/ConfirmWalletUpdateDTO" } } }
+        },
+        "responses": {
+          "200": {
+            "description": "Verified wallet for consumer",
+            "content": { "application/json": { "schema": { "$ref": "#/components/schemas/ConsumerDTO" } } }
+          },
+          "401": { "description": "Invalid OTP" }
+        },
+        "tags": ["Consumer"],
+        "security": [{ "JWT-auth": [] }]
+      }
+    },
+    "/v1/partners": {
+      "get": {
+        "operationId": "getPartner",
+        "summary": "Gets details of a partner",
+        "parameters": [
+          { "name": "x-noba-api-key", "in": "header", "required": true, "schema": { "type": "string" } },
+          { "name": "x-noba-signature", "in": "header", "required": false, "schema": { "type": "string" } },
+          {
+            "name": "x-noba-timestamp",
+            "in": "header",
+            "description": "Timestamp in milliseconds, use: new Date().getTime().toString()",
+            "required": false,
+            "schema": { "type": "string" }
+          }
+        ],
+        "responses": {
+          "200": {
+            "description": "Details of partner",
+            "content": { "application/json": { "schema": { "$ref": "#/components/schemas/PartnerDTO" } } }
+          },
+          "400": { "description": "Invalid request parameters" },
+          "403": { "description": "User lacks permission to retrieve partner details" }
+        },
+        "tags": ["Partner"],
+        "security": [{ "JWT-auth": [] }]
+      },
+      "patch": {
+        "operationId": "updatePartner",
+        "summary": "Updates details of a partner",
+        "parameters": [
+          { "name": "x-noba-api-key", "in": "header", "required": true, "schema": { "type": "string" } },
+          { "name": "x-noba-signature", "in": "header", "required": false, "schema": { "type": "string" } },
+          {
+            "name": "x-noba-timestamp",
+            "in": "header",
+            "description": "Timestamp in milliseconds, use: new Date().getTime().toString()",
+            "required": false,
+            "schema": { "type": "string" }
+          }
+        ],
+        "requestBody": {
+          "required": true,
+          "content": { "application/json": { "schema": { "$ref": "#/components/schemas/UpdatePartnerRequestDTO" } } }
+        },
+        "responses": {
+          "200": {
+            "description": "Partner details",
+            "content": { "application/json": { "schema": { "$ref": "#/components/schemas/PartnerDTO" } } }
+          },
+          "400": { "description": "Invalid request parameters" },
+          "403": { "description": "User lacks permission to update partner details" }
+        },
+        "tags": ["Partner"],
+        "security": [{ "JWT-auth": [] }]
+      }
+    },
+    "/v1/partners/admins/{partnerAdminID}": {
+      "get": {
+        "operationId": "getPartnerAdmin",
+        "summary": "Gets details of a partner admin",
+        "parameters": [
+          { "name": "x-noba-api-key", "in": "header", "required": true, "schema": { "type": "string" } },
+          { "name": "x-noba-signature", "in": "header", "required": false, "schema": { "type": "string" } },
+          {
+            "name": "x-noba-timestamp",
+            "in": "header",
+            "description": "Timestamp in milliseconds, use: new Date().getTime().toString()",
+            "required": false,
+            "schema": { "type": "string" }
+          },
+          { "name": "partnerAdminID", "required": true, "in": "path", "schema": { "type": "string" } }
+        ],
+        "responses": {
+          "200": {
+            "description": "Details of partner admin",
+            "content": { "application/json": { "schema": { "$ref": "#/components/schemas/PartnerAdminDTO" } } }
+          },
+          "400": { "description": "Invalid request parameters" },
+          "403": { "description": "User lacks permission to retrieve partner admin" }
+        },
+        "tags": ["Partner"],
+        "security": [{ "JWT-auth": [] }]
+      },
+      "patch": {
+        "operationId": "updatePartnerAdmin",
+        "summary": "Updates details of a partner admin",
+        "parameters": [
+          { "name": "x-noba-api-key", "in": "header", "required": true, "schema": { "type": "string" } },
+          { "name": "x-noba-signature", "in": "header", "required": false, "schema": { "type": "string" } },
+          {
+            "name": "x-noba-timestamp",
+            "in": "header",
+            "description": "Timestamp in milliseconds, use: new Date().getTime().toString()",
+            "required": false,
+            "schema": { "type": "string" }
+          },
+          { "name": "partnerAdminID", "required": true, "in": "path", "schema": { "type": "string" } }
+        ],
+        "requestBody": {
+          "required": true,
+          "content": {
+            "application/json": { "schema": { "$ref": "#/components/schemas/UpdatePartnerAdminRequestDTO" } }
+          }
+        },
+        "responses": {
+          "200": {
+            "description": "Details of updated partner admin",
+            "content": { "application/json": { "schema": { "$ref": "#/components/schemas/PartnerAdminDTO" } } }
+          },
+          "400": { "description": "Invalid request parameters" },
+          "403": { "description": "User lacks permission to update partner admin" }
+        },
+        "tags": ["Partner"],
+        "security": [{ "JWT-auth": [] }]
+      },
+      "delete": {
+        "operationId": "deletePartnerAdmin",
+        "summary": "Deletes a parter admin",
+        "parameters": [
+          { "name": "x-noba-api-key", "in": "header", "required": true, "schema": { "type": "string" } },
+          { "name": "x-noba-signature", "in": "header", "required": false, "schema": { "type": "string" } },
+          {
+            "name": "x-noba-timestamp",
+            "in": "header",
+            "description": "Timestamp in milliseconds, use: new Date().getTime().toString()",
+            "required": false,
+            "schema": { "type": "string" }
+          },
+          { "name": "partnerAdminID", "required": true, "in": "path", "schema": { "type": "string" } }
+        ],
+        "responses": {
+          "200": {
+            "description": "Deleted partner admin record",
+            "content": { "application/json": { "schema": { "$ref": "#/components/schemas/PartnerAdminDTO" } } }
+          },
+          "400": { "description": "Invalid request parameters" },
+          "403": { "description": "User lacks permission to delete partner admin" }
+        },
+        "tags": ["Partner"],
+        "security": [{ "JWT-auth": [] }]
+      }
+    },
+    "/v1/partners/admins": {
+      "get": {
+        "operationId": "getAllPartnerAdmins",
+        "summary": "Gets all admins for the partner",
+        "parameters": [
+          { "name": "x-noba-api-key", "in": "header", "required": true, "schema": { "type": "string" } },
+          { "name": "x-noba-signature", "in": "header", "required": false, "schema": { "type": "string" } },
+          {
+            "name": "x-noba-timestamp",
+            "in": "header",
+            "description": "Timestamp in milliseconds, use: new Date().getTime().toString()",
+            "required": false,
+            "schema": { "type": "string" }
+          }
+        ],
+        "responses": {
+          "200": {
+            "description": "All admins of the partner",
+            "content": {
+              "application/json": {
+                "schema": { "type": "array", "items": { "$ref": "#/components/schemas/PartnerAdminDTO" } }
+              }
+            }
+          },
+          "400": { "description": "Invalid request parameters" },
+          "403": { "description": "User lacks permission to retrieve partner admin list" }
+        },
+        "tags": ["Partner"],
+        "security": [{ "JWT-auth": [] }]
+      },
+      "post": {
+        "operationId": "addPartnerAdmin",
+        "summary": "Adds a new partner admin",
+        "parameters": [
+          { "name": "x-noba-api-key", "in": "header", "required": true, "schema": { "type": "string" } },
+          { "name": "x-noba-signature", "in": "header", "required": false, "schema": { "type": "string" } },
+          {
+            "name": "x-noba-timestamp",
+            "in": "header",
+            "description": "Timestamp in milliseconds, use: new Date().getTime().toString()",
+            "required": false,
+            "schema": { "type": "string" }
+          }
+        ],
+        "requestBody": {
+          "required": true,
+          "content": { "application/json": { "schema": { "$ref": "#/components/schemas/AddPartnerAdminRequestDTO" } } }
+        },
+        "responses": {
+          "201": {
+            "description": "New partner admin record",
+            "content": { "application/json": { "schema": { "$ref": "#/components/schemas/PartnerAdminDTO" } } }
+          },
+          "400": { "description": "Invalid request parameters" },
+          "403": { "description": "User lacks permission to add a new partner admin" }
+        },
+        "tags": ["Partner"],
+        "security": [{ "JWT-auth": [] }]
+      }
+    },
+    "/v1/partners/consumers": {
+      "get": {
+        "operationId": "getAllPartnerConsumers",
+        "summary": "Gets all consumers for the partner",
+        "parameters": [
+          { "name": "x-noba-api-key", "in": "header", "required": true, "schema": { "type": "string" } },
+          { "name": "x-noba-signature", "in": "header", "required": false, "schema": { "type": "string" } },
+          {
+            "name": "x-noba-timestamp",
+            "in": "header",
+            "description": "Timestamp in milliseconds, use: new Date().getTime().toString()",
+            "required": false,
+            "schema": { "type": "string" }
+          }
+        ],
+        "responses": {
+          "200": {
+            "description": "All consumers of the partner",
+            "content": {
+              "application/json": {
+                "schema": { "type": "array", "items": { "$ref": "#/components/schemas/PartnerAdminDTO" } }
+              }
+            }
+          },
+          "400": { "description": "Invalid request parameters" },
+          "403": { "description": "User lacks permission to retrieve partner admin list" }
+        },
+        "tags": ["Partner"],
+        "security": [{ "JWT-auth": [] }]
+      }
+    },
+    "/v1/partners/transactions": {
+      "get": {
+        "operationId": "getPartnerTransactions",
+        "summary": "Get all transactions for the given partner",
+        "parameters": [
+          { "name": "x-noba-api-key", "in": "header", "required": true, "schema": { "type": "string" } },
+          { "name": "x-noba-signature", "in": "header", "required": false, "schema": { "type": "string" } },
+          {
+            "name": "x-noba-timestamp",
+            "in": "header",
+            "description": "Timestamp in milliseconds, use: new Date().getTime().toString()",
+            "required": false,
+            "schema": { "type": "string" }
+          },
+          {
+            "name": "consumerID",
+            "required": false,
+            "in": "query",
+            "description": "Consumer ID whose transactions is needed",
+            "schema": { "type": "string" }
+          },
+          {
+            "name": "partnerID",
+            "required": false,
+            "in": "query",
+            "description": "Partner ID whose transactions needs to be filtered",
+            "schema": { "type": "string" }
+          },
+          {
+            "name": "startDate",
+            "required": false,
+            "in": "query",
+            "description": "Format: YYYY-MM-DD, example: 2010-04-27",
+            "schema": { "type": "string" }
+          },
+          {
+            "name": "endDate",
+            "required": false,
+            "in": "query",
+            "description": "Format: YYYY-MM-DD, example: 2010-04-27",
+            "schema": { "type": "string" }
+          },
+          {
+            "name": "pageOffset",
+            "required": false,
+            "in": "query",
+            "description": "number of pages to skip, offset 0 means first page results, 1 means second page etc.",
+            "schema": { "type": "number" }
+          },
+          {
+            "name": "pageLimit",
+            "required": false,
+            "in": "query",
+            "description": "number of items per page",
+            "schema": { "type": "number" }
+          },
+          {
+            "name": "sortField",
+            "required": false,
+            "in": "query",
+            "description": "sort by field",
+            "schema": { "enum": ["transactionTimestamp", "leg1Amount", "leg2Amount", "leg1", "leg2"], "type": "string" }
+          },
+          {
+            "name": "sortOrder",
+            "required": false,
+            "in": "query",
+            "description": "sort order asc or desc",
+            "schema": { "enum": ["ASC", "DESC"], "type": "string" }
+          },
+          {
+            "name": "fiatCurrency",
+            "required": false,
+            "in": "query",
+            "description": "filter for a particular fiat currency",
+            "schema": { "type": "string" }
+          },
+          {
+            "name": "cryptoCurrency",
+            "required": false,
+            "in": "query",
+            "description": "filter for a particular Cryptocurrency",
+            "schema": { "type": "string" }
+          },
+          {
+            "name": "transactionStatus",
+            "required": false,
+            "in": "query",
+            "description": "filter for a particular transaction status",
+            "schema": {
+              "enum": [
+                "PENDING",
+                "VALIDATION_FAILED",
+                "VALIDATION_PASSED",
+                "FIAT_INCOMING_INITIATED",
+                "FIAT_INCOMING_COMPLETED",
+                "FIAT_INCOMING_FAILED",
+                "FIAT_REVERSAL_INITIATING",
+                "FIAT_INCOMING_REVERSAL_INITIATED",
+                "FIAT_INCOMING_REVERSAL_FAILED",
+                "FIAT_INCOMING_REVERSED",
+                "CRYPTO_OUTGOING_INITIATING",
+                "CRYPTO_OUTGOING_INITIATED",
+                "CRYPTO_OUTGOING_COMPLETED",
+                "CRYPTO_OUTGOING_FAILED",
+                "COMPLETED",
+                "FAILED"
+              ],
+              "type": "string"
+            }
+          }
+        ],
+        "responses": {
+          "200": {
+            "description": "All transactions for the partner",
+            "content": {
+              "application/json": { "schema": { "$ref": "#/components/schemas/TransactionsQueryResultsDTO" } }
+            }
+          },
+          "400": { "description": "Invalid request parameters" }
+        },
+        "tags": ["Partner"],
+        "security": [{ "JWT-auth": [] }]
+      }
+    },
+    "/v1/partners/transactions/{transactionID}": {
+      "get": {
+        "operationId": "getPartnerTransaction",
+        "summary": "Gets details of a transaction",
+        "parameters": [
+          { "name": "x-noba-api-key", "in": "header", "required": true, "schema": { "type": "string" } },
+          { "name": "x-noba-signature", "in": "header", "required": false, "schema": { "type": "string" } },
+          {
+            "name": "x-noba-timestamp",
+            "in": "header",
+            "description": "Timestamp in milliseconds, use: new Date().getTime().toString()",
+            "required": false,
+            "schema": { "type": "string" }
+          },
+          { "name": "transactionID", "required": true, "in": "path", "schema": { "type": "string" } }
+        ],
+        "responses": {
+          "200": {
+            "description": "Details of a transaction",
+            "content": { "application/json": { "schema": { "$ref": "#/components/schemas/TransactionDTO" } } }
+          },
+          "404": { "description": "Transaction does not exist" }
+        },
+        "tags": ["Partner"],
+        "security": [{ "JWT-auth": [] }]
+      }
+    },
+    "/v1/partners/logo": {
+      "post": {
+        "operationId": "uploadPartnerLogo",
+        "summary": "Adds or updates partner logo",
+        "parameters": [
+          { "name": "x-noba-api-key", "in": "header", "required": true, "schema": { "type": "string" } },
+          { "name": "x-noba-signature", "in": "header", "required": false, "schema": { "type": "string" } },
+          {
+            "name": "x-noba-timestamp",
+            "in": "header",
+            "description": "Timestamp in milliseconds, use: new Date().getTime().toString()",
+            "required": false,
+            "schema": { "type": "string" }
+          }
+        ],
+        "requestBody": {
+          "required": true,
+          "content": {
+            "multipart/form-data": {
+              "schema": {
+                "type": "object",
+                "properties": {
+                  "logo": { "type": "string", "format": "binary" },
+                  "logoSmall": { "type": "string", "format": "binary" }
+                }
+              }
+            }
+          }
+        },
+        "responses": {
+          "202": {
+            "description": "Updated Partner Info after adding or updating the logos",
+            "content": { "application/json": { "schema": { "$ref": "#/components/schemas/PartnerDTO" } } }
+          },
+          "400": { "description": "Invalid request parameters" }
+        },
+        "tags": ["Partner"],
+        "security": [{ "JWT-auth": [] }]
+      }
+    },
+    "/v1/verify": {
+      "get": {
+        "operationId": "getVerificationStatus",
+        "summary": "Checks if verification service is up",
+        "parameters": [
+          { "name": "x-noba-api-key", "in": "header", "required": true, "schema": { "type": "string" } },
+          { "name": "x-noba-signature", "in": "header", "required": false, "schema": { "type": "string" } },
+          {
+            "name": "x-noba-timestamp",
+            "in": "header",
+            "description": "Timestamp in milliseconds, use: new Date().getTime().toString()",
+            "required": false,
+            "schema": { "type": "string" }
+          }
+        ],
+        "responses": { "200": { "description": "Service is up" } },
+        "tags": ["Verification"],
+        "security": [{ "JWT-auth": [] }]
+      }
+    },
+    "/v1/verify/session": {
+      "post": {
+        "operationId": "createSession",
+        "summary": "Creates a new session for verification",
+        "parameters": [
+          { "name": "x-noba-api-key", "in": "header", "required": true, "schema": { "type": "string" } },
+          { "name": "x-noba-signature", "in": "header", "required": false, "schema": { "type": "string" } },
+          {
+            "name": "x-noba-timestamp",
+            "in": "header",
+            "description": "Timestamp in milliseconds, use: new Date().getTime().toString()",
+            "required": false,
+            "schema": { "type": "string" }
+          }
+        ],
+        "responses": {
+          "201": {
+            "description": "New session token",
+            "content": { "application/json": { "schema": { "type": "string" } } }
+          },
+          "400": { "description": "Invalid request" }
+        },
+        "tags": ["Verification"],
+        "security": [{ "JWT-auth": [] }]
+      }
+    },
+    "/v1/verify/consumerinfo": {
+      "post": {
+        "operationId": "verifyConsumer",
+        "summary": "Verifies consumer-provided information",
+        "parameters": [
+          { "name": "x-noba-api-key", "in": "header", "required": true, "schema": { "type": "string" } },
+          { "name": "x-noba-signature", "in": "header", "required": false, "schema": { "type": "string" } },
+          {
+            "name": "x-noba-timestamp",
+            "in": "header",
+            "description": "Timestamp in milliseconds, use: new Date().getTime().toString()",
+            "required": false,
+            "schema": { "type": "string" }
+          },
+          { "name": "sessionKey", "required": true, "in": "query", "schema": { "type": "string" } }
+        ],
+        "requestBody": {
+          "required": true,
+          "content": { "application/json": { "schema": { "$ref": "#/components/schemas/IDVerificationRequestDTO" } } }
+        },
+        "responses": {
+          "200": {
+            "description": "Verification result",
+            "content": { "application/json": { "schema": { "$ref": "#/components/schemas/VerificationResultDTO" } } }
+          },
+          "400": { "description": "Invalid request parameters" }
+        },
+        "tags": ["Verification"],
+        "security": [{ "JWT-auth": [] }]
+      }
+    },
+    "/v1/verify/document": {
+      "post": {
+        "operationId": "verifyDocument",
+        "summary": "Verifies consumer uploaded identification documents",
+        "parameters": [
+          { "name": "x-noba-api-key", "in": "header", "required": true, "schema": { "type": "string" } },
+          { "name": "x-noba-signature", "in": "header", "required": false, "schema": { "type": "string" } },
+          {
+            "name": "x-noba-timestamp",
+            "in": "header",
+            "description": "Timestamp in milliseconds, use: new Date().getTime().toString()",
+            "required": false,
+            "schema": { "type": "string" }
+          },
+          { "name": "sessionKey", "required": true, "in": "query", "schema": { "type": "string" } }
+        ],
+        "requestBody": {
+          "required": true,
+          "content": {
+            "multipart/form-data": {
+              "schema": {
+                "type": "object",
+                "properties": {
+                  "documentType": {
+                    "type": "string",
+                    "description": "Supported values: passport, national_identity_card, driver_license, other, unknown"
+                  },
+                  "frontImage": { "type": "string", "format": "binary" },
+                  "backImage": { "type": "string", "format": "binary" },
+                  "photoImage": { "type": "string", "format": "binary" }
+                }
+              }
+            }
+          }
+        },
+        "responses": {
+          "202": {
+            "description": "Document upload result",
+            "content": { "application/json": { "schema": { "type": "string" } } }
+          },
+          "400": { "description": "Invalid request parameters" }
+        },
+        "tags": ["Verification"],
+        "security": [{ "JWT-auth": [] }]
+      }
+    },
+    "/v1/verify/document/result/{id}": {
+      "get": {
+        "operationId": "getDocumentVerificationResult",
+        "summary": "Gets result for a previously-submitted document verification",
+        "parameters": [
+          { "name": "x-noba-api-key", "in": "header", "required": true, "schema": { "type": "string" } },
+          { "name": "x-noba-signature", "in": "header", "required": false, "schema": { "type": "string" } },
+          {
+            "name": "x-noba-timestamp",
+            "in": "header",
+            "description": "Timestamp in milliseconds, use: new Date().getTime().toString()",
+            "required": false,
+            "schema": { "type": "string" }
+          },
+          { "name": "id", "required": true, "in": "path", "schema": { "type": "string" } }
+        ],
+        "responses": {
+          "200": {
+            "description": "Document verification result",
+            "content": {
+              "application/json": { "schema": { "$ref": "#/components/schemas/DocumentVerificationResultDTO" } }
+            }
+          },
+          "400": { "description": "Invalid request parameters" },
+          "404": { "description": "Document verification request not found" }
+        },
+        "tags": ["Verification"],
+        "security": [{ "JWT-auth": [] }]
+      }
+    },
+    "/v1/verify/document/url": {
+      "get": {
+        "operationId": "getIdentityDocumentVerificationURL",
+        "summary": "Retrieves a URL for identity verification",
+        "parameters": [
+          { "name": "x-noba-api-key", "in": "header", "required": true, "schema": { "type": "string" } },
+          { "name": "x-noba-signature", "in": "header", "required": false, "schema": { "type": "string" } },
+          {
+            "name": "x-noba-timestamp",
+            "in": "header",
+            "description": "Timestamp in milliseconds, use: new Date().getTime().toString()",
+            "required": false,
+            "schema": { "type": "string" }
+          },
+          {
+            "name": "sessionKey",
+            "required": true,
+            "in": "query",
+            "description": "Unique verification key for this session",
+            "schema": { "type": "string" }
+          },
+          {
+            "name": "requestPOA",
+            "required": true,
+            "in": "query",
+            "description": "Request proof of address",
+            "schema": { "type": "boolean" }
+          },
+          {
+            "name": "requestSelfie",
+            "required": true,
+            "in": "query",
+            "description": "Request a selfie photo",
+            "schema": { "type": "boolean" }
+          },
+          {
+            "name": "requestBack",
+            "required": true,
+            "in": "query",
+            "description": "Request photo of back of ID",
+            "schema": { "type": "boolean" }
+          },
+          {
+            "name": "locale",
+            "required": true,
+            "in": "query",
+            "description": "Unique verification key for this session",
+            "schema": { "enum": ["en-us", "es-419"], "type": "string" }
+          }
+        ],
+        "responses": {
+          "200": {
+            "description": "Document verification KYC URL details",
+            "content": {
+              "application/json": { "schema": { "$ref": "#/components/schemas/IDVerificationURLResponseDTO" } }
+            }
+          },
+          "400": { "description": "Invalid request parameters" }
+        },
+        "tags": ["Verification"],
+        "security": [{ "JWT-auth": [] }]
+      }
+    },
+    "/v1/verify/device/result": {
+      "get": {
+        "operationId": "getDeviceVerificationResult",
+        "summary": "Gets device verification result",
+        "parameters": [
+          { "name": "x-noba-api-key", "in": "header", "required": true, "schema": { "type": "string" } },
+          { "name": "x-noba-signature", "in": "header", "required": false, "schema": { "type": "string" } },
+          {
+            "name": "x-noba-timestamp",
+            "in": "header",
+            "description": "Timestamp in milliseconds, use: new Date().getTime().toString()",
+            "required": false,
+            "schema": { "type": "string" }
+          },
+          { "name": "sessionKey", "required": true, "in": "query", "schema": { "type": "string" } }
+        ],
+        "responses": {
+          "200": {
+            "description": "Device verification result",
+            "content": {
+              "application/json": { "schema": { "$ref": "#/components/schemas/DeviceVerificationResponseDTO" } }
+            }
+          },
+          "400": { "description": "Invalid request parameters" }
+        },
+        "tags": ["Verification"],
+        "security": [{ "JWT-auth": [] }]
+      }
+    },
+    "/v1/transactions/quote": {
+      "get": {
+        "operationId": "getTransactionQuote",
+        "summary": "Get transaction quote (exchange rate, provider fees, network fees etc.)",
+        "parameters": [
+          { "name": "x-noba-api-key", "in": "header", "required": true, "schema": { "type": "string" } },
+          { "name": "x-noba-signature", "in": "header", "required": false, "schema": { "type": "string" } },
+          {
+            "name": "x-noba-timestamp",
+            "in": "header",
+            "description": "Timestamp in milliseconds, use: new Date().getTime().toString()",
+            "required": false,
+            "schema": { "type": "string" }
+          },
+          { "name": "fiatCurrencyCode", "required": true, "in": "query", "schema": { "type": "string" } },
+          { "name": "cryptoCurrencyCode", "required": true, "in": "query", "schema": { "type": "string" } },
+          {
+            "name": "fixedSide",
+            "required": true,
+            "in": "query",
+            "schema": { "enum": ["fiat", "crypto"], "type": "string" }
+          },
+          { "name": "fixedAmount", "required": true, "in": "query", "schema": { "type": "number" } },
+          {
+            "name": "transactionType",
+            "required": true,
+            "in": "query",
+            "schema": { "enum": ["onramp", "offramp", "swap", "wallet"], "type": "string" }
+          },
+          { "name": "partnerID", "required": false, "in": "query", "schema": { "type": "string" } }
+        ],
+        "responses": {
+          "200": {
+            "description": "",
+            "content": { "application/json": { "schema": { "$ref": "#/components/schemas/TransactionQuoteDTO" } } }
+          },
+          "400": { "description": "Invalid currency code (fiat or crypto)" },
+          "503": { "description": "Unable to connect to underlying service provider" }
+        },
+        "security": [{ "JWT-auth": [] }],
+        "tags": ["Transactions"]
+      }
+    },
+    "/v1/transactions/check": {
+      "get": {
+        "operationId": "checkIfTransactionPossible",
+        "summary": "Checks if the transaction parameters are valid",
+        "parameters": [
+          { "name": "x-noba-api-key", "in": "header", "required": true, "schema": { "type": "string" } },
+          { "name": "x-noba-signature", "in": "header", "required": false, "schema": { "type": "string" } },
+          {
+            "name": "x-noba-timestamp",
+            "in": "header",
+            "description": "Timestamp in milliseconds, use: new Date().getTime().toString()",
+            "required": false,
+            "schema": { "type": "string" }
+          },
+          {
+            "name": "type",
+            "required": true,
+            "in": "query",
+            "schema": { "enum": ["onramp", "offramp", "swap", "wallet"], "type": "string" }
+          },
+          { "name": "transactionAmount", "required": true, "in": "query", "schema": { "type": "number" } },
+          { "name": "baseCurrency", "required": true, "in": "query", "schema": { "type": "string" } }
+        ],
+        "responses": {
+          "200": {
+            "description": "",
+            "content": { "application/json": { "schema": { "$ref": "#/components/schemas/CheckTransactionDTO" } } }
+          }
+        },
+        "security": [{ "JWT-auth": [] }],
+        "tags": ["Transactions"]
+      }
+    },
+    "/v1/transactions/{transactionID}": {
+      "get": {
+        "operationId": "getTransaction",
+        "summary": "Gets details of a transaction",
+        "parameters": [
+          { "name": "x-noba-api-key", "in": "header", "required": true, "schema": { "type": "string" } },
+          { "name": "x-noba-signature", "in": "header", "required": false, "schema": { "type": "string" } },
+          {
+            "name": "x-noba-timestamp",
+            "in": "header",
+            "description": "Timestamp in milliseconds, use: new Date().getTime().toString()",
+            "required": false,
+            "schema": { "type": "string" }
+          },
+          { "name": "transactionID", "required": true, "in": "path", "schema": { "type": "string" } }
+        ],
+        "responses": {
+          "200": {
+            "description": "Details of a transaction",
+            "content": { "application/json": { "schema": { "$ref": "#/components/schemas/TransactionDTO" } } }
+          },
+          "404": { "description": "Transaction does not exist" }
+        },
+        "security": [{ "JWT-auth": [] }],
+        "tags": ["Transactions"]
+      }
+    },
+    "/v1/transactions": {
+      "post": {
+        "operationId": "transact",
+        "summary": "Submits a new transaction",
+        "parameters": [
+          { "name": "x-noba-api-key", "in": "header", "required": true, "schema": { "type": "string" } },
+          { "name": "x-noba-signature", "in": "header", "required": false, "schema": { "type": "string" } },
+          {
+            "name": "x-noba-timestamp",
+            "in": "header",
+            "description": "Timestamp in milliseconds, use: new Date().getTime().toString()",
+            "required": false,
+            "schema": { "type": "string" }
+          },
+          { "name": "sessionKey", "required": true, "in": "query", "schema": { "type": "string" } }
+        ],
+        "requestBody": {
+          "required": true,
+          "content": { "application/json": { "schema": { "$ref": "#/components/schemas/CreateTransactionDTO" } } }
+        },
+        "responses": {
+          "200": { "description": "Transaction ID" },
+          "400": { "description": "Invalid request parameters" }
+        },
+        "security": [{ "JWT-auth": [] }],
+        "tags": ["Transactions"]
+      },
+      "get": {
+        "operationId": "getTransactions",
+        "summary": "Gets all transactions for the logged-in consumer",
+        "parameters": [
+          { "name": "x-noba-api-key", "in": "header", "required": true, "schema": { "type": "string" } },
+          { "name": "x-noba-signature", "in": "header", "required": false, "schema": { "type": "string" } },
+          {
+            "name": "x-noba-timestamp",
+            "in": "header",
+            "description": "Timestamp in milliseconds, use: new Date().getTime().toString()",
+            "required": false,
+            "schema": { "type": "string" }
+          },
+          {
+            "name": "consumerID",
+            "required": false,
+            "in": "query",
+            "description": "Consumer ID whose transactions is needed",
+            "schema": { "type": "string" }
+          },
+          {
+            "name": "partnerID",
+            "required": false,
+            "in": "query",
+            "description": "Partner ID whose transactions needs to be filtered",
+            "schema": { "type": "string" }
+          },
+          {
+            "name": "startDate",
+            "required": false,
+            "in": "query",
+            "description": "Format: YYYY-MM-DD, example: 2010-04-27",
+            "schema": { "type": "string" }
+          },
+          {
+            "name": "endDate",
+            "required": false,
+            "in": "query",
+            "description": "Format: YYYY-MM-DD, example: 2010-04-27",
+            "schema": { "type": "string" }
+          },
+          {
+            "name": "pageOffset",
+            "required": false,
+            "in": "query",
+            "description": "number of pages to skip, offset 0 means first page results, 1 means second page etc.",
+            "schema": { "type": "number" }
+          },
+          {
+            "name": "pageLimit",
+            "required": false,
+            "in": "query",
+            "description": "number of items per page",
+            "schema": { "type": "number" }
+          },
+          {
+            "name": "sortField",
+            "required": false,
+            "in": "query",
+            "description": "sort by field",
+            "schema": { "enum": ["transactionTimestamp", "leg1Amount", "leg2Amount", "leg1", "leg2"], "type": "string" }
+          },
+          {
+            "name": "sortOrder",
+            "required": false,
+            "in": "query",
+            "description": "sort order asc or desc",
+            "schema": { "enum": ["ASC", "DESC"], "type": "string" }
+          },
+          {
+            "name": "fiatCurrency",
+            "required": false,
+            "in": "query",
+            "description": "filter for a particular fiat currency",
+            "schema": { "type": "string" }
+          },
+          {
+            "name": "cryptoCurrency",
+            "required": false,
+            "in": "query",
+            "description": "filter for a particular Cryptocurrency",
+            "schema": { "type": "string" }
+          },
+          {
+            "name": "transactionStatus",
+            "required": false,
+            "in": "query",
+            "description": "filter for a particular transaction status",
+            "schema": {
+              "enum": [
+                "PENDING",
+                "VALIDATION_FAILED",
+                "VALIDATION_PASSED",
+                "FIAT_INCOMING_INITIATED",
+                "FIAT_INCOMING_COMPLETED",
+                "FIAT_INCOMING_FAILED",
+                "FIAT_REVERSAL_INITIATING",
+                "FIAT_INCOMING_REVERSAL_INITIATED",
+                "FIAT_INCOMING_REVERSAL_FAILED",
+                "FIAT_INCOMING_REVERSED",
+                "CRYPTO_OUTGOING_INITIATING",
+                "CRYPTO_OUTGOING_INITIATED",
+                "CRYPTO_OUTGOING_COMPLETED",
+                "CRYPTO_OUTGOING_FAILED",
+                "COMPLETED",
+                "FAILED"
+              ],
+              "type": "string"
+            }
+          }
+        ],
+        "responses": {
+          "200": {
+            "description": "List of all transactions",
+            "content": {
+              "application/json": { "schema": { "$ref": "#/components/schemas/TransactionsQueryResultsDTO" } }
+            }
+          },
+          "400": { "description": "Invalid request parameters" }
+        },
+        "security": [{ "JWT-auth": [] }],
+        "tags": ["Transactions"]
+      }
+    },
+    "/v1/consumers/balances": {
+      "get": {
+        "operationId": "getConsumerBalance",
+        "summary": "Gets all wallet balances for the logged-in consumer",
+        "parameters": [
+          { "name": "x-noba-api-key", "in": "header", "required": true, "schema": { "type": "string" } },
+          { "name": "x-noba-signature", "in": "header", "required": false, "schema": { "type": "string" } },
+          {
+            "name": "x-noba-timestamp",
+            "in": "header",
+            "description": "Timestamp in milliseconds, use: new Date().getTime().toString()",
+            "required": false,
+            "schema": { "type": "string" }
+          }
+        ],
+        "responses": {
+          "200": {
+            "description": "Get all consumer balances",
+            "content": {
+              "application/json": {
+                "schema": { "type": "array", "items": { "$ref": "#/components/schemas/ConsumerBalanceDTO" } }
+              }
+            }
+          },
+          "400": { "description": "Invalid request parameters" }
+        },
+        "security": [{ "JWT-auth": [] }],
+        "tags": ["Consumer"]
+      }
+    },
+    "/v1/consumers/limits": {
+      "get": {
+        "operationId": "getConsumerLimits",
+        "summary": "Gets transaction limit details for logged-in consumer",
+        "parameters": [
+          { "name": "x-noba-api-key", "in": "header", "required": true, "schema": { "type": "string" } },
+          { "name": "x-noba-signature", "in": "header", "required": false, "schema": { "type": "string" } },
+          {
+            "name": "x-noba-timestamp",
+            "in": "header",
+            "description": "Timestamp in milliseconds, use: new Date().getTime().toString()",
+            "required": false,
+            "schema": { "type": "string" }
+          }
+        ],
+        "responses": {
+          "200": {
+            "description": "Consumer limit details",
+            "content": { "application/json": { "schema": { "$ref": "#/components/schemas/ConsumerLimitsDTO" } } }
+          },
+          "400": { "description": "Invalid request parameters" }
+        },
+        "security": [{ "JWT-auth": [] }],
+        "tags": ["Consumer"]
+      }
+    },
+    "/v1/transactions/download": {
+      "get": {
+        "operationId": "downloadTransactions",
+        "summary": "Downloads all the transactions of a particular consumer",
+        "parameters": [
+          { "name": "x-noba-api-key", "in": "header", "required": true, "schema": { "type": "string" } },
+          { "name": "x-noba-signature", "in": "header", "required": false, "schema": { "type": "string" } },
+          {
+            "name": "x-noba-timestamp",
+            "in": "header",
+            "description": "Timestamp in milliseconds, use: new Date().getTime().toString()",
+            "required": false,
+            "schema": { "type": "string" }
+          },
+          {
+            "name": "consumerID",
+            "required": false,
+            "in": "query",
+            "description": "Consumer ID whose transactions is needed",
+            "schema": { "type": "string" }
+          },
+          {
+            "name": "partnerID",
+            "required": false,
+            "in": "query",
+            "description": "Partner ID whose transactions needs to be filtered",
+            "schema": { "type": "string" }
+          },
+          {
+            "name": "startDate",
+            "required": false,
+            "in": "query",
+            "description": "Format: YYYY-MM-DD, example: 2010-04-27",
+            "schema": { "type": "string" }
+          },
+          {
+            "name": "endDate",
+            "required": false,
+            "in": "query",
+            "description": "Format: YYYY-MM-DD, example: 2010-04-27",
+            "schema": { "type": "string" }
+          },
+          {
+            "name": "pageOffset",
+            "required": false,
+            "in": "query",
+            "description": "number of pages to skip, offset 0 means first page results, 1 means second page etc.",
+            "schema": { "type": "number" }
+          },
+          {
+            "name": "pageLimit",
+            "required": false,
+            "in": "query",
+            "description": "number of items per page",
+            "schema": { "type": "number" }
+          },
+          {
+            "name": "sortField",
+            "required": false,
+            "in": "query",
+            "description": "sort by field",
+            "schema": { "enum": ["transactionTimestamp", "leg1Amount", "leg2Amount", "leg1", "leg2"], "type": "string" }
+          },
+          {
+            "name": "sortOrder",
+            "required": false,
+            "in": "query",
+            "description": "sort order asc or desc",
+            "schema": { "enum": ["ASC", "DESC"], "type": "string" }
+          },
+          {
+            "name": "fiatCurrency",
+            "required": false,
+            "in": "query",
+            "description": "filter for a particular fiat currency",
+            "schema": { "type": "string" }
+          },
+          {
+            "name": "cryptoCurrency",
+            "required": false,
+            "in": "query",
+            "description": "filter for a particular Cryptocurrency",
+            "schema": { "type": "string" }
+          },
+          {
+            "name": "transactionStatus",
+            "required": false,
+            "in": "query",
+            "description": "filter for a particular transaction status",
+            "schema": {
+              "enum": [
+                "PENDING",
+                "VALIDATION_FAILED",
+                "VALIDATION_PASSED",
+                "FIAT_INCOMING_INITIATED",
+                "FIAT_INCOMING_COMPLETED",
+                "FIAT_INCOMING_FAILED",
+                "FIAT_REVERSAL_INITIATING",
+                "FIAT_INCOMING_REVERSAL_INITIATED",
+                "FIAT_INCOMING_REVERSAL_FAILED",
+                "FIAT_INCOMING_REVERSED",
+                "CRYPTO_OUTGOING_INITIATING",
+                "CRYPTO_OUTGOING_INITIATED",
+                "CRYPTO_OUTGOING_COMPLETED",
+                "CRYPTO_OUTGOING_FAILED",
+                "COMPLETED",
+                "FAILED"
+              ],
+              "type": "string"
+            }
+          },
+          {
+            "name": "reportFormat",
+            "required": true,
+            "in": "query",
+            "description": "Format in which you want the transactions report. Current 'CSV' is supported.",
+            "schema": { "enum": ["csv", "pdf"], "type": "string" }
+          }
+        ],
+        "responses": {
+          "200": {
+            "description": "A CSV or PDF file containing details of all the transactions made by the consumer",
+            "content": {
+              "application/json": {
+                "schema": { "type": "array", "items": { "$ref": "#/components/schemas/TransactionDTO" } }
+              }
+            }
+          }
+        },
+        "security": [{ "JWT-auth": [] }],
+        "tags": ["Transactions"]
+      }
+    }
+  },
+  "info": { "title": "Noba Server", "description": "Noba Server API (DEVELOPMENT)", "version": "1.0", "contact": {} },
+  "tags": [],
+  "servers": [{ "url": "https://api-partner.noba.com/" }],
+  "components": {
+    "securitySchemes": { "JWT-auth": { "scheme": "bearer", "bearerFormat": "JWT", "type": "http" } },
+    "schemas": {
+      "CurrencyDTO": {
+        "type": "object",
+        "properties": {
+          "type": { "type": "string" },
+          "provider": { "type": "string" },
+          "name": { "type": "string" },
+          "ticker": { "type": "string" },
+          "iconPath": { "type": "string" },
+          "precision": { "type": "number" }
+        },
+        "required": ["name", "ticker", "iconPath", "precision"]
+      },
+      "SubdivisionDTO": {
+        "type": "object",
+        "properties": {
+          "code": { "type": "string" },
+          "name": { "type": "string" },
+          "supported": { "type": "boolean" }
+        },
+        "required": ["code", "name", "supported"]
+      },
+      "LocationDTO": {
+        "type": "object",
+        "properties": {
+          "countryName": { "type": "string" },
+          "alternateCountryName": { "type": "string" },
+          "countryISOCode": { "type": "string" },
+          "subdivisions": { "type": "array", "items": { "$ref": "#/components/schemas/SubdivisionDTO" } },
+          "countryFlagIconPath": { "type": "string" }
+        },
+        "required": ["countryName", "countryISOCode"]
+      },
+      "ConfigurationsDTO": {
+        "type": "object",
+        "properties": {
+          "lowAmountThreshold": { "type": "number" },
+          "highAmountThreshold": { "type": "number" },
+          "cryptoImageBaseUrl": { "type": "string" },
+          "fiatImageBaseUrl": { "type": "string" }
+        },
+        "required": ["lowAmountThreshold", "highAmountThreshold", "cryptoImageBaseUrl", "fiatImageBaseUrl"]
+      },
+      "CreditCardDTO": {
+        "type": "object",
+        "properties": {
+          "issuer": { "type": "string" },
+          "network": { "type": "string" },
+          "bin": { "type": "string" },
+          "type": { "type": "string" },
+          "supported": { "type": "string" },
+          "digits": { "type": "number" },
+          "cvvDigits": { "type": "number" },
+          "mask": { "type": "string" }
+        },
+        "required": ["network", "bin", "type", "supported", "digits", "cvvDigits"]
+      },
+      "VerifyOtpRequestDTO": {
+        "type": "object",
+        "properties": {
+          "emailOrPhone": { "type": "string", "description": "Email or phone value to identify the user" },
+          "email": {
+            "type": "string",
+            "description": "This attribute is deprecated and will be removed in future, please use emailOrPhone instead"
+          },
+          "identityType": {
+            "type": "string",
+            "enum": ["CONSUMER", "PARTNER_ADMIN", "NOBA_ADMIN"],
+            "description": "Identity type of the user logging in"
+          },
+          "otp": { "type": "number", "description": "One-time password sent to email or phone" }
+        },
+        "required": ["identityType", "otp"]
+      },
+      "VerifyOtpResponseDTO": {
+        "type": "object",
+        "properties": { "access_token": { "type": "string" }, "user_id": { "type": "string" } },
+        "required": ["access_token", "user_id"]
+      },
+      "LoginRequestDTO": {
+        "type": "object",
+        "properties": {
+          "emailOrPhone": { "type": "string", "description": "Email or phone value to identify the user" },
+          "email": {
+            "type": "string",
+            "description": "This attribute is deprecated and will be removed in future, please use emailOrPhone instead"
+          },
+          "identityType": {
+            "type": "string",
+            "enum": ["CONSUMER", "PARTNER_ADMIN", "NOBA_ADMIN"],
+            "description": "Identity type of the user logging in"
+          },
+          "autoCreate": { "type": "boolean", "description": "Whether or not to auto-create an account if not present" }
+        },
+        "required": ["identityType"]
+      },
+      "KycVerificationDTO": {
+        "type": "object",
+        "properties": {
+          "kycVerificationStatus": { "type": "string", "enum": ["NotSubmitted", "Pending", "Approved", "Rejected"] },
+          "updatedTimestamp": { "type": "number" }
+        },
+        "required": ["kycVerificationStatus"]
+      },
+      "DocumentVerificationDTO": {
+        "type": "object",
+        "properties": {
+          "documentVerificationStatus": {
+            "type": "string",
+            "enum": ["NotRequired", "NotSubmitted", "Pending", "Verified", "ActionRequired", "Rejected"]
+          },
+          "documentVerificationErrorReason": {
+            "type": "string",
+            "enum": ["RequiresRecapture", "PoorQuality", "SizeOrType"]
+          },
+          "updatedTimestamp": { "type": "number" }
+        }
+      },
+      "PaymentMethodCardDataDTO": {
+        "type": "object",
+        "properties": {
+          "cardType": { "type": "string" },
+          "scheme": { "type": "string" },
+          "first6Digits": { "type": "string" },
+          "last4Digits": { "type": "string" }
+        },
+        "required": ["first6Digits", "last4Digits"]
+      },
+      "PaymentMethodACHDataDTO": {
+        "type": "object",
+        "properties": { "accountMask": { "type": "string" }, "accountType": { "type": "string" } },
+        "required": ["accountMask"]
+      },
+      "PaymentMethodsDTO": {
+        "type": "object",
+        "properties": {
+          "name": { "type": "string" },
+          "type": { "type": "string", "enum": ["Card", "ACH"] },
+          "imageUri": { "type": "string" },
+          "paymentToken": { "type": "string" },
+          "cardData": { "$ref": "#/components/schemas/PaymentMethodCardDataDTO" },
+          "achData": { "$ref": "#/components/schemas/PaymentMethodACHDataDTO" }
+        },
+        "required": ["type", "paymentToken"]
+      },
+      "CryptoWalletsDTO": {
+        "type": "object",
+        "properties": {
+          "walletName": { "type": "string" },
+          "address": { "type": "string" },
+          "chainType": { "type": "string" },
+          "isEVMCompatible": { "type": "boolean" }
+        },
+        "required": ["address"]
+      },
+      "ConsumerDTO": {
+        "type": "object",
+        "properties": {
+          "_id": { "type": "string" },
+          "firstName": { "type": "string" },
+          "lastName": { "type": "string" },
+          "email": { "type": "string" },
+          "status": {
+            "type": "string",
+            "enum": ["Approved", "Pending", "ActionRequired", "TemporaryHold", "PermanentHold"]
+          },
+          "kycVerificationData": { "$ref": "#/components/schemas/KycVerificationDTO" },
+          "documentVerificationData": { "$ref": "#/components/schemas/DocumentVerificationDTO" },
+          "phone": { "type": "string" },
+          "dateOfBirth": { "type": "string" },
+          "address": { "type": "object" },
+          "paymentMethods": { "type": "array", "items": { "$ref": "#/components/schemas/PaymentMethodsDTO" } },
+          "cryptoWallets": { "type": "array", "items": { "$ref": "#/components/schemas/CryptoWalletsDTO" } },
+          "paymentMethodStatus": { "type": "string", "enum": ["Approved", "Pending", "NotSubmitted"] },
+          "walletStatus": { "type": "string", "enum": ["Approved", "Pending", "NotSubmitted"] }
+        },
+        "required": ["_id", "email", "status", "kycVerificationData", "documentVerificationData"]
+      },
+      "UpdateConsumerRequestDTO": {
+        "type": "object",
+        "properties": {
+          "firstName": { "type": "string" },
+          "lastName": { "type": "string" },
+          "address": { "type": "object" },
+          "dateOfBirth": { "type": "string" }
+        }
+      },
+      "UserPhoneUpdateRequest": {
+        "type": "object",
+        "properties": { "phone": { "type": "string" }, "otp": { "type": "number" } },
+        "required": ["phone", "otp"]
+      },
+      "PhoneVerificationOtpRequest": {
+        "type": "object",
+        "properties": { "phone": { "type": "string" } },
+        "required": ["phone"]
+      },
+      "UserEmailUpdateRequest": {
+        "type": "object",
+        "properties": { "email": { "type": "string" }, "otp": { "type": "number" } },
+        "required": ["email", "otp"]
+      },
+      "EmailVerificationOtpRequest": {
+        "type": "object",
+        "properties": { "email": { "type": "string" } },
+        "required": ["email"]
+      },
+      "PlaidTokenDTO": { "type": "object", "properties": { "token": { "type": "string" } }, "required": ["token"] },
+      "CardDetailsDTO": {
+        "type": "object",
+        "properties": {
+          "cardNumber": { "type": "string" },
+          "expiryMonth": { "type": "number" },
+          "expiryYear": { "type": "number" },
+          "cvv": { "type": "string" }
+        },
+        "required": ["cardNumber", "expiryMonth", "expiryYear", "cvv"]
+      },
+      "ACHDetailsDTO": { "type": "object", "properties": { "token": { "type": "string" } }, "required": ["token"] },
+      "AddPaymentMethodDTO": {
+        "type": "object",
+        "properties": {
+          "name": { "type": "string" },
+          "type": { "type": "string", "enum": ["Card", "ACH"] },
+          "cardDetails": { "$ref": "#/components/schemas/CardDetailsDTO" },
+          "achDetails": { "$ref": "#/components/schemas/ACHDetailsDTO" },
+          "imageUri": { "type": "string" }
+        },
+        "required": ["type"]
+      },
+      "AddCryptoWalletDTO": {
+        "type": "object",
+        "properties": {
+          "walletName": { "type": "string" },
+          "address": { "type": "string" },
+          "chainType": { "type": "string" },
+          "isEVMCompatible": { "type": "boolean" }
+        },
+        "required": ["address"]
+      },
+      "ConfirmWalletUpdateDTO": {
+        "type": "object",
+        "properties": { "address": { "type": "string" }, "otp": { "type": "number" } },
+        "required": ["address", "otp"]
+      },
+      "KybStatusInfoDTO": {
+        "type": "object",
+        "properties": {
+          "kybStatus": { "type": "string", "enum": ["VERIFIED", "NOT_VERIFIED"] },
+          "kybProvider": { "type": "string" }
+        },
+        "required": ["kybStatus", "kybProvider"]
+      },
+      "PartnerDTO": {
+        "type": "object",
+        "properties": {
+          "_id": { "type": "string" },
+          "name": { "type": "string" },
+          "verificationData": { "$ref": "#/components/schemas/KybStatusInfoDTO" },
+          "apiKey": { "type": "string" },
+          "apiKeyForEmbed": { "type": "string" },
+          "secretKey": { "type": "string" },
+          "webhookClientID": { "type": "string" },
+          "webhookSecret": { "type": "string" },
+          "logoSmall": { "type": "string" },
+          "logo": { "type": "string" },
+          "apiKeyForEmbed": { "type": "string" },
+          "webhookClientID": { "type": "string" },
+          "webhookSecret": { "type": "string" },
+          "config": { "type": "object" },
+          "isAPIEnabled": { "type": "boolean" },
+          "isEmbedEnabled": { "type": "boolean" }
+        },
+        "required": ["_id", "name", "apiKey", "apiKeyForEmbed", "secretKey", "webhookClientID", "webhookSecret"]
+      },
+      "UpdatePartnerRequestDTO": {
+        "type": "object",
+        "properties": {
+          "name": { "type": "string" },
+          "takeRate": { "type": "number" },
+          "notificationConfigs": { "type": "array", "items": { "type": "string" } },
+          "webhooks": { "type": "array", "items": { "type": "string" } }
+        }
+      },
+      "PartnerAdminDTO": {
+        "type": "object",
+        "properties": {
+          "_id": { "type": "string" },
+          "name": { "type": "string" },
+          "email": { "type": "string" },
+          "partnerID": { "type": "string" },
+          "role": { "type": "string", "enum": ["BASIC", "INTERMEDIATE", "ALL"] }
+        },
+        "required": ["_id", "email", "partnerID", "role"]
+      },
+      "AddPartnerAdminRequestDTO": {
+        "type": "object",
+        "properties": {
+          "email": { "type": "string" },
+          "name": { "type": "string" },
+          "role": { "type": "string", "enum": ["BASIC", "INTERMEDIATE", "ALL"] }
+        },
+        "required": ["email", "name", "role"]
+      },
+      "UpdatePartnerAdminRequestDTO": {
+        "type": "object",
+        "properties": {
+          "email": { "type": "string" },
+          "name": { "type": "string" },
+          "role": { "type": "string", "enum": ["BASIC", "INTERMEDIATE", "ALL"] }
+        }
+      },
+      "TransactionAmountsDTO": {
+        "type": "object",
+        "properties": {
+          "baseAmount": { "type": "number", "description": "Fiat amount in USD" },
+          "fiatAmount": {
+            "type": "number",
+            "description": "Fiat amount in currency represented by 'fiatCurrency' property"
+          },
+          "fiatCurrency": { "type": "string", "description": "Fiat currency used to purchase crypto" },
+          "cryptoQuantityExpected": {
+            "type": "number",
+            "description": "Amount of crypto initially expected (see 'cryptoAmountSettled' for final confirmed amount)"
+          },
+          "cryptoAmountSettled": {
+            "type": "number",
+            "description": "Amount of crypto purchased and settled on the blockchain"
+          },
+          "cryptocurrency": { "type": "string", "description": "Cryptocurrency purchased in this transaction" },
+          "processingFee": { "type": "number", "description": "Payment processing fee for the transaction" },
+          "networkFee": {
+            "type": "number",
+            "description": "Network / gas fee required to settle the transaction on chain"
+          },
+          "nobaFee": { "type": "number", "description": "Noba service fee for the transaction" },
+          "totalFiatPrice": { "type": "number", "description": "Amount paid inclusive of fees" },
+          "conversionRate": {
+            "type": "number",
+            "description": "Conversion rate used between the 'fiatCurrency' and 'cryptocurrency'"
+          },
+          "totalFee": {
+            "type": "number",
+            "description": "Total additional fee paid by the consumer for the transacion"
+          }
+        },
+        "required": [
+          "baseAmount",
+          "fiatAmount",
+          "fiatCurrency",
+          "cryptoQuantityExpected",
+          "cryptoAmountSettled",
+          "cryptocurrency",
+          "processingFee",
+          "networkFee",
+          "nobaFee",
+          "totalFiatPrice",
+          "conversionRate",
+          "totalFee"
+        ]
+      },
+      "TransactionDTO": {
+        "type": "object",
+        "properties": {
+          "_id": { "type": "string", "description": "Internal unique reference to this transaction" },
+          "transactionID": { "type": "string", "description": "Unique transaction reference number" },
+          "userID": {
+            "type": "string",
+            "description": "Internal unique reference to the user who initiated the transaction"
+          },
+          "status": {
+            "type": "string",
+            "enum": [
+              "PENDING",
+              "VALIDATION_FAILED",
+              "VALIDATION_PASSED",
+              "FIAT_INCOMING_INITIATED",
+              "FIAT_INCOMING_COMPLETED",
+              "FIAT_INCOMING_FAILED",
+              "FIAT_REVERSAL_INITIATING",
+              "FIAT_INCOMING_REVERSAL_INITIATED",
+              "FIAT_INCOMING_REVERSAL_FAILED",
+              "FIAT_INCOMING_REVERSED",
+              "CRYPTO_OUTGOING_INITIATING",
+              "CRYPTO_OUTGOING_INITIATED",
+              "CRYPTO_OUTGOING_COMPLETED",
+              "CRYPTO_OUTGOING_FAILED",
+              "COMPLETED",
+              "FAILED"
+            ],
+            "description": "Current status of the transaction"
+          },
+          "transactionHash": {
+            "type": "string",
+            "description": "Hash of the transaction as settled on the blockchain"
+          },
+          "transactionTimestamp": {
+            "format": "date-time",
+            "type": "string",
+            "description": "Timestamp the transaction was submitted"
+          },
+          "destinationWalletAddress": {
+            "type": "string",
+            "description": "Wallet address to which the crypto purchase was transferred"
+          },
+          "partnerID": {
+            "type": "string",
+            "description": "Unique ID of the partner through which this transaction was made"
+          },
+          "paymentMethodID": {
+            "type": "string",
+            "description": "Unique ID of the payment method used to fund this transaction"
+          },
+          "amounts": {
+            "description": "All amounts and currency information related to this transaction",
+            "allOf": [{ "$ref": "#/components/schemas/TransactionAmountsDTO" }]
+          },
+          "type": {
+            "type": "string",
+            "enum": ["onramp", "offramp", "swap", "wallet"],
+            "description": "Type of the transaction. Can be one of 'onramp', 'offramp', 'wallet', 'swap'"
+          }
+        },
+        "required": [
+          "_id",
+          "transactionID",
+          "userID",
+          "status",
+          "transactionHash",
+          "transactionTimestamp",
+          "partnerID",
+          "paymentMethodID",
+          "amounts",
+          "type"
+        ]
+      },
+      "TransactionsQueryResultsDTO": {
+        "type": "object",
+        "properties": {
+          "items": { "type": "array", "items": { "$ref": "#/components/schemas/TransactionDTO" } },
+          "page": { "type": "number" },
+          "hasNextPage": { "type": "boolean" },
+          "totalPages": { "type": "number" },
+          "totalItems": { "type": "number" }
+        },
+        "required": ["items", "page", "hasNextPage", "totalPages", "totalItems"]
+      },
+      "AddressDTO": {
+        "type": "object",
+        "properties": {
+          "streetLine1": { "type": "string" },
+          "streetLine2": { "type": "string" },
+          "countryCode": { "type": "string" },
+          "city": { "type": "string" },
+          "regionCode": { "type": "string", "description": "state code in ISO 3166-2" },
+          "postalCode": { "type": "string" }
+        },
+        "required": ["streetLine1", "countryCode", "city", "regionCode", "postalCode"]
+      },
+      "NationalIDDTO": {
+        "type": "object",
+        "properties": { "type": { "type": "string", "enum": ["SocialSecurity"] }, "number": { "type": "string" } },
+        "required": ["type", "number"]
+      },
+      "IDVerificationRequestDTO": {
+        "type": "object",
+        "properties": {
+          "firstName": { "type": "string" },
+          "lastName": { "type": "string" },
+          "address": { "$ref": "#/components/schemas/AddressDTO" },
+          "phoneNumber": { "type": "string" },
+          "dateOfBirth": { "type": "string", "description": "Date of birth in format YYYY-MM-DD" },
+          "nationalID": { "$ref": "#/components/schemas/NationalIDDTO" }
+        },
+        "required": ["firstName", "lastName", "address", "dateOfBirth"]
+      },
+      "VerificationResultDTO": {
+        "type": "object",
+        "properties": { "status": { "type": "string", "enum": ["NotSubmitted", "Pending", "Approved", "Rejected"] } },
+        "required": ["status"]
+      },
+      "DocumentVerificationResultDTO": {
+        "type": "object",
+        "properties": {
+          "status": {
+            "type": "string",
+            "enum": ["NotRequired", "NotSubmitted", "Pending", "Verified", "ActionRequired", "Rejected"]
+          },
+          "errorReason": { "type": "string", "enum": ["RequiresRecapture", "PoorQuality", "SizeOrType"] }
+        },
+        "required": ["status"]
+      },
+      "IDVerificationURLResponseDTO": {
+        "type": "object",
+        "properties": {
+          "id": { "type": "string", "description": "Unique ID for this identity verification request" },
+          "url": { "type": "string", "description": "URL for identity verification document capture redirect" },
+          "expiration": { "type": "number", "description": "Expiration time of the url (in ms since the epoch)" }
+        },
+        "required": ["id", "url", "expiration"]
+      },
+      "DeviceAttributesDTO": {
+        "type": "object",
+        "properties": {
+          "Browser": { "type": "array", "items": { "type": "string" } },
+          "Model": { "type": "array", "items": { "type": "string" } },
+          "OS": { "type": "array", "items": { "type": "string" } }
+        },
+        "required": ["Browser", "Model", "OS"]
+      },
+      "DeviceBehaviorBiometricsDTO": {
+        "type": "object",
+        "properties": {
+          "numDistractionEvents": { "type": "number" },
+          "fields": { "type": "array", "items": { "type": "string" } }
+        },
+        "required": ["fields"]
+      },
+      "DeviceIpLocationDTO": {
+        "type": "object",
+        "properties": {
+          "city": { "type": "string" },
+          "region": { "type": "string" },
+          "country": { "type": "string" },
+          "latitude": { "type": "string" },
+          "longitude": { "type": "string" }
+        }
+      },
+      "DeviceGpsLocationDTO": {
+        "type": "object",
+        "properties": {
+          "city": { "type": "string" },
+          "region": { "type": "string" },
+          "country": { "type": "string" },
+          "latitude": { "type": "string" },
+          "longitude": { "type": "string" },
+          "mockLevel": { "type": "string" }
+        }
+      },
+      "DeviceVerificationResponseDTO": {
+        "type": "object",
+        "properties": {
+          "id": { "type": "string" },
+          "level": { "type": "string", "enum": ["unknown", "very_high", "high", "medium", "low"] },
+          "attributes": { "$ref": "#/components/schemas/DeviceAttributesDTO" },
+          "signals": { "type": "array", "items": { "type": "string" } },
+          "sessionKey": { "type": "string" },
+          "fingerprint": { "type": "string" },
+          "fingerprintConfidenceScore": { "type": "number" },
+          "behaviorBiometricRiskLevel": { "type": "string" },
+          "deviceReputation": { "type": "string" },
+          "behaviorBiometrics": { "$ref": "#/components/schemas/DeviceBehaviorBiometricsDTO" },
+          "ipLocation": { "$ref": "#/components/schemas/DeviceIpLocationDTO" },
+          "gpsLocation": { "$ref": "#/components/schemas/DeviceGpsLocationDTO" }
+        },
+        "required": ["id", "level", "sessionKey"]
+      },
+      "TransactionQuoteDTO": {
+        "type": "object",
+        "properties": {
+          "fiatCurrencyCode": { "type": "string" },
+          "cryptoCurrencyCode": { "type": "string" },
+          "fixedSide": { "type": "string", "enum": ["fiat", "crypto"] },
+          "fixedAmount": { "type": "number" },
+          "quotedAmount": { "type": "number" },
+          "processingFee": { "type": "number" },
+          "nobaFee": { "type": "number" },
+          "networkFee": { "type": "number" },
+          "exchangeRate": { "type": "number" }
+        },
+        "required": [
+          "fiatCurrencyCode",
+          "cryptoCurrencyCode",
+          "fixedSide",
+          "fixedAmount",
+          "quotedAmount",
+          "processingFee",
+          "nobaFee",
+          "networkFee",
+          "exchangeRate"
+        ]
+      },
+      "CheckTransactionDTO": {
+        "type": "object",
+        "properties": {
+          "status": {
+            "type": "string",
+            "enum": [
+              "ALLOWED",
+              "TRANSACTION_TOO_SMALL",
+              "TRANSACTION_TOO_LARGE",
+              "TRANSACTION_LIMIT_REACHED",
+              "DAILY_LIMIT_REACHED",
+              "WEEKLY_LIMIT_REACHED",
+              "MONTHLY_LIMIT_REACHED",
+              "MAX_LIMIT_REACHED"
+            ]
+          },
+          "rangeMin": { "type": "number" },
+          "rangeMax": { "type": "number" }
+        },
+        "required": ["status", "rangeMin", "rangeMax"]
+      },
+      "CreateTransactionDTO": {
+        "type": "object",
+        "properties": {
+          "paymentToken": { "type": "string" },
+          "type": { "type": "string", "enum": ["onramp", "offramp", "swap", "wallet"] },
+          "leg1": { "type": "string" },
+          "leg2": { "type": "string" },
+          "leg1Amount": { "type": "number" },
+          "leg2Amount": { "type": "number" },
+          "fixedSide": { "type": "string", "enum": ["fiat", "crypto"] },
+          "destinationWalletAddress": { "type": "string" }
+        },
+        "required": [
+          "paymentToken",
+          "type",
+          "leg1",
+          "leg2",
+          "leg1Amount",
+          "leg2Amount",
+          "fixedSide",
+          "destinationWalletAddress"
+        ]
+      },
+      "ConsumerBalanceDTO": {
+        "type": "object",
+        "properties": {
+          "asset": { "type": "string" },
+          "balance": { "type": "string" },
+          "accountType": { "type": "string" },
+          "accountID": { "type": "string" },
+          "lastUpdate": { "type": "number" },
+          "name": { "type": "string" }
+        },
+        "required": ["asset", "balance"]
+      },
+      "PeriodLimit": {
+        "type": "object",
+        "properties": { "max": { "type": "number" }, "used": { "type": "number" }, "period": { "type": "number" } },
+        "required": ["max", "used", "period"]
+      },
+      "ConsumerLimitsDTO": {
+        "type": "object",
+        "properties": {
+          "minTransaction": { "type": "number" },
+          "maxTransaction": { "type": "number" },
+          "monthly": { "$ref": "#/components/schemas/PeriodLimit" },
+          "weekly": { "$ref": "#/components/schemas/PeriodLimit" },
+          "daily": { "$ref": "#/components/schemas/PeriodLimit" }
+        },
+        "required": ["minTransaction", "maxTransaction", "monthly"]
+      }
+    }
+  }
+}